<<<<<<< HEAD
/* NetHack 3.5	extern.h	$NHDT-Date: 1428196810 2015/04/05 01:20:10 $  $NHDT-Branch: nhmall-booktribute $:$NHDT-Revision: 1.451 $ */
=======
/* NetHack 3.5	extern.h	$NHDT-Date: 1428806395 2015/04/12 02:39:55 $  $NHDT-Branch: master $:$NHDT-Revision: 1.455 $ */
>>>>>>> a7b4309c
/* NetHack 3.5	extern.h	$Date: 2013/11/05 00:57:53 $  $Revision: 1.380 $ */
/* Copyright (c) Steve Creps, 1988.				  */
/* NetHack may be freely redistributed.  See license for details. */

#ifndef EXTERN_H
#define EXTERN_H

#define E extern

/* ### alloc.c ### */

#if 0
E long *FDECL(alloc, (unsigned int));
#endif
E char *FDECL(fmt_ptr, (const genericptr));

/* This next pre-processor directive covers almost the entire file,
 * interrupted only occasionally to pick up specific functions as needed. */
#if !defined(MAKEDEFS_C) && !defined(LEV_LEX_C)

/* ### allmain.c ### */

E void FDECL(moveloop, (BOOLEAN_P));
E void NDECL(stop_occupation);
E void NDECL(display_gamewindows);
E void NDECL(newgame);
E void FDECL(welcome, (BOOLEAN_P));
E time_t NDECL(get_realtime);

/* ### apply.c ### */

E int NDECL(doapply);
E int NDECL(dorub);
E int NDECL(dojump);
E int FDECL(jump, (int));
E int NDECL(number_leashed);
E void FDECL(o_unleash, (struct obj *));
E void FDECL(m_unleash, (struct monst *,BOOLEAN_P));
E void NDECL(unleash_all);
E boolean NDECL(next_to_u);
E struct obj *FDECL(get_mleash, (struct monst *));
E void FDECL(check_leash, (XCHAR_P,XCHAR_P));
E boolean FDECL(um_dist, (XCHAR_P,XCHAR_P,XCHAR_P));
E boolean FDECL(snuff_candle, (struct obj *));
E boolean FDECL(snuff_lit, (struct obj *));
E boolean FDECL(catch_lit, (struct obj *));
E void FDECL(use_unicorn_horn, (struct obj *));
E boolean FDECL(tinnable, (struct obj *));
E void NDECL(reset_trapset);
E void FDECL(fig_transform, (ANY_P *, long));
E int FDECL(unfixable_trouble_count,(BOOLEAN_P));

/* ### artifact.c ### */

E void NDECL(init_artifacts);
E void FDECL(save_artifacts, (int));
E void FDECL(restore_artifacts, (int));
E const char *FDECL(artiname, (int));
E struct obj *FDECL(mk_artifact, (struct obj *,ALIGNTYP_P));
E const char *FDECL(artifact_name, (const char *,short *));
E boolean FDECL(exist_artifact, (int,const char *));
E void FDECL(artifact_exists, (struct obj *,const char *,BOOLEAN_P));
E int NDECL(nartifact_exist);
E boolean FDECL(arti_immune, (struct obj *,int));
E boolean FDECL(spec_ability, (struct obj *,unsigned long));
E boolean FDECL(confers_luck, (struct obj *));
E boolean FDECL(arti_reflects, (struct obj *));
E boolean FDECL(shade_glare, (struct obj *));
E boolean FDECL(restrict_name, (struct obj *,const char *));
E boolean FDECL(defends, (int,struct obj *));
E boolean FDECL(defends_when_carried, (int,struct obj *));
E boolean FDECL(protects, (struct obj *,BOOLEAN_P));
E void FDECL(set_artifact_intrinsic, (struct obj *,BOOLEAN_P,long));
E int FDECL(touch_artifact, (struct obj *,struct monst *));
E int FDECL(spec_abon, (struct obj *,struct monst *));
E int FDECL(spec_dbon, (struct obj *,struct monst *,int));
E void FDECL(discover_artifact, (XCHAR_P));
E boolean FDECL(undiscovered_artifact, (XCHAR_P));
E int FDECL(disp_artifact_discoveries, (winid));
E boolean FDECL(artifact_hit, (struct monst *,struct monst *,
				struct obj *,int *,int));
E int NDECL(doinvoke);
E boolean FDECL(finesse_ahriman, (struct obj *));
E void FDECL(arti_speak, (struct obj *));
E boolean FDECL(artifact_light, (struct obj *));
E long FDECL(spec_m2, (struct obj *));
E boolean FDECL(artifact_has_invprop, (struct obj *,UCHAR_P));
E long FDECL(arti_cost, (struct obj *));
E struct obj *FDECL(what_gives, (long *));
E void FDECL(Sting_effects, (int));
E int FDECL(retouch_object, (struct obj **,BOOLEAN_P));
E void FDECL(retouch_equipment, (int));

/* ### attrib.c ### */

E boolean FDECL(adjattrib, (int,int,int));
E void FDECL(gainstr, (struct obj *,int,BOOLEAN_P));
E void FDECL(losestr, (int));
E void FDECL(poisontell, (int,BOOLEAN_P));
E void FDECL(poisoned, (const char *,int,const char *,int,BOOLEAN_P));
E void FDECL(change_luck, (SCHAR_P));
E int FDECL(stone_luck, (BOOLEAN_P));
E void NDECL(set_moreluck);
E void NDECL(restore_attrib);
E void FDECL(exercise, (int,BOOLEAN_P));
E void NDECL(exerchk);
E void FDECL(init_attr, (int));
E void NDECL(redist_attr);
E void FDECL(adjabil, (int,int));
E int NDECL(newhp);
E schar FDECL(acurr, (int));
E schar NDECL(acurrstr);
E boolean FDECL(extremeattr, (int));
E void FDECL(adjalign, (int));
E int FDECL(is_innate, (int));
E char *FDECL(from_what, (int));
E void FDECL(uchangealign, (int,int));

/* ### ball.c ### */

E void NDECL(ballfall);
E void NDECL(placebc);
E void NDECL(unplacebc);
E void FDECL(set_bc, (int));
E void FDECL(move_bc, (int,int,XCHAR_P,XCHAR_P,XCHAR_P,XCHAR_P));
E boolean FDECL(drag_ball, (XCHAR_P,XCHAR_P,
		int *,xchar *,xchar *,xchar *,xchar *, boolean *,BOOLEAN_P));
E void FDECL(drop_ball, (XCHAR_P,XCHAR_P));
E void NDECL(drag_down);

/* ### bones.c ### */

E void FDECL(sanitize_name, (char *));
E void FDECL(drop_upon_death, (struct monst *,struct obj *,int,int));
E boolean NDECL(can_make_bones);
E void FDECL(savebones, (int,time_t,struct obj *));
E int NDECL(getbones);

/* ### botl.c ### */

E int FDECL(xlev_to_rank, (int));
E int FDECL(title_to_mon, (const char *,int *,int *));
E void NDECL(max_rank_sz);
#ifdef SCORE_ON_BOTL
E long NDECL(botl_score);
#endif
E int FDECL(describe_level, (char *));
E const char *FDECL(rank_of, (int,SHORT_P,BOOLEAN_P));
E void NDECL(bot);
#ifdef STATUS_VIA_WINDOWPORT
E void FDECL(status_initialize, (BOOLEAN_P));
E void NDECL(status_finish);
E void NDECL(genl_status_init);
E void NDECL(genl_status_finish);
E void FDECL(genl_status_update, (int, genericptr_t, int, int));
E void FDECL(genl_status_enablefield, (int, const char *, const char *,BOOLEAN_P));
# ifdef STATUS_HILITES
E void FDECL(genl_status_threshold, (int,int,anything,int,int,int));
E boolean FDECL(set_status_hilites, (char *op));
E void NDECL(clear_status_hilites);
E char *FDECL(get_status_hilites, (char *, int));
E boolean NDECL(status_hilite_menu);
# endif
#endif

/* ### cmd.c ### */

E boolean FDECL(redraw_cmd, (CHAR_P));
#ifdef USE_TRAMPOLI
E int NDECL(doextcmd);
E int NDECL(domonability);
E int NDECL(doprev_message);
E int NDECL(timed_occupation);
E int NDECL(doattributes);
E int NDECL(wiz_detect);
E int NDECL(wiz_genesis);
E int NDECL(wiz_identify);
E int NDECL(wiz_level_tele);
E int NDECL(wiz_map);
E int NDECL(wiz_where);
E int NDECL(wiz_wish);
#endif /* USE_TRAMPOLI */
E void NDECL(reset_occupations);
E void FDECL(set_occupation, (int (*)(void),const char *,int));
E char NDECL(pgetchar);
E void FDECL(pushch, (CHAR_P));
E void FDECL(savech, (CHAR_P));
E void NDECL(add_debug_extended_commands);
E void FDECL(reset_commands, (BOOLEAN_P));
E void FDECL(rhack, (char *));
E int NDECL(doextlist);
E int NDECL(extcmd_via_menu);
E int NDECL(enter_explore_mode);
E void FDECL(enlightenment, (int,int));
E void FDECL(youhiding, (BOOLEAN_P,int));
E void FDECL(show_conduct, (int));
E int FDECL(xytod, (SCHAR_P,SCHAR_P));
E void FDECL(dtoxy, (coord *,int));
E int FDECL(movecmd, (CHAR_P));
E int NDECL(dxdy_moveok);
E int FDECL(getdir, (const char *));
E void NDECL(confdir);
E const char *FDECL(directionname, (int));
E int FDECL(isok, (int,int));
E int FDECL(get_adjacent_loc, (const char *, const char *, XCHAR_P, XCHAR_P, coord *));
E const char *FDECL(click_to_cmd, (int,int,int));
#ifdef HANGUPHANDLING
E void FDECL(hangup, (int));
E void NDECL(end_of_input);
#endif
E char NDECL(readchar);
E void NDECL(sanity_check);
E char FDECL(yn_function, (const char *, const char *, CHAR_P));
E boolean FDECL(paranoid_query, (BOOLEAN_P,const char *));

/* ### dbridge.c ### */

E boolean FDECL(is_pool, (int,int));
E boolean FDECL(is_lava, (int,int));
E boolean FDECL(is_pool_or_lava, (int,int));
E boolean FDECL(is_ice, (int,int));
E boolean FDECL(is_moat, (int,int));
E int FDECL(is_drawbridge_wall, (int,int));
E boolean FDECL(is_db_wall, (int,int));
E boolean FDECL(find_drawbridge, (int *,int*));
E boolean FDECL(create_drawbridge, (int,int,int,BOOLEAN_P));
E void FDECL(open_drawbridge, (int,int));
E void FDECL(close_drawbridge, (int,int));
E void FDECL(destroy_drawbridge, (int,int));

/* ### decl.c ### */

E void NDECL(decl_init);

/* ### detect.c ### */

E struct obj *FDECL(o_in, (struct obj*,CHAR_P));
E struct obj *FDECL(o_material, (struct obj*,unsigned));
E int FDECL(gold_detect, (struct obj *));
E int FDECL(food_detect, (struct obj *));
E int FDECL(object_detect, (struct obj *,int));
E int FDECL(monster_detect, (struct obj *,int));
E int FDECL(trap_detect, (struct obj *));
E const char *FDECL(level_distance, (d_level *));
E void FDECL(use_crystal_ball, (struct obj *));
E void NDECL(do_mapping);
E void NDECL(do_vicinity_map);
E void FDECL(cvt_sdoor_to_door, (struct rm *));
#ifdef USE_TRAMPOLI
E void FDECL(findone, (int,int,genericptr_t));
E void FDECL(openone, (int,int,genericptr_t));
#endif
E int NDECL(findit);
E int NDECL(openit);
E boolean FDECL(detecting, (void (*)(int,int,genericptr)));
E void FDECL(find_trap, (struct trap *));
E int FDECL(dosearch0, (int));
E int NDECL(dosearch);
E void NDECL(sokoban_detect);
E void FDECL(reveal_terrain, (BOOLEAN_P));

/* ### dig.c ### */

E int FDECL(dig_typ, (struct obj *,XCHAR_P,XCHAR_P));
E boolean NDECL(is_digging);
#ifdef USE_TRAMPOLI
E int NDECL(dig);
#endif
E int NDECL(holetime);
E boolean FDECL(dig_check, (struct monst *, BOOLEAN_P, int, int));
E void FDECL(digactualhole, (int,int,struct monst *,int));
E boolean FDECL(dighole, (BOOLEAN_P,BOOLEAN_P,coord *));
E int FDECL(use_pick_axe, (struct obj *));
E int FDECL(use_pick_axe2, (struct obj *));
E boolean FDECL(mdig_tunnel, (struct monst *));
E void FDECL(watch_dig, (struct monst *,XCHAR_P,XCHAR_P,BOOLEAN_P));
E void NDECL(zap_dig);
E struct obj *FDECL(bury_an_obj, (struct obj *, boolean *));
E void FDECL(bury_objs, (int,int));
E void FDECL(unearth_objs, (int,int));
E void FDECL(rot_organic, (ANY_P *, long));
E void FDECL(rot_corpse, (ANY_P *, long));
E struct obj *FDECL(buried_ball, (coord *));
E void NDECL(buried_ball_to_punishment);
E void NDECL(buried_ball_to_freedom);
E schar FDECL(fillholetyp, (int,int,BOOLEAN_P));
E void FDECL(liquid_flow, (XCHAR_P,XCHAR_P,SCHAR_P,struct trap *, const char *));
E boolean FDECL(conjoined_pits, (struct trap *,struct trap *,BOOLEAN_P));
#if 0
E void FDECL(bury_monst, (struct monst *));
E void NDECL(bury_you);
E void NDECL(unearth_you);
E void NDECL(escape_tomb);
E void FDECL(bury_obj, (struct obj *));
#endif

/* ### display.c ### */

E void FDECL(magic_map_background, (XCHAR_P,XCHAR_P,int));
E void FDECL(map_background, (XCHAR_P,XCHAR_P,int));
E void FDECL(map_trap, (struct trap *,int));
E void FDECL(map_object, (struct obj *,int));
E void FDECL(map_invisible, (XCHAR_P,XCHAR_P));
E void FDECL(unmap_object, (int,int));
E void FDECL(map_location, (int,int,int));
E void FDECL(feel_location, (XCHAR_P,XCHAR_P));
E void FDECL(newsym, (int,int));
E void FDECL(shieldeff, (XCHAR_P,XCHAR_P));
E void FDECL(tmp_at, (int,int));
E void FDECL(swallowed, (int));
E void FDECL(under_ground, (int));
E void FDECL(under_water, (int));
E void NDECL(see_monsters);
E void NDECL(set_mimic_blocking);
E void NDECL(see_objects);
E void NDECL(see_traps);
E void NDECL(curs_on_u);
E int NDECL(doredraw);
E void NDECL(docrt);
E void FDECL(show_glyph, (int,int,int));
E void NDECL(clear_glyph_buffer);
E void FDECL(row_refresh, (int,int,int));
E void NDECL(cls);
E void FDECL(flush_screen, (int));
E int FDECL(back_to_glyph, (XCHAR_P,XCHAR_P));
E int FDECL(zapdir_to_glyph, (int,int,int));
E int FDECL(glyph_at, (XCHAR_P,XCHAR_P));
E void NDECL(set_wall_state);
E void FDECL(unset_seenv, (struct rm *,int,int,int,int));

/* ### do.c ### */

#ifdef USE_TRAMPOLI
E int FDECL(drop, (struct obj *));
E int NDECL(wipeoff);
#endif
E int NDECL(dodrop);
E boolean FDECL(boulder_hits_pool, (struct obj *,int,int,BOOLEAN_P));
E boolean FDECL(flooreffects, (struct obj *,int,int,const char *));
E void FDECL(doaltarobj, (struct obj *));
E boolean FDECL(canletgo, (struct obj *,const char *));
E void FDECL(dropx, (struct obj *));
E void FDECL(dropy, (struct obj *));
E void FDECL(dropz, (struct obj *,BOOLEAN_P));
E void FDECL(obj_no_longer_held, (struct obj *));
E int NDECL(doddrop);
E int NDECL(dodown);
E int NDECL(doup);
#ifdef INSURANCE
E void NDECL(save_currentstate);
#endif
E void FDECL(goto_level, (d_level *,BOOLEAN_P,BOOLEAN_P,BOOLEAN_P));
E void FDECL(schedule_goto, (d_level *,BOOLEAN_P,BOOLEAN_P,int,
			     const char *,const char *));
E void NDECL(deferred_goto);
E boolean FDECL(revive_corpse, (struct obj *));
E void FDECL(revive_mon, (ANY_P *, long));
E int NDECL(donull);
E int NDECL(dowipe);
E void FDECL(set_wounded_legs, (long,int));
E void NDECL(heal_legs);

/* ### do_name.c ### */

E int FDECL(getpos, (coord *,BOOLEAN_P,const char *));
E void FDECL(getpos_sethilite, (void (*f)(int) ));
E void FDECL(new_mname, (struct monst *,int));
E void FDECL(free_mname, (struct monst *));
E void FDECL(new_oname, (struct obj *,int));
E void FDECL(free_oname, (struct obj *));
E const char *FDECL(safe_oname, (struct obj *));
E struct monst *FDECL(christen_monst, (struct monst *,const char *));
E struct obj *FDECL(oname, (struct obj *,const char *));
E boolean FDECL(objtyp_is_callable, (int));
E int NDECL(docallcmd);
E void FDECL(docall, (struct obj *));
E const char *NDECL(rndghostname);
E char *FDECL(x_monnam, (struct monst *,int,const char *,int,BOOLEAN_P));
E char *FDECL(l_monnam, (struct monst *));
E char *FDECL(mon_nam, (struct monst *));
E char *FDECL(noit_mon_nam, (struct monst *));
E char *FDECL(Monnam, (struct monst *));
E char *FDECL(noit_Monnam, (struct monst *));
E char *FDECL(m_monnam, (struct monst *));
E char *FDECL(y_monnam, (struct monst *));
E char *FDECL(Adjmonnam, (struct monst *,const char *));
E char *FDECL(Amonnam, (struct monst *));
E char *FDECL(a_monnam, (struct monst *));
E char *FDECL(distant_monnam, (struct monst *,int,char *));
E char *FDECL(rndmonnam, (char *));
E const char *FDECL(hcolor, (const char *));
E const char *NDECL(rndcolor);
E const char *NDECL(roguename);
E struct obj *FDECL(realloc_obj,
		(struct obj *, int, genericptr_t, int, const char *));
E char *FDECL(coyotename, (struct monst *,char *));
E const char *FDECL(noveltitle, (int *));
E const char *FDECL(lookup_novel, (const char *, int *));

/* ### do_wear.c ### */

#ifdef USE_TRAMPOLI
E int NDECL(Armor_on);
E int NDECL(Boots_on);
E int NDECL(Gloves_on);
E int NDECL(Helmet_on);
E int FDECL(select_off, (struct obj *));
E int NDECL(take_off);
#endif
E void FDECL(off_msg, (struct obj *));
E void FDECL(set_wear, (struct obj *));
E boolean FDECL(donning, (struct obj *));
E boolean FDECL(doffing, (struct obj *));
E void NDECL(cancel_don);
E int FDECL(stop_donning, (struct obj *));
E int NDECL(Armor_off);
E int NDECL(Armor_gone);
E int NDECL(Helmet_off);
E int NDECL(Gloves_off);
E int NDECL(Boots_off);
E int NDECL(Cloak_off);
E int NDECL(Shield_off);
E int NDECL(Shirt_off);
E void NDECL(Amulet_off);
E void FDECL(Ring_on, (struct obj *));
E void FDECL(Ring_off, (struct obj *));
E void FDECL(Ring_gone, (struct obj *));
E void FDECL(Blindf_on, (struct obj *));
E void FDECL(Blindf_off, (struct obj *));
E int NDECL(dotakeoff);
E int NDECL(doremring);
E int FDECL(cursed, (struct obj *));
E int FDECL(armoroff, (struct obj *));
E int FDECL(canwearobj, (struct obj *, long *, BOOLEAN_P));
E int NDECL(dowear);
E int NDECL(doputon);
E void NDECL(find_ac);
E void NDECL(glibr);
E struct obj *FDECL(some_armor,(struct monst *));
E struct obj *FDECL(stuck_ring, (struct obj *,int));
E struct obj *NDECL(unchanger);
E void NDECL(reset_remarm);
E int NDECL(doddoremarm);
E int FDECL(destroy_arm, (struct obj *));
E void FDECL(adj_abon, (struct obj *,SCHAR_P));
E boolean FDECL(inaccessible_equipment, (struct obj *,const char *,BOOLEAN_P));

/* ### dog.c ### */

E void FDECL(newedog, (struct monst *));
E void FDECL(free_edog, (struct monst *));
E void FDECL(initedog, (struct monst *));
E struct monst *FDECL(make_familiar, (struct obj *,XCHAR_P,XCHAR_P,BOOLEAN_P));
E struct monst *NDECL(makedog);
E void NDECL(update_mlstmv);
E void NDECL(losedogs);
E void FDECL(mon_arrive, (struct monst *,BOOLEAN_P));
E void FDECL(mon_catchup_elapsed_time, (struct monst *,long));
E void FDECL(keepdogs, (BOOLEAN_P));
E void FDECL(migrate_to_level, (struct monst *,XCHAR_P,XCHAR_P,coord *));
E int FDECL(dogfood, (struct monst *,struct obj *));
E boolean FDECL(tamedog, (struct monst *,struct obj *));
E void FDECL(abuse_dog, (struct monst *));
E void FDECL(wary_dog, (struct monst *, BOOLEAN_P));

/* ### dogmove.c ### */

E struct obj *FDECL(droppables, (struct monst *));
E int FDECL(dog_nutrition, (struct monst *,struct obj *));
E int FDECL(dog_eat, (struct monst *,struct obj *,int,int,BOOLEAN_P));
E int FDECL(dog_move, (struct monst *,int));
#ifdef USE_TRAMPOLI
E void FDECL(wantdoor, (int,int,genericptr_t));
#endif
E void FDECL(finish_meating,(struct monst *));

/* ### dokick.c ### */

E boolean FDECL(ghitm, (struct monst *,struct obj *));
E void FDECL(container_impact_dmg, (struct obj *,XCHAR_P,XCHAR_P));
E int NDECL(dokick);
E boolean FDECL(ship_object, (struct obj *,XCHAR_P,XCHAR_P,BOOLEAN_P));
E void FDECL(obj_delivery, (BOOLEAN_P));
E schar FDECL(down_gate, (XCHAR_P,XCHAR_P));
E void FDECL(impact_drop, (struct obj *,XCHAR_P,XCHAR_P,XCHAR_P));

/* ### dothrow.c ### */

E int NDECL(dothrow);
E int NDECL(dofire);
E void FDECL(endmultishot, (BOOLEAN_P));
E void FDECL(hitfloor, (struct obj *));
E void FDECL(hurtle, (int,int,int,BOOLEAN_P));
E void FDECL(mhurtle, (struct monst *,int,int,int));
E void FDECL(throwit, (struct obj *,long,BOOLEAN_P));
E int FDECL(omon_adj, (struct monst *,struct obj *,BOOLEAN_P));
E int FDECL(thitmonst, (struct monst *,struct obj *));
E int FDECL(hero_breaks, (struct obj *,XCHAR_P,XCHAR_P,BOOLEAN_P));
E int FDECL(breaks, (struct obj *,XCHAR_P,XCHAR_P));
E void FDECL(breakobj, (struct obj *,XCHAR_P,XCHAR_P,BOOLEAN_P,BOOLEAN_P));
E boolean FDECL(breaktest, (struct obj *));
E boolean FDECL(walk_path, (coord *, coord *, boolean (*)(genericptr_t,int,int), genericptr_t));
E boolean FDECL(hurtle_step, (genericptr_t, int, int));

/* ### drawing.c ### */
#endif /* !MAKEDEFS_C && !LEV_LEX_C */
E int FDECL(def_char_to_objclass, (CHAR_P));
E int FDECL(def_char_to_monclass, (CHAR_P));
#if !defined(MAKEDEFS_C) && !defined(LEV_LEX_C)
E void FDECL(switch_symbols, (int));
E void FDECL(assign_graphics, (int));
E void NDECL(init_r_symbols);
E void NDECL(init_symbols);
E void NDECL(init_showsyms);
E void NDECL(init_l_symbols);
E void FDECL(clear_symsetentry, (int,BOOLEAN_P));
E void FDECL(update_l_symset, (struct symparse *,int));
E void FDECL(update_r_symset, (struct symparse *,int));
E boolean FDECL(cursed_object_at, (int, int));

/* ### dungeon.c ### */

E void FDECL(save_dungeon, (int,BOOLEAN_P,BOOLEAN_P));
E void FDECL(restore_dungeon, (int));
E void FDECL(insert_branch, (branch *,BOOLEAN_P));
E void NDECL(init_dungeons);
E s_level *FDECL(find_level, (const char *));
E s_level *FDECL(Is_special, (d_level *));
E branch *FDECL(Is_branchlev, (d_level *));
E xchar FDECL(ledger_no, (d_level *));
E xchar NDECL(maxledgerno);
E schar FDECL(depth, (d_level *));
E xchar FDECL(dunlev, (d_level *));
E xchar FDECL(dunlevs_in_dungeon, (d_level *));
E xchar FDECL(ledger_to_dnum, (XCHAR_P));
E xchar FDECL(ledger_to_dlev, (XCHAR_P));
E xchar FDECL(deepest_lev_reached, (BOOLEAN_P));
E boolean FDECL(on_level, (d_level *,d_level *));
E void FDECL(next_level, (BOOLEAN_P));
E void FDECL(prev_level, (BOOLEAN_P));
E void FDECL(u_on_newpos, (int,int));
E void FDECL(u_on_rndspot, (int));
E void FDECL(u_on_sstairs, (int));
E void NDECL(u_on_upstairs);
E void NDECL(u_on_dnstairs);
E boolean FDECL(On_stairs, (XCHAR_P,XCHAR_P));
E void FDECL(get_level, (d_level *,int));
E boolean FDECL(Is_botlevel, (d_level *));
E boolean FDECL(Can_fall_thru, (d_level *));
E boolean FDECL(Can_dig_down, (d_level *));
E boolean FDECL(Can_rise_up, (int,int,d_level *));
E boolean FDECL(has_ceiling, (d_level *));
E boolean FDECL(In_quest, (d_level *));
E boolean FDECL(In_mines, (d_level *));
E branch *FDECL(dungeon_branch, (const char *));
E boolean FDECL(at_dgn_entrance, (const char *));
E boolean FDECL(In_hell, (d_level *));
E boolean FDECL(In_V_tower, (d_level *));
E boolean FDECL(On_W_tower_level, (d_level *));
E boolean FDECL(In_W_tower, (int,int,d_level *));
E void FDECL(find_hell, (d_level *));
E void FDECL(goto_hell, (BOOLEAN_P,BOOLEAN_P));
E void FDECL(assign_level, (d_level *,d_level *));
E void FDECL(assign_rnd_level, (d_level *,d_level *,int));
E int FDECL(induced_align, (int));
E boolean FDECL(Invocation_lev, (d_level *));
E xchar NDECL(level_difficulty);
E schar FDECL(lev_by_name, (const char *));
E schar FDECL(print_dungeon, (BOOLEAN_P,schar *,xchar *));
E int NDECL(donamelevel);
E int NDECL(dooverview);
E void FDECL(show_overview, (int,int));
E void FDECL(forget_mapseen, (int));
E void FDECL(init_mapseen, (d_level *));
E void NDECL(recalc_mapseen);
E void FDECL(mapseen_temple, (struct monst *));
E void FDECL(room_discovered, (int));
E void FDECL(recbranch_mapseen, (d_level *, d_level *));
E void FDECL(remdun_mapseen, (int));

/* ### eat.c ### */

#ifdef USE_TRAMPOLI
E int NDECL(eatmdone);
E int NDECL(eatfood);
E int NDECL(opentin);
E int NDECL(unfaint);
#endif
E void NDECL(eatmupdate);
E boolean FDECL(is_edible, (struct obj *));
E void NDECL(init_uhunger);
E int NDECL(Hear_again);
E void NDECL(reset_eat);
E int NDECL(doeat);
E void NDECL(gethungry);
E void FDECL(morehungry, (int));
E void FDECL(lesshungry, (int));
E boolean NDECL(is_fainted);
E void NDECL(reset_faint);
E void NDECL(violated_vegetarian);
E void FDECL(newuhs, (BOOLEAN_P));
E struct obj *FDECL(floorfood, (const char *,int));
E void NDECL(vomit);
E int FDECL(eaten_stat, (int,struct obj *));
E void FDECL(food_disappears, (struct obj *));
E void FDECL(food_substitution, (struct obj *,struct obj *));
E int FDECL(eat_brains, (struct monst *,struct monst *,BOOLEAN_P,int *));
E void NDECL(fix_petrification);
E void FDECL(consume_oeaten, (struct obj *,int));
E boolean FDECL(maybe_finished_meal, (BOOLEAN_P));
E void FDECL(set_tin_variety, (struct obj *,int));
E int FDECL(tin_variety_txt, (char *,int *));
E void FDECL(tin_details, (struct obj *,int,char *));
E boolean FDECL(Popeye, (int));

/* ### end.c ### */

E void FDECL(done1, (int));
E int NDECL(done2);
#ifdef USE_TRAMPOLI
E void FDECL(done_intr, (int));
#endif
E void FDECL(done_in_by, (struct monst *,int));
#endif /* !MAKEDEFS_C && !LEV_LEX_C */
E void VDECL(panic, (const char *,...)) PRINTF_F(1,2);
#if !defined(MAKEDEFS_C) && !defined(LEV_LEX_C)
E void FDECL(done, (int));
E void FDECL(container_contents, (struct obj *,BOOLEAN_P,BOOLEAN_P,BOOLEAN_P));
E void FDECL(terminate, (int));
E int NDECL(dovanquished);
E int NDECL(num_genocides);
E void FDECL(delayed_killer, (int, int, const char*));
E struct kinfo *FDECL(find_delayed_killer, (int));
E void FDECL(dealloc_killer, (struct kinfo*));
E void FDECL(save_killers, (int,int));
E void FDECL(restore_killers, (int));
E char *FDECL(build_english_list, (char *));
#if defined(PANICTRACE) && !defined(NO_SIGNAL)
E void FDECL(panictrace_setsignals, (BOOLEAN_P));
#endif

/* ### engrave.c ### */

E char *FDECL(random_engraving, (char *));
E void FDECL(wipeout_text, (char *,int,unsigned));
E boolean FDECL(can_reach_floor, (BOOLEAN_P));
E void FDECL(cant_reach_floor, (int,int,BOOLEAN_P,BOOLEAN_P));
E const char *FDECL(surface, (int,int));
E const char *FDECL(ceiling, (int,int));
E struct engr *FDECL(engr_at, (XCHAR_P,XCHAR_P));
E int FDECL(sengr_at, (const char *,XCHAR_P,XCHAR_P));
E void FDECL(u_wipe_engr, (int));
E void FDECL(wipe_engr_at, (XCHAR_P,XCHAR_P,XCHAR_P));
E void FDECL(read_engr_at, (int,int));
E void FDECL(make_engr_at, (int,int,const char *,long,XCHAR_P));
E void FDECL(del_engr_at, (int,int));
E int NDECL(freehand);
E int NDECL(doengrave);
E void NDECL(sanitize_engravings);
E void FDECL(save_engravings, (int,int));
E void FDECL(rest_engravings, (int));
E void FDECL(del_engr, (struct engr *));
E void FDECL(rloc_engr, (struct engr *));
E void FDECL(make_grave, (int,int,const char *));

/* ### exper.c ### */

E int NDECL(newpw);
E int FDECL(experience, (struct monst *,int));
E void FDECL(more_experienced, (int,int));
E void FDECL(losexp, (const char *));
E void NDECL(newexplevel);
E void FDECL(pluslvl, (BOOLEAN_P));
E long FDECL(rndexp, (BOOLEAN_P));

/* ### explode.c ### */

E void FDECL(explode, (int,int,int,int,CHAR_P,int));
E long FDECL(scatter, (int, int, int, unsigned int, struct obj *));
E void FDECL(splatter_burning_oil, (int, int));
E void FDECL(explode_oil, (struct obj *,int,int));

/* ### extralev.c ### */

E void NDECL(makeroguerooms);
E void FDECL(corr, (int,int));
E void NDECL(makerogueghost);

/* ### files.c ### */

E char *FDECL(fname_encode, (const char *, CHAR_P, char *, char *, int));
E char *FDECL(fname_decode, (CHAR_P, char *, char *, int));
E const char *FDECL(fqname, (const char *, int, int));
E FILE *FDECL(fopen_datafile, (const char *,const char *,int));
#ifdef MFLOPPY
E void NDECL(set_lock_and_bones);
#endif
E void FDECL(set_levelfile_name, (char *,int));
E int FDECL(create_levelfile, (int,char *));
E int FDECL(open_levelfile, (int,char *));
E void FDECL(delete_levelfile, (int));
E void NDECL(clearlocks);
E int FDECL(create_bonesfile, (d_level*,char **, char *));
#ifdef MFLOPPY
E void NDECL(cancel_bonesfile);
#endif
E void FDECL(commit_bonesfile, (d_level *));
E int FDECL(open_bonesfile, (d_level*,char **));
E int FDECL(delete_bonesfile, (d_level*));
E void NDECL(compress_bonesfile);
E void FDECL(set_savefile_name, (BOOLEAN_P));
#ifdef INSURANCE
E void FDECL(save_savefile_name, (int));
#endif
#ifndef MICRO
E void NDECL(set_error_savefile);
#endif
E int NDECL(create_savefile);
E int NDECL(open_savefile);
E int NDECL(delete_savefile);
E int NDECL(restore_saved_game);
E void FDECL(nh_compress, (const char *));
E void FDECL(nh_uncompress, (const char *));
E boolean FDECL(lock_file, (const char *,int,int));
E void FDECL(unlock_file, (const char *));
#ifdef USER_SOUNDS
E boolean FDECL(can_read_file, (const char *));
#endif
E boolean FDECL(read_config_file, (const char *, int));
E void FDECL(check_recordfile, (const char *));
E void NDECL(read_wizkit);
E int FDECL(read_sym_file, (int));
E int FDECL(parse_sym_line, (char *,int));
E void FDECL(paniclog, (const char *, const char *));
E int FDECL(validate_prefix_locations, (char *));
#ifdef SELECTSAVED
E char *FDECL(plname_from_file, (const char *));
#endif
E char** NDECL(get_saved_games);
E void FDECL(free_saved_games, (char**));
#ifdef SELF_RECOVER
E boolean NDECL(recover_savefile);
#endif
#ifdef SYSCF_FILE
E void NDECL(assure_syscf_file);
#endif
E int FDECL(nhclose, (int));
#ifdef HOLD_LOCKFILE_OPEN
E void NDECL(really_close);
#endif
#ifdef DEBUG
E boolean FDECL(showdebug, (const char *));
#endif
E void FDECL(read_tribute, (const char *,const char *,int));

/* ### fountain.c ### */

E void FDECL(floating_above, (const char *));
E void FDECL(dogushforth, (int));
# ifdef USE_TRAMPOLI
E void FDECL(gush, (int,int,genericptr_t));
# endif
E void FDECL(dryup, (XCHAR_P,XCHAR_P, BOOLEAN_P));
E void NDECL(drinkfountain);
E void FDECL(dipfountain, (struct obj *));
E void FDECL(breaksink, (int,int));
E void NDECL(drinksink);

/* ### hack.c ### */

E anything *FDECL(uint_to_any, (unsigned));
E anything *FDECL(long_to_any, (long));
E anything *FDECL(monst_to_any, (struct monst *));
E anything *FDECL(obj_to_any, (struct obj *));
E boolean FDECL(revive_nasty, (int,int,const char*));
E void FDECL(movobj, (struct obj *,XCHAR_P,XCHAR_P));
E boolean FDECL(may_dig, (XCHAR_P,XCHAR_P));
E boolean FDECL(may_passwall, (XCHAR_P,XCHAR_P));
E boolean FDECL(bad_rock, (struct permonst *,XCHAR_P,XCHAR_P));
E int FDECL(cant_squeeze_thru, (struct monst *));
E boolean FDECL(invocation_pos, (XCHAR_P,XCHAR_P));
E boolean FDECL(test_move, (int, int, int, int, int));
E void NDECL(domove);
E boolean NDECL(overexertion);
E void NDECL(invocation_message);
E boolean FDECL(pooleffects, (BOOLEAN_P));
E void FDECL(spoteffects, (BOOLEAN_P));
E char *FDECL(in_rooms, (XCHAR_P,XCHAR_P,int));
E boolean FDECL(in_town, (int,int));
E void FDECL(check_special_room, (BOOLEAN_P));
E int NDECL(dopickup);
E void NDECL(lookaround);
E boolean FDECL(crawl_destination, (int,int));
E int NDECL(monster_nearby);
E void FDECL(nomul, (int));
E void FDECL(unmul, (const char *));
E void FDECL(losehp, (int,const char *,BOOLEAN_P));
E int NDECL(weight_cap);
E int NDECL(inv_weight);
E int NDECL(near_capacity);
E int FDECL(calc_capacity, (int));
E int NDECL(max_capacity);
E boolean FDECL(check_capacity, (const char *));
E int FDECL(inv_cnt, (BOOLEAN_P));
E long FDECL(money_cnt, (struct obj *));

/* ### hacklib.c ### */

E boolean FDECL(digit, (CHAR_P));
E boolean FDECL(letter, (CHAR_P));
E char FDECL(highc, (CHAR_P));
E char FDECL(lowc, (CHAR_P));
E char *FDECL(lcase, (char *));
E char *FDECL(ucase, (char *));
E char *FDECL(upstart, (char *));
E char *FDECL(mungspaces, (char *));
E char *FDECL(eos, (char *));
E char *FDECL(strkitten, (char *,CHAR_P));
E void FDECL(copynchars, (char *,const char *,int));
E char FDECL(chrcasecpy, (int,int));
E char *FDECL(strcasecpy, (char *,const char *));
E char *FDECL(s_suffix, (const char *));
E char *FDECL(ing_suffix, (const char *));
E char *FDECL(xcrypt, (const char *,char *));
E boolean FDECL(onlyspace, (const char *));
E char *FDECL(tabexpand, (char *));
E char *FDECL(visctrl, (CHAR_P));
E char *FDECL(strsubst, (char *,const char *,const char *));
E const char *FDECL(ordin, (int));
E char *FDECL(sitoa, (int));
E int FDECL(sgn, (int));
E int FDECL(rounddiv, (long,int));
E int FDECL(dist2, (int,int,int,int));
E int FDECL(isqrt, (int));
E int FDECL(distmin, (int,int,int,int));
E boolean FDECL(online2, (int,int,int,int));
E boolean FDECL(pmatch, (const char *,const char *));
E boolean FDECL(pmatchi, (const char *,const char *));
E boolean FDECL(pmatchz, (const char *,const char *));
#ifndef STRNCMPI
E int FDECL(strncmpi, (const char *,const char *,int));
#endif
#ifndef STRSTRI
E char *FDECL(strstri, (const char *,const char *));
#endif
E boolean FDECL(fuzzymatch, (const char *,const char *,const char *,BOOLEAN_P));
E void NDECL(setrandom);
E time_t NDECL(getnow);
E int NDECL(getyear);
#if 0
E char *FDECL(yymmdd, (time_t));
#endif
E long FDECL(yyyymmdd, (time_t));
E long FDECL(hhmmss, (time_t));
E char *FDECL(yyyymmddhhmmss,(time_t));
E time_t FDECL(time_from_yyyymmddhhmmss, (char *));
E int NDECL(phase_of_the_moon);
E boolean NDECL(friday_13th);
E int NDECL(night);
E int NDECL(midnight);

/* ### invent.c ### */

E struct obj **FDECL(objarr_init, (int));
E void FDECL(objarr_set, (struct obj *, int, struct obj **, BOOLEAN_P));
E void FDECL(assigninvlet, (struct obj *));
E struct obj *FDECL(merge_choice, (struct obj *,struct obj *));
E int FDECL(merged, (struct obj **,struct obj **));
#ifdef USE_TRAMPOLI
E int FDECL(ckunpaid, (struct obj *));
#endif
E void FDECL(addinv_core1, (struct obj *));
E void FDECL(addinv_core2, (struct obj *));
E struct obj *FDECL(addinv, (struct obj *));
E struct obj *FDECL(hold_another_object,
			(struct obj *,const char *,const char *,const char *));
E void FDECL(useupall, (struct obj *));
E void FDECL(useup, (struct obj *));
E void FDECL(consume_obj_charge, (struct obj *,BOOLEAN_P));
E void FDECL(freeinv_core, (struct obj *));
E void FDECL(freeinv, (struct obj *));
E void FDECL(delallobj, (int,int));
E void FDECL(delobj, (struct obj *));
E struct obj *FDECL(sobj_at, (int,int,int));
E struct obj *FDECL(nxtobj, (struct obj *,int,BOOLEAN_P));
E struct obj *FDECL(carrying, (int));
E boolean NDECL(have_lizard);
E struct obj *FDECL(o_on, (unsigned int,struct obj *));
E boolean FDECL(obj_here, (struct obj *,int,int));
E boolean NDECL(wearing_armor);
E boolean FDECL(is_worn, (struct obj *));
E struct obj *FDECL(g_at, (int,int));
E struct obj *FDECL(getobj, (const char *,const char *));
E int FDECL(ggetobj, (const char *,int (*)(OBJ_P),int,BOOLEAN_P,unsigned *));
E int FDECL(askchain, (struct obj **,const char *,int,int (*)(OBJ_P),
			int (*)(OBJ_P),int,const char *));
E void FDECL(fully_identify_obj, (struct obj *));
E int FDECL(identify, (struct obj *));
E void FDECL(identify_pack, (int,BOOLEAN_P));
E void NDECL(learn_unseen_invent);
E void FDECL(prinv, (const char *,struct obj *,long));
E char *FDECL(xprname, (struct obj *,const char *,CHAR_P,BOOLEAN_P,long,long));
E int NDECL(ddoinv);
E char FDECL(display_inventory, (const char *,BOOLEAN_P));
E int FDECL(display_binventory, (int,int,BOOLEAN_P));
E struct obj *FDECL(display_cinventory,(struct obj *));
E struct obj *FDECL(display_minventory,(struct monst *,int,char *));
E int NDECL(dotypeinv);
E const char *FDECL(dfeature_at, (int,int,char *));
E int FDECL(look_here, (int,BOOLEAN_P));
E int NDECL(dolook);
E boolean FDECL(will_feel_cockatrice, (struct obj *,BOOLEAN_P));
E void FDECL(feel_cockatrice, (struct obj *,BOOLEAN_P));
E void FDECL(stackobj, (struct obj *));
E int NDECL(doprgold);
E int NDECL(doprwep);
E int NDECL(doprarm);
E int NDECL(doprring);
E int NDECL(dopramulet);
E int NDECL(doprtool);
E int NDECL(doprinuse);
E void FDECL(useupf, (struct obj *,long));
E char *FDECL(let_to_name, (CHAR_P,BOOLEAN_P,BOOLEAN_P));
E void NDECL(free_invbuf);
E void NDECL(reassign);
E int NDECL(doorganize);
E int FDECL(count_unpaid, (struct obj *));
E int FDECL(count_buc, (struct obj *,int));
E long FDECL(count_contents, (struct obj *,BOOLEAN_P,BOOLEAN_P,BOOLEAN_P));
E void FDECL(carry_obj_effects, (struct obj *));
E const char *FDECL(currency, (long));
E void FDECL(silly_thing, (const char *,struct obj *));

/* ### ioctl.c ### */

#if defined(UNIX) || defined(__BEOS__)
E void NDECL(getwindowsz);
E void NDECL(getioctls);
E void NDECL(setioctls);
# ifdef SUSPEND
E int NDECL(dosuspend);
# endif /* SUSPEND */
#endif /* UNIX || __BEOS__ */

/* ### light.c ### */

E void FDECL(new_light_source, (XCHAR_P, XCHAR_P, int, int, ANY_P *));
E void FDECL(del_light_source, (int, ANY_P *));
E void FDECL(do_light_sources, (char **));
E struct monst *FDECL(find_mid, (unsigned, unsigned));
E void FDECL(save_light_sources, (int, int, int));
E void FDECL(restore_light_sources, (int));
E void FDECL(relink_light_sources, (BOOLEAN_P));
E void FDECL(obj_move_light_source, (struct obj *, struct obj *));
E boolean NDECL(any_light_source);
E void FDECL(snuff_light_source, (int, int));
E boolean FDECL(obj_sheds_light, (struct obj *));
E boolean FDECL(obj_is_burning, (struct obj *));
E void FDECL(obj_split_light_source, (struct obj *, struct obj *));
E void FDECL(obj_merge_light_sources, (struct obj *,struct obj *));
E void FDECL(obj_adjust_light_radius, (struct obj *,int));
E int FDECL(candle_light_range, (struct obj *));
E int FDECL(arti_light_radius, (struct obj *));
E const char *FDECL(arti_light_description, (struct obj *));
E int NDECL(wiz_light_sources);

/* ### lock.c ### */

#ifdef USE_TRAMPOLI
E int NDECL(forcelock);
E int NDECL(picklock);
#endif
E boolean FDECL(picking_lock, (int *,int *));
E boolean FDECL(picking_at, (int,int));
E void FDECL(breakchestlock, (struct obj *,BOOLEAN_P));
E void NDECL(reset_pick);
E int FDECL(pick_lock, (struct obj *));
E int NDECL(doforce);
E boolean FDECL(boxlock, (struct obj *,struct obj *));
E boolean FDECL(doorlock, (struct obj *,int,int));
E int NDECL(doopen);
E int NDECL(doclose);

#ifdef MAC
/* These declarations are here because the main code calls them. */

/* ### macfile.c ### */

E int FDECL(maccreat, (const char *,long));
E int FDECL(macopen, (const char *,int,long));
E int FDECL(macclose, (int));
E int FDECL(macread, (int,void *,unsigned));
E int FDECL(macwrite, (int,void *,unsigned));
E long FDECL(macseek, (int,long,short));
E int FDECL(macunlink, (const char *));

/* ### macmain.c ### */

E boolean NDECL(authorize_wizard_mode);

/* ### macsnd.c ### */

E void FDECL(mac_speaker, (struct obj *,char *));

/* ### macunix.c ### */

E void FDECL(regularize, (char *));
E void NDECL(getlock);

/* ### macwin.c ### */

E void FDECL(lock_mouse_cursor, (Boolean));
E int NDECL(SanePositions);

/* ### mttymain.c ### */

E void FDECL(getreturn, (char *));
E void VDECL(msmsg, (const char *,...));
E void NDECL(gettty);
E void NDECL(setftty);
E void FDECL(settty, (const char *));
E int NDECL(tgetch);
E void FDECL(cmov, (int x, int y));
E void FDECL(nocmov, (int x, int y));

#endif /* MAC */

/* ### mail.c ### */

#ifdef MAIL
# ifdef UNIX
E void NDECL(getmailstatus);
# endif
E void NDECL(ckmailstatus);
E void FDECL(readmail, (struct obj *));
#endif /* MAIL */

/* ### makemon.c ### */

E void FDECL(dealloc_monst, (struct monst *));
E boolean FDECL(is_home_elemental, (struct permonst *));
E struct monst *FDECL(clone_mon, (struct monst *,XCHAR_P,XCHAR_P));
E int FDECL(monhp_per_lvl, (struct monst *));
E void FDECL(newmonhp, (struct monst *,int));
E struct mextra *NDECL(newmextra);
E void FDECL(copy_mextra, (struct monst *,struct monst *));
E struct monst *FDECL(makemon, (struct permonst *,int,int,int));
E boolean FDECL(create_critters, (int,struct permonst *,BOOLEAN_P));
E struct permonst *NDECL(rndmonst);
E void FDECL(reset_rndmonst, (int));
E struct permonst *FDECL(mkclass, (CHAR_P,int));
E int FDECL(mkclass_poly, (int));
E int FDECL(adj_lev, (struct permonst *));
E struct permonst *FDECL(grow_up, (struct monst *,struct monst *));
E int FDECL(mongets, (struct monst *,int));
E int FDECL(golemhp, (int));
E boolean FDECL(peace_minded, (struct permonst *));
E void FDECL(set_malign, (struct monst *));
E void FDECL(newmcorpsenm, (struct monst *));
E void FDECL(freemcorpsenm, (struct monst *));
E void FDECL(set_mimic_sym, (struct monst *));
E int FDECL(mbirth_limit, (int));
E void FDECL(mimic_hit_msg, (struct monst *, SHORT_P));
E void FDECL(mkmonmoney, (struct monst *, long));
E int FDECL(bagotricks, (struct obj *,BOOLEAN_P,int *));
E boolean FDECL(propagate, (int, BOOLEAN_P,BOOLEAN_P));
E boolean FDECL(usmellmon, (struct permonst *));

/* ### mapglyph.c ### */

E int FDECL(mapglyph, (int, int *, int *, unsigned *, int, int));
E char *FDECL(encglyph, (int));
E void FDECL(genl_putmixed, (winid, int, const char *));

/* ### mcastu.c ### */

E int FDECL(castmu, (struct monst *,struct attack *,BOOLEAN_P,BOOLEAN_P));
E int FDECL(buzzmu, (struct monst *,struct attack *));

/* ### mhitm.c ### */

E int FDECL(fightm, (struct monst *));
E int FDECL(mattackm, (struct monst *,struct monst *));
E boolean FDECL(engulf_target, (struct monst *,struct monst *));
E int FDECL(mdisplacem, (struct monst *,struct monst *,BOOLEAN_P));
E void FDECL(paralyze_monst, (struct monst *,int));
E int FDECL(sleep_monst, (struct monst *,int,int));
E void FDECL(slept_monst, (struct monst *));
E void FDECL(xdrainenergym, (struct monst *,BOOLEAN_P));
E long FDECL(attk_protection, (int));
E void FDECL(rustm, (struct monst *,struct obj *));

/* ### mhitu.c ### */

E const char *FDECL(mpoisons_subj, (struct monst *,struct attack *));
E void NDECL(u_slow_down);
E struct monst *NDECL(cloneu);
E void FDECL(expels, (struct monst *,struct permonst *,BOOLEAN_P));
E struct attack *FDECL(getmattk, (struct permonst *,int,int *,struct attack *));
E int FDECL(mattacku, (struct monst *));
E int FDECL(magic_negation, (struct monst *));
E boolean NDECL(gulp_blnd_check);
E int FDECL(gazemu, (struct monst *,struct attack *));
E void FDECL(mdamageu, (struct monst *,int));
E int FDECL(could_seduce, (struct monst *,struct monst *,struct attack *));
E int FDECL(doseduce, (struct monst *));

/* ### minion.c ### */

E void FDECL(newemin, (struct monst *));
E void FDECL(free_emin, (struct monst *));
E int FDECL(monster_census, (BOOLEAN_P));
E int FDECL(msummon, (struct monst *));
E void FDECL(summon_minion, (ALIGNTYP_P,BOOLEAN_P));
E int FDECL(demon_talk, (struct monst *));
E long FDECL(bribe, (struct monst *));
E int FDECL(dprince, (ALIGNTYP_P));
E int FDECL(dlord, (ALIGNTYP_P));
E int NDECL(llord);
E int FDECL(ndemon, (ALIGNTYP_P));
E int NDECL(lminion);
E void FDECL(lose_guardian_angel, (struct monst *));
E void NDECL(gain_guardian_angel);

/* ### mklev.c ### */

#ifdef USE_TRAMPOLI
E int FDECL(do_comp, (genericptr_t,genericptr_t));
#endif
E void NDECL(sort_rooms);
E void FDECL(add_room, (int,int,int,int,BOOLEAN_P,SCHAR_P,BOOLEAN_P));
E void FDECL(add_subroom, (struct mkroom *,int,int,int,int,
			   BOOLEAN_P,SCHAR_P,BOOLEAN_P));
E void NDECL(makecorridors);
E void FDECL(add_door, (int,int,struct mkroom *));
E void NDECL(mklev);
#ifdef SPECIALIZATION
E void FDECL(topologize, (struct mkroom *,BOOLEAN_P));
#else
E void FDECL(topologize, (struct mkroom *));
#endif
E void FDECL(place_branch, (branch *,XCHAR_P,XCHAR_P));
E boolean FDECL(occupied, (XCHAR_P,XCHAR_P));
E int FDECL(okdoor, (XCHAR_P,XCHAR_P));
E void FDECL(dodoor, (int,int,struct mkroom *));
E void FDECL(mktrap, (int,int,struct mkroom *,coord*));
E void FDECL(mkstairs, (XCHAR_P,XCHAR_P,CHAR_P,struct mkroom *));
E void NDECL(mkinvokearea);
E void FDECL(mineralize, (int, int, int, int, BOOLEAN_P));

/* ### mkmap.c ### */

void FDECL(flood_fill_rm, (int,int,int,BOOLEAN_P,BOOLEAN_P));
void FDECL(remove_rooms, (int,int,int,int));

/* ### mkmaze.c ### */

E void FDECL(wallification, (int,int,int,int));
E void FDECL(walkfrom, (int,int,SCHAR_P));
E void FDECL(makemaz, (const char *));
E void FDECL(mazexy, (coord *));
E void NDECL(bound_digging);
E void FDECL(mkportal, (XCHAR_P,XCHAR_P,XCHAR_P,XCHAR_P));
E boolean FDECL(bad_location, (XCHAR_P,XCHAR_P,XCHAR_P,XCHAR_P,XCHAR_P,XCHAR_P));
E void FDECL(place_lregion, (XCHAR_P,XCHAR_P,XCHAR_P,XCHAR_P,
			     XCHAR_P,XCHAR_P,XCHAR_P,XCHAR_P,
			     XCHAR_P,d_level *));
E void NDECL(fumaroles);
E void NDECL(movebubbles);
E void NDECL(water_friction);
E void FDECL(save_waterlevel, (int,int));
E void FDECL(restore_waterlevel, (int));
E const char *FDECL(waterbody_name, (XCHAR_P,XCHAR_P));

/* ### mkobj.c ### */

E struct oextra *NDECL(newoextra);
E void FDECL(copy_oextra, (struct obj *,struct obj *));
E void FDECL(dealloc_oextra, (struct oextra *));
E void FDECL(newomonst, (struct obj *));
E void FDECL(free_omonst, (struct obj *));
E void FDECL(newomid, (struct obj *));
E void FDECL(free_omid, (struct obj *));
E void FDECL(newolong, (struct obj *));
E void FDECL(free_olong, (struct obj *));
E void FDECL(new_omailcmd, (struct obj *,const char *));
E void FDECL(free_omailcmd, (struct obj *));
E struct obj *FDECL(mkobj_at, (CHAR_P,int,int,BOOLEAN_P));
E struct obj *FDECL(mksobj_at, (int,int,int,BOOLEAN_P,BOOLEAN_P));
E struct obj *FDECL(mkobj, (CHAR_P,BOOLEAN_P));
E int NDECL(rndmonnum);
E boolean FDECL(bogon_is_pname, (CHAR_P));
E struct obj *FDECL(splitobj, (struct obj *,long));
E void FDECL(replace_object, (struct obj *,struct obj *));
E void FDECL(bill_dummy_object, (struct obj *));
E void FDECL(costly_alteration, (struct obj *,int));
E struct obj *FDECL(mksobj, (int,BOOLEAN_P,BOOLEAN_P));
E int FDECL(bcsign, (struct obj *));
E int FDECL(weight, (struct obj *));
E struct obj *FDECL(mkgold, (long,int,int));
E struct obj *FDECL(mkcorpstat,
		(int,struct monst *,struct permonst *,int,int,unsigned));
E int FDECL(corpse_revive_type, (struct obj *));
E struct obj *FDECL(obj_attach_mid, (struct obj *, unsigned));
E struct monst *FDECL(get_mtraits, (struct obj *, BOOLEAN_P));
E struct obj *FDECL(mk_tt_object, (int,int,int));
E struct obj *FDECL(mk_named_object,
			(int,struct permonst *,int,int,const char *));
E struct obj *FDECL(rnd_treefruit_at, (int, int));
E void FDECL(set_corpsenm, (struct obj *, int));
E void FDECL(start_corpse_timeout, (struct obj *));
E void FDECL(bless, (struct obj *));
E void FDECL(unbless, (struct obj *));
E void FDECL(curse, (struct obj *));
E void FDECL(uncurse, (struct obj *));
E void FDECL(blessorcurse, (struct obj *,int));
E boolean FDECL(is_flammable, (struct obj *));
E boolean FDECL(is_rottable, (struct obj *));
E void FDECL(place_object, (struct obj *,int,int));
E void FDECL(remove_object, (struct obj *));
E void FDECL(discard_minvent, (struct monst *));
E void FDECL(obj_extract_self, (struct obj *));
E void FDECL(extract_nobj, (struct obj *, struct obj **));
E void FDECL(extract_nexthere, (struct obj *, struct obj **));
E int FDECL(add_to_minv, (struct monst *, struct obj *));
E struct obj *FDECL(add_to_container, (struct obj *, struct obj *));
E void FDECL(add_to_migration, (struct obj *));
E void FDECL(add_to_buried, (struct obj *));
E void FDECL(dealloc_obj, (struct obj *));
E void FDECL(obj_ice_effects, (int, int, BOOLEAN_P));
E long FDECL(peek_at_iced_corpse_age, (struct obj *));
E int FDECL(hornoplenty, (struct obj *,BOOLEAN_P));
E void NDECL(obj_sanity_check);
E struct obj* FDECL(obj_nexto, (struct obj*));
E struct obj* FDECL(obj_nexto_xy, (int, int, int, unsigned));
E struct obj* FDECL(obj_absorb, (struct obj**, struct obj**));
E struct obj* FDECL(obj_meld, (struct obj**, struct obj**));

/* ### mkroom.c ### */

E void FDECL(mkroom, (int));
E void FDECL(fill_zoo, (struct mkroom *));
E struct permonst *NDECL(antholemon);
E boolean FDECL(nexttodoor, (int,int));
E boolean FDECL(has_dnstairs, (struct mkroom *));
E boolean FDECL(has_upstairs, (struct mkroom *));
E int FDECL(somex, (struct mkroom *));
E int FDECL(somey, (struct mkroom *));
E boolean FDECL(inside_room, (struct mkroom *,XCHAR_P,XCHAR_P));
E boolean FDECL(somexy, (struct mkroom *,coord *));
E void FDECL(mkundead, (coord *,BOOLEAN_P,int));
E struct permonst *NDECL(courtmon);
E void FDECL(save_rooms, (int));
E void FDECL(rest_rooms, (int));
E struct mkroom *FDECL(search_special, (SCHAR_P));
E int FDECL(cmap_to_type, (int));

/* ### mon.c ### */

E int FDECL(undead_to_corpse, (int));
E int FDECL(genus, (int,int));
E int FDECL(pm_to_cham, (int));
E int FDECL(minliquid, (struct monst *));
E int NDECL(movemon);
E int FDECL(meatmetal, (struct monst *));
E int FDECL(meatobj, (struct monst *));
E void FDECL(mpickgold, (struct monst *));
E boolean FDECL(mpickstuff, (struct monst *,const char *));
E int FDECL(curr_mon_load, (struct monst *));
E int FDECL(max_mon_load, (struct monst *));
E boolean FDECL(can_carry, (struct monst *,struct obj *));
E int FDECL(mfndpos, (struct monst *,coord *,long *,long));
E boolean FDECL(monnear, (struct monst *,int,int));
E void NDECL(dmonsfree);
E int FDECL(mcalcmove, (struct monst*));
E void NDECL(mcalcdistress);
E void FDECL(replmon, (struct monst *,struct monst *));
E void FDECL(relmon, (struct monst *,struct monst **));
E struct obj *FDECL(mlifesaver, (struct monst *));
E boolean FDECL(corpse_chance,(struct monst *,struct monst *,BOOLEAN_P));
E void FDECL(mondead, (struct monst *));
E void FDECL(mondied, (struct monst *));
E void FDECL(mongone, (struct monst *));
E void FDECL(monstone, (struct monst *));
E void FDECL(monkilled, (struct monst *,const char *,int));
E void FDECL(unstuck, (struct monst *));
E void FDECL(killed, (struct monst *));
E void FDECL(xkilled, (struct monst *,int));
E void FDECL(mon_to_stone, (struct monst*));
E void FDECL(mnexto, (struct monst *));
E void FDECL(maybe_mnexto, (struct monst *));
E boolean FDECL(mnearto, (struct monst *,XCHAR_P,XCHAR_P,BOOLEAN_P));
E void FDECL(m_respond, (struct monst *));
E void FDECL(setmangry, (struct monst *));
E void FDECL(wakeup, (struct monst *));
E void NDECL(wake_nearby);
E void FDECL(wake_nearto, (int,int,int));
E void FDECL(seemimic, (struct monst *));
E void NDECL(rescham);
E void NDECL(restartcham);
E void FDECL(restore_cham, (struct monst *));
E boolean FDECL(hideunder, (struct monst*));
E void FDECL(hide_monst, (struct monst *));
E void FDECL(mon_animal_list, (BOOLEAN_P));
E int FDECL(select_newcham_form, (struct monst *));
E int FDECL(newcham, (struct monst *,struct permonst *,BOOLEAN_P,BOOLEAN_P));
E int FDECL(can_be_hatched, (int));
E int FDECL(egg_type_from_parent, (int,BOOLEAN_P));
E boolean FDECL(dead_species, (int,BOOLEAN_P));
E void NDECL(kill_genocided_monsters);
E void FDECL(golemeffects, (struct monst *,int,int));
E boolean FDECL(angry_guards, (BOOLEAN_P));
E void NDECL(pacify_guards);
E void FDECL(decide_to_shapeshift, (struct monst *,int));

/* ### mondata.c ### */

E void FDECL(set_mon_data, (struct monst *,struct permonst *,int));
E struct attack *FDECL(attacktype_fordmg, (struct permonst *,int,int));
E boolean FDECL(attacktype, (struct permonst *,int));
E boolean FDECL(noattacks, (struct permonst *));
E boolean FDECL(poly_when_stoned, (struct permonst *));
E boolean FDECL(resists_drli, (struct monst *));
E boolean FDECL(resists_magm, (struct monst *));
E boolean FDECL(resists_blnd, (struct monst *));
E boolean FDECL(can_blnd, (struct monst *,struct monst *,UCHAR_P,struct obj *));
E boolean FDECL(ranged_attk, (struct permonst *));
E boolean FDECL(hates_silver, (struct permonst *));
E boolean FDECL(mon_hates_silver, (struct monst *));
E boolean FDECL(passes_bars, (struct permonst *));
E boolean FDECL(can_blow, (struct monst *));
E boolean FDECL(can_be_strangled, (struct monst *));
E boolean FDECL(can_track, (struct permonst *));
E boolean FDECL(breakarm, (struct permonst *));
E boolean FDECL(sliparm, (struct permonst *));
E boolean FDECL(sticks, (struct permonst *));
E boolean FDECL(cantvomit, (struct permonst *));
E int FDECL(num_horns, (struct permonst *));
/* E boolean FDECL(canseemon, (struct monst *)); */
E struct attack *FDECL(dmgtype_fromattack, (struct permonst *,int,int));
E boolean FDECL(dmgtype, (struct permonst *,int));
E int FDECL(max_passive_dmg, (struct monst *,struct monst *));
E boolean FDECL(same_race, (struct permonst *,struct permonst *));
E int FDECL(monsndx, (struct permonst *));
E int FDECL(name_to_mon, (const char *));
E int FDECL(name_to_monclass, (const char *,int *));
E int FDECL(gender, (struct monst *));
E int FDECL(pronoun_gender, (struct monst *));
E boolean FDECL(levl_follower, (struct monst *));
E int FDECL(little_to_big, (int));
E int FDECL(big_to_little, (int));
E const char *FDECL(locomotion, (const struct permonst *,const char *));
E const char *FDECL(stagger, (const struct permonst *,const char *));
E const char *FDECL(on_fire, (struct permonst *,struct attack *));
E const struct permonst *FDECL(raceptr, (struct monst *));
E boolean FDECL(olfaction, (struct permonst *));

/* ### monmove.c ### */

E boolean FDECL(itsstuck, (struct monst *));
E boolean FDECL(mb_trapped, (struct monst *));
E boolean FDECL(monhaskey, (struct monst *,BOOLEAN_P));
E void FDECL(mon_regen, (struct monst *,BOOLEAN_P));
E int FDECL(dochugw, (struct monst *));
E boolean FDECL(onscary, (int,int,struct monst *));
E void FDECL(monflee, (struct monst *, int, BOOLEAN_P, BOOLEAN_P));
E int FDECL(dochug, (struct monst *));
E int FDECL(m_move, (struct monst *,int));
E boolean FDECL(closed_door, (int,int));
E boolean FDECL(accessible, (int,int));
E void FDECL(set_apparxy, (struct monst *));
E boolean FDECL(can_ooze, (struct monst *));
E boolean FDECL(can_fog, (struct monst *));
E boolean FDECL(should_displace, (struct monst *,coord *,long *,int,
					XCHAR_P,XCHAR_P));
E boolean FDECL(undesirable_disp, (struct monst *,XCHAR_P,XCHAR_P));

/* ### monst.c ### */

E void NDECL(monst_init);

/* ### monstr.c ### */

E void NDECL(monstr_init);

/* ### mplayer.c ### */

E struct monst *FDECL(mk_mplayer, (struct permonst *,XCHAR_P,
				   XCHAR_P,BOOLEAN_P));
E void FDECL(create_mplayers, (int,BOOLEAN_P));
E void FDECL(mplayer_talk, (struct monst *));

#if defined(MICRO) || defined(WIN32)

/* ### msdos.c,os2.c,tos.c,winnt.c ### */

#  ifndef WIN32
E int NDECL(tgetch);
#  endif
#  ifndef TOS
E char NDECL(switchar);
#  endif
# ifndef __GO32__
E long FDECL(freediskspace, (char *));
#  ifdef MSDOS
E int FDECL(findfirst_file, (char *));
E int NDECL(findnext_file);
E long FDECL(filesize_nh, (char *));
#  else
E int FDECL(findfirst, (char *));
E int NDECL(findnext);
E long FDECL(filesize, (char *));
#  endif /* MSDOS */
E char *NDECL(foundfile_buffer);
# endif /* __GO32__ */
E void FDECL(chdrive, (char *));
# ifndef TOS
E void NDECL(disable_ctrlP);
E void NDECL(enable_ctrlP);
# endif
# if defined(MICRO) && !defined(WINNT)
E void NDECL(get_scr_size);
#  ifndef TOS
E void FDECL(gotoxy, (int,int));
#  endif
# endif
# ifdef TOS
E int FDECL(_copyfile, (char *,char *));
E int NDECL(kbhit);
E void NDECL(set_colors);
E void NDECL(restore_colors);
#  ifdef SUSPEND
E int NDECL(dosuspend);
#  endif
# endif /* TOS */
# ifdef WIN32
E char *FDECL(get_username, (int *));
E void FDECL(nt_regularize, (char *));
E int NDECL((*nt_kbhit));
E void FDECL(Delay, (int));
# endif /* WIN32 */
#endif /* MICRO || WIN32 */

/* ### mthrowu.c ### */

E int FDECL(thitu, (int,int,struct obj *,const char *));
E int FDECL(ohitmon, (struct monst *,struct obj *,int,BOOLEAN_P));
E void FDECL(thrwmu, (struct monst *));
E int FDECL(spitmu, (struct monst *,struct attack *));
E int FDECL(breamu, (struct monst *,struct attack *));
E boolean FDECL(linedup, (XCHAR_P,XCHAR_P,XCHAR_P,XCHAR_P,int));
E boolean FDECL(lined_up, (struct monst *));
E struct obj *FDECL(m_carrying, (struct monst *,int));
E void FDECL(m_useupall, (struct monst *,struct obj *));
E void FDECL(m_useup, (struct monst *,struct obj *));
E void FDECL(m_throw, (struct monst *,int,int,int,int,int,struct obj *));
E boolean FDECL(hits_bars, (struct obj **,int,int,int,int));

/* ### muse.c ### */

E boolean FDECL(find_defensive, (struct monst *));
E int FDECL(use_defensive, (struct monst *));
E int FDECL(rnd_defensive_item, (struct monst *));
E boolean FDECL(find_offensive, (struct monst *));
#ifdef USE_TRAMPOLI
E int FDECL(mbhitm, (struct monst *,struct obj *));
#endif
E int FDECL(use_offensive, (struct monst *));
E int FDECL(rnd_offensive_item, (struct monst *));
E boolean FDECL(find_misc, (struct monst *));
E int FDECL(use_misc, (struct monst *));
E int FDECL(rnd_misc_item, (struct monst *));
E boolean FDECL(searches_for_item, (struct monst *,struct obj *));
E boolean FDECL(mon_reflects, (struct monst *,const char *));
E boolean FDECL(ureflects, (const char *,const char *));
E boolean FDECL(munstone, (struct monst *,BOOLEAN_P));
E boolean FDECL(munslime, (struct monst *,BOOLEAN_P));

/* ### music.c ### */

E void FDECL(awaken_soldiers, (struct monst *));
E int FDECL(do_play_instrument, (struct obj *));

/* ### nhlan.c ### */
#ifdef LAN_FEATURES
E void NDECL(init_lan_features);
E char *NDECL(lan_username);
#endif

/* ### nttty.c ### */

#ifdef WIN32CON
E void NDECL(get_scr_size);
E int NDECL(nttty_kbhit);
E void NDECL(nttty_open);
E void NDECL(nttty_rubout);
E int NDECL(tgetch);
E int FDECL(ntposkey,(int *, int *, int *));
E void FDECL(set_output_mode, (int));
E void NDECL(synch_cursor);
#endif

/* ### o_init.c ### */

E void NDECL(init_objects);
E void FDECL(obj_shuffle_range, (int,int *,int *));
E int NDECL(find_skates);
E void NDECL(oinit);
E void FDECL(savenames, (int,int));
E void FDECL(restnames, (int));
E void FDECL(discover_object, (int,BOOLEAN_P,BOOLEAN_P));
E void FDECL(undiscover_object, (int));
E int NDECL(dodiscovered);
E int NDECL(doclassdisco);
E void NDECL(rename_disco);

/* ### objects.c ### */

E void NDECL(objects_init);

/* ### objnam.c ### */

E char *FDECL(obj_typename, (int));
E char *FDECL(simple_typename, (int));
E boolean FDECL(obj_is_pname, (struct obj *));
E char *FDECL(distant_name, (struct obj *,char *(*)(OBJ_P)));
E char *FDECL(fruitname, (BOOLEAN_P));
E char *FDECL(xname, (struct obj *));
E char *FDECL(mshot_xname, (struct obj *));
E boolean FDECL(the_unique_obj, (struct obj *));
E boolean FDECL(the_unique_pm, (struct permonst *));
E char *FDECL(doname, (struct obj *));
E boolean FDECL(not_fully_identified, (struct obj *));
E char *FDECL(corpse_xname, (struct obj *,const char *,unsigned));
E char *FDECL(cxname, (struct obj *));
E char *FDECL(cxname_singular, (struct obj *));
E char *FDECL(killer_xname, (struct obj *));
E char *FDECL(short_oname, (struct obj *,char *(*)(OBJ_P),char *(*)(OBJ_P),
			    unsigned));
E const char *FDECL(singular, (struct obj *,char *(*)(OBJ_P)));
E char *FDECL(an, (const char *));
E char *FDECL(An, (const char *));
E char *FDECL(The, (const char *));
E char *FDECL(the, (const char *));
E char *FDECL(aobjnam, (struct obj *,const char *));
E char *FDECL(yobjnam, (struct obj *,const char *));
E char *FDECL(Yobjnam2, (struct obj *,const char *));
E char *FDECL(Tobjnam, (struct obj *,const char *));
E char *FDECL(otense, (struct obj *,const char *));
E char *FDECL(vtense, (const char *,const char *));
E char *FDECL(Doname2, (struct obj *));
E char *FDECL(yname, (struct obj *));
E char *FDECL(Yname2, (struct obj *));
E char *FDECL(ysimple_name, (struct obj *));
E char *FDECL(Ysimple_name2, (struct obj *));
E char *FDECL(simpleonames, (struct obj *));
E char *FDECL(ansimpleoname, (struct obj *));
E char *FDECL(thesimpleoname, (struct obj *));
E char *FDECL(bare_artifactname, (struct obj *));
E char *FDECL(makeplural, (const char *));
E char *FDECL(makesingular, (const char *));
E struct obj *FDECL(readobjnam, (char *,struct obj *));
E int FDECL(rnd_class, (int,int));
E const char *FDECL(suit_simple_name, (struct obj *));
E const char *FDECL(cloak_simple_name, (struct obj *));
E const char *FDECL(helm_simple_name, (struct obj *));
E const char *FDECL(mimic_obj_name, (struct monst *));
E char *FDECL(safe_qbuf, (char *,const char *,const char *,struct obj *,
			  char *(*)(OBJ_P),char *(*)(OBJ_P),const char *));

/* ### options.c ### */

E boolean FDECL(match_optname, (const char *,const char *,int,BOOLEAN_P));
E void NDECL(initoptions);
E void NDECL(initoptions_init);
E void NDECL(initoptions_finish);
E void FDECL(parseoptions, (char *,BOOLEAN_P,BOOLEAN_P));
E int NDECL(doset);
E int NDECL(dotogglepickup);
E void NDECL(option_help);
E void FDECL(next_opt, (winid,const char *));
E int FDECL(fruitadd, (char *,struct fruit *));
E int FDECL(choose_classes_menu, (const char *,int,BOOLEAN_P,char *,char *));
E void FDECL(add_menu_cmd_alias, (CHAR_P, CHAR_P));
E char FDECL(map_menu_cmd, (CHAR_P));
E void FDECL(assign_warnings, (uchar *));
E char *FDECL(nh_getenv, (const char *));
E void FDECL(set_duplicate_opt_detection, (int));
E void FDECL(set_wc_option_mod_status, (unsigned long, int));
E void FDECL(set_wc2_option_mod_status, (unsigned long, int));
E void FDECL(set_option_mod_status, (const char *,int));
E int FDECL(add_autopickup_exception, (const char *));
E void NDECL(free_autopickup_exceptions);
E int FDECL(load_symset, (const char *,int));
E void FDECL(parsesymbols, (char *));
E struct symparse *FDECL(match_sym, (char *));
E void NDECL(set_playmode);
E int FDECL(sym_val, (char *));
E boolean FDECL(add_menu_coloring, (char *));
E boolean FDECL(get_menu_coloring, (char *, int *, int *));
E void NDECL(free_menu_coloring);

/* ### pager.c ### */

E char *FDECL(self_lookat, (char *));
E int NDECL(dowhatis);
E int NDECL(doquickwhatis);
E int NDECL(doidtrap);
E int NDECL(dowhatdoes);
E char *FDECL(dowhatdoes_core,(CHAR_P, char *));
E int NDECL(dohelp);
E int NDECL(dohistory);
E int FDECL(do_screen_description, (coord, BOOLEAN_P, int, char *, const char **));
E int FDECL(do_look, (int, coord *));

/* ### pcmain.c ### */

#if defined(MICRO) || defined(WIN32)
# ifdef CHDIR
E void FDECL(chdirx, (char *,BOOLEAN_P));
# endif /* CHDIR */
E boolean NDECL(authorize_wizard_mode);
#endif /* MICRO || WIN32 */

/* ### pcsys.c ### */

#if defined(MICRO) || defined(WIN32)
E void NDECL(flushout);
E int NDECL(dosh);
# ifdef MFLOPPY
E void FDECL(eraseall, (const char *,const char *));
E void FDECL(copybones, (int));
E void NDECL(playwoRAMdisk);
E int FDECL(saveDiskPrompt, (int));
E void NDECL(gameDiskPrompt);
# endif
E void FDECL(append_slash, (char *));
E void FDECL(getreturn, (const char *));
# ifndef AMIGA
E void VDECL(msmsg, (const char *,...));
# endif
E FILE *FDECL(fopenp, (const char *,const char *));
#endif /* MICRO || WIN32 */

/* ### pctty.c ### */

#if defined(MICRO) || defined(WIN32)
E void NDECL(gettty);
E void FDECL(settty, (const char *));
E void NDECL(setftty);
E void VDECL(error, (const char *,...));
#if defined(TIMED_DELAY) && defined(_MSC_VER)
E void FDECL(msleep, (unsigned));
#endif
#endif /* MICRO || WIN32 */

/* ### pcunix.c ### */

#if defined(MICRO)
E void FDECL(regularize, (char *));
#endif /* MICRO */
#if defined(PC_LOCKING)
E void NDECL(getlock);
#endif

/* ### pickup.c ### */

E int FDECL(collect_obj_classes,
	(char *,struct obj *,BOOLEAN_P,boolean FDECL((*),(OBJ_P)), int *));
E boolean FDECL(rider_corpse_revival, (struct obj *,BOOLEAN_P));
E void FDECL(add_valid_menu_class, (int));
E boolean FDECL(allow_all, (struct obj *));
E boolean FDECL(allow_category, (struct obj *));
E boolean FDECL(is_worn_by_type, (struct obj *));
E int FDECL(ck_bag, (struct obj *));
#ifdef USE_TRAMPOLI
E int FDECL(in_container, (struct obj *));
E int FDECL(out_container, (struct obj *));
#endif
E int FDECL(pickup, (int));
E int FDECL(pickup_object, (struct obj *, long, BOOLEAN_P));
E int FDECL(query_category, (const char *, struct obj *, int,
				menu_item **, int));
E int FDECL(query_objlist, (const char *, struct obj *, int,
				menu_item **, int, boolean (*)(OBJ_P)));
E struct obj *FDECL(pick_obj, (struct obj *));
E int NDECL(encumber_msg);
E int NDECL(doloot);
E boolean FDECL(container_gone, (int (*)(OBJ_P)));
E int FDECL(use_container, (struct obj **,int));
E int FDECL(loot_mon, (struct monst *,int *,boolean *));
E int NDECL(dotip);
E boolean FDECL(is_autopickup_exception, (struct obj *, BOOLEAN_P));

/* ### pline.c ### */

E void VDECL(pline, (const char *,...)) PRINTF_F(1,2);
E void VDECL(Norep, (const char *,...)) PRINTF_F(1,2);
E void NDECL(free_youbuf);
E void VDECL(You, (const char *,...)) PRINTF_F(1,2);
E void VDECL(Your, (const char *,...)) PRINTF_F(1,2);
E void VDECL(You_feel, (const char *,...)) PRINTF_F(1,2);
E void VDECL(You_cant, (const char *,...)) PRINTF_F(1,2);
E void VDECL(You_hear, (const char *,...)) PRINTF_F(1,2);
E void VDECL(You_see, (const char *,...)) PRINTF_F(1,2);
E void VDECL(pline_The, (const char *,...)) PRINTF_F(1,2);
E void VDECL(There, (const char *,...)) PRINTF_F(1,2);
E void VDECL(verbalize, (const char *,...)) PRINTF_F(1,2);
E void VDECL(raw_printf, (const char *,...)) PRINTF_F(1,2);
E void VDECL(impossible, (const char *,...)) PRINTF_F(1,2);
E const char *FDECL(align_str, (ALIGNTYP_P));
E void FDECL(mstatusline, (struct monst *));
E void NDECL(ustatusline);
E void NDECL(self_invis_message);

/* ### polyself.c ### */

E void NDECL(set_uasmon);
E void NDECL(float_vs_flight);
E void NDECL(change_sex);
E void FDECL(polyself, (int));
E int FDECL(polymon, (int));
E void NDECL(rehumanize);
E int NDECL(dobreathe);
E int NDECL(dospit);
E int NDECL(doremove);
E int NDECL(dospinweb);
E int NDECL(dosummon);
E int NDECL(dogaze);
E int NDECL(dohide);
E int NDECL(dopoly);
E int NDECL(domindblast);
E void FDECL(skinback, (BOOLEAN_P));
E const char *FDECL(mbodypart, (struct monst *,int));
E const char *FDECL(body_part, (int));
E int NDECL(poly_gender);
E void FDECL(ugolemeffects, (int,int));

/* ### potion.c ### */

E void FDECL(set_itimeout, (long *,long));
E void FDECL(incr_itimeout, (long *,int));
E void FDECL(make_confused, (long,BOOLEAN_P));
E void FDECL(make_stunned, (long,BOOLEAN_P));
E void FDECL(make_blinded, (long,BOOLEAN_P));
E void FDECL(make_sick, (long, const char *, BOOLEAN_P,int));
E void FDECL(make_slimed, (long,const char *));
E void FDECL(make_stoned, (long,const char *,int,const char *));
E void FDECL(make_vomiting, (long,BOOLEAN_P));
E boolean FDECL(make_hallucinated, (long,BOOLEAN_P,long));
E int NDECL(dodrink);
E int FDECL(dopotion, (struct obj *));
E int FDECL(peffects, (struct obj *));
E void FDECL(healup, (int,int,BOOLEAN_P,BOOLEAN_P));
E void FDECL(strange_feeling, (struct obj *,const char *));
E void FDECL(potionhit, (struct monst *,struct obj *,BOOLEAN_P));
E void FDECL(potionbreathe, (struct obj *));
E int NDECL(dodip);
E void FDECL(mongrantswish, (struct monst **));
E void FDECL(djinni_from_bottle, (struct obj *));
E struct monst *FDECL(split_mon, (struct monst *,struct monst *));
E const char *NDECL(bottlename);

/* ### pray.c ### */

E boolean FDECL(critically_low_hp, (BOOLEAN_P));
#ifdef USE_TRAMPOLI
E int NDECL(prayer_done);
#endif
E int NDECL(dosacrifice);
E boolean FDECL(can_pray, (BOOLEAN_P));
E int NDECL(dopray);
E const char *NDECL(u_gname);
E int NDECL(doturn);
E const char *NDECL(a_gname);
E const char *FDECL(a_gname_at, (XCHAR_P x,XCHAR_P y));
E const char *FDECL(align_gname, (ALIGNTYP_P));
E const char *FDECL(halu_gname, (ALIGNTYP_P));
E const char *FDECL(align_gtitle, (ALIGNTYP_P));
E void FDECL(altar_wrath, (int,int));


/* ### priest.c ### */

E int FDECL(move_special, (struct monst *,BOOLEAN_P,SCHAR_P,BOOLEAN_P,BOOLEAN_P,
			   XCHAR_P,XCHAR_P,XCHAR_P,XCHAR_P));
E char FDECL(temple_occupied, (char *));
E boolean FDECL(inhistemple, (struct monst *));
E int FDECL(pri_move, (struct monst *));
E void FDECL(priestini, (d_level *,struct mkroom *,int,int,BOOLEAN_P));
E aligntyp FDECL(mon_aligntyp, (struct monst *));
E char *FDECL(priestname, (struct monst *,char *));
E boolean FDECL(p_coaligned, (struct monst *));
E struct monst *FDECL(findpriest, (CHAR_P));
E void FDECL(intemple, (int));
E void FDECL(forget_temple_entry, (struct monst *));
E void FDECL(priest_talk, (struct monst *));
E struct monst *FDECL(mk_roamer, (struct permonst *,ALIGNTYP_P,
				  XCHAR_P,XCHAR_P,BOOLEAN_P));
E void FDECL(reset_hostility, (struct monst *));
E boolean FDECL(in_your_sanctuary, (struct monst *,XCHAR_P,XCHAR_P));
E void FDECL(ghod_hitsu, (struct monst *));
E void NDECL(angry_priest);
E void NDECL(clearpriests);
E void FDECL(restpriest, (struct monst *,BOOLEAN_P));
E void FDECL(newepri, (struct monst *));
E void FDECL(free_epri, (struct monst *));

/* ### quest.c ### */

E void NDECL(onquest);
E void NDECL(nemdead);
E void FDECL(artitouch, (struct obj *));
E boolean NDECL(ok_to_quest);
E void FDECL(leader_speaks, (struct monst *));
E void NDECL(nemesis_speaks);
E void FDECL(quest_chat, (struct monst *));
E void FDECL(quest_talk, (struct monst *));
E void FDECL(quest_stat_check, (struct monst *));
E void FDECL(finish_quest, (struct obj *));

/* ### questpgr.c ### */

E void NDECL(load_qtlist);
E void NDECL(unload_qtlist);
E short FDECL(quest_info, (int));
E const char *NDECL(ldrname);
E boolean FDECL(is_quest_artifact, (struct obj*));
E void FDECL(com_pager, (int));
E void FDECL(qt_pager, (int));
E struct permonst *NDECL(qt_montype);
E void NDECL(deliver_splev_message);

/* ### random.c ### */

#if defined(RANDOM) && !defined(__GO32__) /* djgpp has its own random */
E void FDECL(srandom, (unsigned));
E char *FDECL(initstate, (unsigned,char *,int));
E char *FDECL(setstate, (char *));
E long NDECL(random);
#endif /* RANDOM */

/* ### read.c ### */

E void FDECL(learnscroll, (struct obj *));
E char *FDECL(tshirt_text, (struct obj *, char *));
E int NDECL(doread);
E boolean FDECL(is_chargeable, (struct obj *));
E void FDECL(recharge, (struct obj *,int));
E void FDECL(forget_objects, (int));
E void FDECL(forget_levels, (int));
E void NDECL(forget_traps);
E void FDECL(forget_map, (int));
E int FDECL(seffects, (struct obj *));
E void FDECL(wand_explode, (struct obj *,int));
#ifdef USE_TRAMPOLI
E void FDECL(set_lit, (int,int,genericptr_t));
#endif
E void FDECL(litroom, (BOOLEAN_P,struct obj *));
E void FDECL(do_genocide, (int));
E void FDECL(punish, (struct obj *));
E void NDECL(unpunish);
E boolean FDECL(cant_revive, (int *,BOOLEAN_P,struct obj *));
E boolean NDECL(create_particular);

/* ### rect.c ### */

E void NDECL(init_rect);
E NhRect *FDECL(get_rect, (NhRect *));
E NhRect *NDECL(rnd_rect);
E void FDECL(remove_rect, (NhRect *));
E void FDECL(add_rect, (NhRect *));
E void FDECL(split_rects, (NhRect *,NhRect *));

/* ## region.c ### */
E void NDECL(clear_regions);
E void NDECL(run_regions);
E boolean FDECL(in_out_region, (XCHAR_P,XCHAR_P));
E boolean FDECL(m_in_out_region, (struct monst *,XCHAR_P,XCHAR_P));
E void NDECL(update_player_regions);
E void FDECL(update_monster_region, (struct monst *));
E NhRegion *FDECL(visible_region_at, (XCHAR_P,XCHAR_P));
E void FDECL(show_region, (NhRegion*, XCHAR_P, XCHAR_P));
E void FDECL(save_regions, (int,int));
E void FDECL(rest_regions, (int,BOOLEAN_P));
E NhRegion* FDECL(create_gas_cloud, (XCHAR_P, XCHAR_P, int, int));
E boolean NDECL(region_danger);
E void NDECL(region_safety);

/* ### restore.c ### */

E void FDECL(inven_inuse, (BOOLEAN_P));
E int FDECL(dorecover, (int));
E void FDECL(restcemetery, (int,struct cemetery **));
E void FDECL(trickery, (char *));
E void FDECL(getlev, (int,int,XCHAR_P,BOOLEAN_P));
E void FDECL(get_plname_from_file, (int, char *));
#ifdef SELECTSAVED
E int FDECL(restore_menu, (winid));
#endif
E void NDECL(minit);
E boolean FDECL(lookup_id_mapping, (unsigned, unsigned *));
E void FDECL(mread, (int,genericptr_t,unsigned int));
E int FDECL(validate, (int,const char *));
E void NDECL(reset_restpref);
E void FDECL(set_restpref, (const char *));
E void FDECL(set_savepref, (const char *));

/* ### rip.c ### */

E void FDECL(genl_outrip, (winid,int,time_t));

/* ### rnd.c ### */

E int FDECL(rn2, (int));
E int FDECL(rnl, (int));
E int FDECL(rnd, (int));
E int FDECL(d, (int,int));
E int FDECL(rne, (int));
E int FDECL(rnz, (int));

/* ### role.c ### */

E boolean FDECL(validrole, (int));
E boolean FDECL(validrace, (int, int));
E boolean FDECL(validgend, (int, int, int));
E boolean FDECL(validalign, (int, int, int));
E int NDECL(randrole);
E int FDECL(randrace, (int));
E int FDECL(randgend, (int, int));
E int FDECL(randalign, (int, int));
E int FDECL(str2role, (const char *));
E int FDECL(str2race, (const char *));
E int FDECL(str2gend, (char *));
E int FDECL(str2align, (char *));
E boolean FDECL(ok_role, (int, int, int, int));
E int FDECL(pick_role, (int, int, int, int));
E boolean FDECL(ok_race, (int, int, int, int));
E int FDECL(pick_race, (int, int, int, int));
E boolean FDECL(ok_gend, (int, int, int, int));
E int FDECL(pick_gend, (int, int, int, int));
E boolean FDECL(ok_align, (int, int, int, int));
E int FDECL(pick_align, (int, int, int, int));
E void NDECL(rigid_role_checks);
E boolean FDECL(setrolefilter, (char *));
E char *FDECL(build_plselection_prompt, (char *,int,int,int,int,int));
E char *FDECL(root_plselection_prompt, (char *,int,int,int,int,int));
E void NDECL(plnamesuffix);
E void FDECL(role_selection_prolog, (int,winid));
E void FDECL(role_menu_extra, (int,winid));
E void NDECL(role_init);
E const char *FDECL(Hello, (struct monst *));
E const char *NDECL(Goodbye);

/* ### rumors.c ### */

E char *FDECL(getrumor, (int,char *, BOOLEAN_P));
E char *FDECL(get_rnd_text, (const char *, char *));
E void FDECL(outrumor, (int,int));
E void FDECL(outoracle, (BOOLEAN_P, BOOLEAN_P));
E void FDECL(save_oracles, (int,int));
E void FDECL(restore_oracles, (int));
E int FDECL(doconsult, (struct monst *));
E void NDECL(rumor_check);

/* ### save.c ### */

E int NDECL(dosave);
E int NDECL(dosave0);
#ifdef INSURANCE
E void NDECL(savestateinlock);
#endif
#ifdef MFLOPPY
E boolean FDECL(savelev, (int,XCHAR_P,int));
E boolean FDECL(swapin_file, (int));
E void NDECL(co_false);
#else
E void FDECL(savelev, (int,XCHAR_P,int));
#endif
E genericptr_t FDECL(mon_to_buffer, (struct monst *, int *));
E void FDECL(bufon, (int));
E void FDECL(bufoff, (int));
E void FDECL(bflush, (int));
E void FDECL(bwrite, (int,genericptr_t,unsigned int));
E void FDECL(bclose, (int));
E void FDECL(def_bclose, (int));
#if defined(ZEROCOMP)
E void FDECL(zerocomp_bclose, (int));
#endif
E void FDECL(savecemetery, (int,int,struct cemetery **));
E void FDECL(savefruitchn, (int,int));
E void FDECL(store_plname_in_file, (int));
E void NDECL(free_dungeons);
E void NDECL(freedynamicdata);
E void FDECL(store_savefileinfo, (int));

/* ### shk.c ### */

E long FDECL(money2mon, (struct monst *, long));
E void FDECL(money2u, (struct monst *, long));
E void FDECL(shkgone, (struct monst *));
E void FDECL(set_residency, (struct monst *,BOOLEAN_P));
E void FDECL(replshk, (struct monst *,struct monst *));
E void FDECL(restshk, (struct monst *,BOOLEAN_P));
E char FDECL(inside_shop, (XCHAR_P,XCHAR_P));
E void FDECL(u_left_shop, (char *,BOOLEAN_P));
E void FDECL(remote_burglary, (XCHAR_P,XCHAR_P));
E void FDECL(u_entered_shop, (char *));
E void FDECL(pick_pick, (struct obj *));
E boolean FDECL(same_price, (struct obj *,struct obj *));
E void NDECL(shopper_financial_report);
E int FDECL(inhishop, (struct monst *));
E struct monst *FDECL(shop_keeper, (CHAR_P));
E boolean FDECL(tended_shop, (struct mkroom *));
E boolean FDECL(is_unpaid, (struct obj *));
E void FDECL(delete_contents, (struct obj *));
E void FDECL(obfree, (struct obj *,struct obj *));
E void FDECL(home_shk, (struct monst *,BOOLEAN_P));
E void FDECL(make_happy_shk, (struct monst *,BOOLEAN_P));
E void FDECL(make_happy_shoppers, (BOOLEAN_P));
E void FDECL(hot_pursuit, (struct monst *));
E void FDECL(make_angry_shk, (struct monst *,XCHAR_P,XCHAR_P));
E int NDECL(dopay);
E boolean FDECL(paybill, (int));
E void NDECL(finish_paybill);
E struct obj *FDECL(find_oid, (unsigned));
E long FDECL(contained_cost, (struct obj *,struct monst *,long,BOOLEAN_P, BOOLEAN_P));
E long FDECL(contained_gold, (struct obj *));
E void FDECL(picked_container, (struct obj *));
E void FDECL(alter_cost, (struct obj *,long));
E long FDECL(unpaid_cost, (struct obj *,BOOLEAN_P));
E boolean FDECL(billable, (struct monst **,struct obj *,CHAR_P,BOOLEAN_P));
E void FDECL(addtobill, (struct obj *,BOOLEAN_P,BOOLEAN_P,BOOLEAN_P));
E void FDECL(splitbill, (struct obj *,struct obj *));
E void FDECL(subfrombill, (struct obj *,struct monst *));
E long FDECL(stolen_value, (struct obj *,XCHAR_P,XCHAR_P,BOOLEAN_P,BOOLEAN_P));
E void FDECL(sellobj_state, (int));
E void FDECL(sellobj, (struct obj *,XCHAR_P,XCHAR_P));
E int FDECL(doinvbill, (int));
E struct monst *FDECL(shkcatch, (struct obj *,XCHAR_P,XCHAR_P));
E void FDECL(add_damage, (XCHAR_P,XCHAR_P,long));
E int FDECL(repair_damage, (struct monst *,struct damage *,BOOLEAN_P));
E int FDECL(shk_move, (struct monst *));
E void FDECL(after_shk_move, (struct monst *));
E boolean FDECL(is_fshk, (struct monst *));
E void FDECL(shopdig, (int));
E void FDECL(pay_for_damage, (const char *,BOOLEAN_P));
E boolean FDECL(costly_spot, (XCHAR_P,XCHAR_P));
E struct obj *FDECL(shop_object, (XCHAR_P,XCHAR_P));
E void FDECL(price_quote, (struct obj *));
E void FDECL(shk_chat, (struct monst *));
E void FDECL(check_unpaid_usage, (struct obj *,BOOLEAN_P));
E void FDECL(check_unpaid, (struct obj *));
E void FDECL(costly_gold, (XCHAR_P,XCHAR_P,long));
E boolean FDECL(block_door, (XCHAR_P,XCHAR_P));
E boolean FDECL(block_entry, (XCHAR_P,XCHAR_P));
E char *FDECL(shk_your, (char *,struct obj *));
E char *FDECL(Shk_Your, (char *,struct obj *));

/* ### shknam.c ### */

E void FDECL(neweshk, (struct monst *));
E void FDECL(free_eshk, (struct monst *));
E void FDECL(stock_room, (int,struct mkroom *));
E boolean FDECL(saleable, (struct monst *,struct obj *));
E int FDECL(get_shop_item, (int));
E const char *FDECL(shkname, (struct monst *));
E boolean FDECL(shkname_is_pname, (struct monst *));
E boolean FDECL(is_izchak, (struct monst *,BOOLEAN_P));

/* ### sit.c ### */

E void NDECL(take_gold);
E int NDECL(dosit);
E void NDECL(rndcurse);
E void NDECL(attrcurse);

/* ### sounds.c ### */

E void NDECL(dosounds);
E const char *FDECL(growl_sound, (struct monst *));
E void FDECL(growl, (struct monst *));
E void FDECL(yelp, (struct monst *));
E void FDECL(whimper, (struct monst *));
E void FDECL(beg, (struct monst *));
E int NDECL(dotalk);
#ifdef USER_SOUNDS
E int FDECL(add_sound_mapping, (const char *));
E void FDECL(play_sound_for_message, (const char *));
#endif

/* ### sys.c ### */

E void NDECL(sys_early_init);
E void NDECL(sysopt_release);
E void FDECL(sysopt_seduce_set,(int));

/* ### sys/msdos/sound.c ### */

#ifdef MSDOS
E int FDECL(assign_soundcard, (char *));
#endif

/* ### sp_lev.c ### */

E boolean FDECL(check_room, (xchar *,xchar *,xchar *,xchar *,BOOLEAN_P));
E boolean FDECL(create_room, (XCHAR_P,XCHAR_P,XCHAR_P,XCHAR_P,
			      XCHAR_P,XCHAR_P,XCHAR_P,XCHAR_P));
E void FDECL(create_secret_door, (struct mkroom *,XCHAR_P));
E boolean FDECL(dig_corridor, (coord *,coord *,BOOLEAN_P,SCHAR_P,SCHAR_P));
E void FDECL(fill_room, (struct mkroom *,BOOLEAN_P));
E boolean FDECL(load_special, (const char *));

/* ### spell.c ### */

#ifdef USE_TRAMPOLI
E int NDECL(learn);
#endif
E int FDECL(study_book, (struct obj *));
E void FDECL(book_disappears, (struct obj *));
E void FDECL(book_substitution, (struct obj *,struct obj *));
E void NDECL(age_spells);
E int NDECL(docast);
E int FDECL(spell_skilltype, (int));
E int FDECL(spelleffects, (int,BOOLEAN_P));
E void NDECL(losespells);
E int NDECL(dovspell);
E void FDECL(initialspell, (struct obj *));

/* ### steal.c ### */

#ifdef USE_TRAMPOLI
E int NDECL(stealarm);
#endif
E long FDECL(somegold, (long));
E void FDECL(stealgold, (struct monst *));
E void FDECL(remove_worn_item, (struct obj *,BOOLEAN_P));
E int FDECL(steal, (struct monst *, char *));
E int FDECL(mpickobj, (struct monst *,struct obj *));
E void FDECL(stealamulet, (struct monst *));
E void FDECL(maybe_absorb_item, (struct monst *,struct obj *,int,int));
E void FDECL(mdrop_obj, (struct monst *,struct obj *,BOOLEAN_P));
E void FDECL(mdrop_special_objs, (struct monst *));
E void FDECL(relobj, (struct monst *,int,BOOLEAN_P));
E struct obj *FDECL(findgold, (struct obj *));

/* ### steed.c ### */

E void NDECL(rider_cant_reach);
E boolean FDECL(can_saddle, (struct monst *));
E int FDECL(use_saddle, (struct obj *));
E boolean FDECL(can_ride, (struct monst *));
E int NDECL(doride);
E boolean FDECL(mount_steed, (struct monst *, BOOLEAN_P));
E void NDECL(exercise_steed);
E void NDECL(kick_steed);
E void FDECL(dismount_steed, (int));
E void FDECL(place_monster, (struct monst *,int,int));
E boolean FDECL(stucksteed, (BOOLEAN_P));

/* ### teleport.c ### */

E boolean FDECL(goodpos, (int,int,struct monst *,unsigned));
E boolean FDECL(enexto, (coord *,XCHAR_P,XCHAR_P,struct permonst *));
E boolean FDECL(enexto_core, (coord *,XCHAR_P,XCHAR_P,struct permonst *,unsigned));
E void FDECL(teleds, (int,int,BOOLEAN_P));
E boolean FDECL(safe_teleds, (BOOLEAN_P));
E boolean FDECL(teleport_pet, (struct monst *,BOOLEAN_P));
E void NDECL(tele);
E boolean FDECL(scrolltele, (struct obj *));
E int NDECL(dotele);
E void NDECL(level_tele);
E void FDECL(domagicportal, (struct trap *));
E void FDECL(tele_trap, (struct trap *));
E void FDECL(level_tele_trap, (struct trap *));
E void FDECL(rloc_to, (struct monst *,int,int));
E boolean FDECL(rloc, (struct monst *, BOOLEAN_P));
E boolean FDECL(tele_restrict, (struct monst *));
E void FDECL(mtele_trap, (struct monst *, struct trap *,int));
E int FDECL(mlevel_tele_trap, (struct monst *, struct trap *,BOOLEAN_P,int));
E boolean FDECL(rloco, (struct obj *));
E int NDECL(random_teleport_level);
E boolean FDECL(u_teleport_mon, (struct monst *,BOOLEAN_P));

/* ### tile.c ### */
#ifdef USE_TILES
E void FDECL(substitute_tiles, (d_level *));
#endif

/* ### timeout.c ### */

E void NDECL(burn_away_slime);
E void NDECL(nh_timeout);
E void FDECL(fall_asleep, (int, BOOLEAN_P));
E void FDECL(attach_egg_hatch_timeout, (struct obj *, long));
E void FDECL(attach_fig_transform_timeout, (struct obj *));
E void FDECL(kill_egg, (struct obj *));
E void FDECL(hatch_egg, (ANY_P *, long));
E void FDECL(learn_egg_type, (int));
E void FDECL(burn_object, (ANY_P *, long));
E void FDECL(begin_burn, (struct obj *, BOOLEAN_P));
E void FDECL(end_burn, (struct obj *, BOOLEAN_P));
E void NDECL(do_storms);
E boolean FDECL(start_timer, (long, SHORT_P, SHORT_P, ANY_P *));
E long FDECL(stop_timer, (SHORT_P, ANY_P *));
E long FDECL(peek_timer, (SHORT_P,ANY_P *));
E void NDECL(run_timers);
E void FDECL(obj_move_timers, (struct obj *, struct obj *));
E void FDECL(obj_split_timers, (struct obj *, struct obj *));
E void FDECL(obj_stop_timers, (struct obj *));
E boolean FDECL(obj_has_timer, (struct obj *,SHORT_P));
E void FDECL(spot_stop_timers, (XCHAR_P,XCHAR_P,SHORT_P));
E long FDECL(spot_time_expires, (XCHAR_P,XCHAR_P,SHORT_P));
E long FDECL(spot_time_left, (XCHAR_P,XCHAR_P,SHORT_P));
E boolean FDECL(obj_is_local, (struct obj *));
E void FDECL(save_timers, (int,int,int));
E void FDECL(restore_timers, (int,int,BOOLEAN_P,long));
E void FDECL(relink_timers, (BOOLEAN_P));
E int NDECL(wiz_timeout_queue);
E void NDECL(timer_sanity_check);

/* ### topten.c ### */

E void FDECL(formatkiller, (char *,unsigned,int));
E void FDECL(topten, (int,time_t));
E void FDECL(prscore, (int,char **));
E struct obj *FDECL(tt_oname, (struct obj *));

/* ### track.c ### */

E void NDECL(initrack);
E void NDECL(settrack);
E coord *FDECL(gettrack, (int,int));

/* ### trap.c ### */

E boolean FDECL(burnarmor,(struct monst *));
E int FDECL(erode_obj, (struct obj *,const char *,int,int));
E boolean FDECL(grease_protect, (struct obj *,const char *,struct monst *));
E struct trap *FDECL(maketrap, (int,int,int));
E void FDECL(fall_through, (BOOLEAN_P));
E struct monst *FDECL(animate_statue, (struct obj *,XCHAR_P,XCHAR_P,int,int *));
E struct monst *FDECL(activate_statue_trap,
			(struct trap *,XCHAR_P,XCHAR_P,BOOLEAN_P));
E void FDECL(dotrap, (struct trap *, unsigned));
E void FDECL(seetrap, (struct trap *));
E void FDECL(feeltrap, (struct trap *));
E int FDECL(mintrap, (struct monst *));
E void FDECL(instapetrify, (const char *));
E void FDECL(minstapetrify, (struct monst *,BOOLEAN_P));
E void FDECL(selftouch, (const char *));
E void FDECL(mselftouch, (struct monst *,const char *,BOOLEAN_P));
E void NDECL(float_up);
E void FDECL(fill_pit, (int,int));
E int FDECL(float_down, (long, long));
E void NDECL(climb_pit);
E boolean FDECL(fire_damage, (struct obj *,BOOLEAN_P,XCHAR_P,XCHAR_P));
E int FDECL(fire_damage_chain, (struct obj *,BOOLEAN_P,BOOLEAN_P,XCHAR_P,XCHAR_P));
E void acid_damage(struct obj *);
E int FDECL(water_damage, (struct obj *,const char*,BOOLEAN_P));
E void FDECL(water_damage_chain, (struct obj *,BOOLEAN_P));
E boolean NDECL(drown);
E void FDECL(drain_en, (int));
E int NDECL(dountrap);
E void FDECL(cnv_trap_obj, (int,int,struct trap *,BOOLEAN_P));
E int FDECL(untrap, (BOOLEAN_P));
E boolean FDECL(openholdingtrap, (struct monst *,boolean *));
E boolean FDECL(closeholdingtrap, (struct monst *,boolean *));
E boolean FDECL(openfallingtrap, (struct monst *,BOOLEAN_P,boolean *));
E boolean FDECL(chest_trap, (struct obj *,int,BOOLEAN_P));
E void FDECL(deltrap, (struct trap *));
E boolean FDECL(delfloortrap, (struct trap *));
E struct trap *FDECL(t_at, (int,int));
E void FDECL(b_trapped, (const char *,int));
E boolean NDECL(unconscious);
E void FDECL(blow_up_landmine, (struct trap *));
E int FDECL(launch_obj,(SHORT_P,int,int,int,int,int));
E boolean NDECL(launch_in_progress);
E void NDECL(force_launch_placement);
E boolean FDECL(uteetering_at_seen_pit, (struct trap *));
E boolean NDECL(lava_effects);
E void NDECL(sink_into_lava);
E void NDECL(sokoban_guilt);

/* ### u_init.c ### */

E void NDECL(u_init);

/* ### uhitm.c ### */

E void FDECL(erode_armor,(struct monst *,int));
E boolean FDECL(attack_checks, (struct monst *,struct obj *));
E void FDECL(check_caitiff, (struct monst *));
E int FDECL(find_roll_to_hit, (struct monst *,UCHAR_P,struct obj *,int *,int *));
E boolean FDECL(attack, (struct monst *));
E boolean FDECL(hmon, (struct monst *,struct obj *,int));
E int FDECL(damageum, (struct monst *,struct attack *));
E void FDECL(missum, (struct monst *,struct attack *,BOOLEAN_P));
E int FDECL(passive, (struct monst *,BOOLEAN_P,int,UCHAR_P,BOOLEAN_P));
E void FDECL(passive_obj, (struct monst *,struct obj *,struct attack *));
E void FDECL(stumble_onto_mimic, (struct monst *));
E int FDECL(flash_hits_mon, (struct monst *,struct obj *));
E void FDECL(light_hits_gremlin, (struct monst *,int));

/* ### unixmain.c ### */

#ifdef UNIX
# ifdef PORT_HELP
E void NDECL(port_help);
# endif
E void FDECL(sethanguphandler, (void (*)(int)));
E boolean NDECL(authorize_wizard_mode);
E boolean FDECL(check_user_string, (char *));
#endif /* UNIX */

/* ### unixtty.c ### */

#if defined(UNIX) || defined(__BEOS__)
E void NDECL(gettty);
E void FDECL(settty, (const char *));
E void NDECL(setftty);
E void NDECL(intron);
E void NDECL(introff);
E void VDECL(error, (const char *,...)) PRINTF_F(1,2);
#endif /* UNIX || __BEOS__ */

/* ### unixunix.c ### */

#ifdef UNIX
E void NDECL(getlock);
E void FDECL(regularize, (char *));
# if defined(TIMED_DELAY) && !defined(msleep) && defined(SYSV)
E void FDECL(msleep, (unsigned));
# endif
# ifdef SHELL
E int NDECL(dosh);
# endif /* SHELL */
# if defined(SHELL) || defined(DEF_PAGER) || defined(DEF_MAILREADER)
E int FDECL(child, (int));
# endif
# ifdef PANICTRACE
E boolean FDECL(file_exists, (const char *));
# endif
#endif /* UNIX */

/* ### unixres.c ### */

#ifdef UNIX
# ifdef GNOME_GRAPHICS 
E int FDECL(hide_privileges, (BOOLEAN_P));
# endif
#endif /* UNIX */

/* ### vault.c ### */

E void FDECL(newegd, (struct monst *));
E void FDECL(free_egd, (struct monst *));
E boolean FDECL(grddead, (struct monst *));
E char FDECL(vault_occupied, (char *));
E void NDECL(invault);
E int FDECL(gd_move, (struct monst *));
E void NDECL(paygd);
E long NDECL(hidden_gold);
E boolean NDECL(gd_sound);
E void FDECL(vault_gd_watching, (unsigned int));

/* ### version.c ### */

E char *FDECL(version_string, (char *));
E char *FDECL(getversionstring, (char *));
E int NDECL(doversion);
E int NDECL(doextversion);
#ifdef MICRO
E boolean FDECL(comp_times, (long));
#endif
E boolean FDECL(check_version, (struct version_info *,
				const char *,BOOLEAN_P));
E boolean FDECL(uptodate, (int,const char *));
E void FDECL(store_version, (int));
E unsigned long FDECL(get_feature_notice_ver, (char *));
E unsigned long NDECL(get_current_feature_ver);
E const char *FDECL(copyright_banner_line, (int));

#ifdef RUNTIME_PORT_ID
E void FDECL(append_port_id, (char *));
#endif

/* ### video.c ### */

#ifdef MSDOS
E int FDECL(assign_video, (char *));
# ifdef NO_TERMS
E void NDECL(gr_init);
E void NDECL(gr_finish);
# endif
E void FDECL(tileview,(BOOLEAN_P));
#endif
#ifdef VIDEOSHADES
E int FDECL(assign_videoshades, (char *));
E int FDECL(assign_videocolors, (char *));
#endif

/* ### vis_tab.c ### */

#ifdef VISION_TABLES
E void NDECL(vis_tab_init);
#endif

/* ### vision.c ### */

E void NDECL(vision_init);
E int FDECL(does_block, (int,int,struct rm*));
E void NDECL(vision_reset);
E void FDECL(vision_recalc, (int));
E void FDECL(block_point, (int,int));
E void FDECL(unblock_point, (int,int));
E boolean FDECL(clear_path, (int,int,int,int));
E void FDECL(do_clear_area, (int,int,int,
			     void (*)(int,int,genericptr_t),genericptr_t));
E unsigned FDECL(howmonseen, (struct monst *));

#ifdef VMS

/* ### vmsfiles.c ### */

E int FDECL(vms_link, (const char *,const char *));
E int FDECL(vms_unlink, (const char *));
E int FDECL(vms_creat, (const char *,unsigned int));
E int FDECL(vms_open, (const char *,int,unsigned int));
E boolean FDECL(same_dir, (const char *,const char *));
E int FDECL(c__translate, (int));
E char *FDECL(vms_basename, (const char *));

/* ### vmsmail.c ### */

E unsigned long NDECL(init_broadcast_trapping);
E unsigned long NDECL(enable_broadcast_trapping);
E unsigned long NDECL(disable_broadcast_trapping);
# if 0
E struct mail_info *NDECL(parse_next_broadcast);
# endif /*0*/

/* ### vmsmain.c ### */

E int FDECL(main, (int, char **));
# ifdef CHDIR
E void FDECL(chdirx, (const char *,BOOLEAN_P));
# endif /* CHDIR */
E void FDECL(sethanguphandler, (void (*)(int)));
E boolean NDECL(authorize_wizard_mode);

/* ### vmsmisc.c ### */

E void NDECL(vms_abort);
E void FDECL(vms_exit, (int));
#ifdef PANICTRACE
E void FDECL(vms_traceback, (int));
#endif

/* ### vmstty.c ### */

E int NDECL(vms_getchar);
E void NDECL(gettty);
E void FDECL(settty, (const char *));
E void FDECL(shuttty, (const char *));
E void NDECL(setftty);
E void NDECL(intron);
E void NDECL(introff);
E void VDECL(error, (const char *,...)) PRINTF_F(1,2);
#ifdef TIMED_DELAY
E void FDECL(msleep, (unsigned));
#endif

/* ### vmsunix.c ### */

E void NDECL(getlock);
E void FDECL(regularize, (char *));
E int NDECL(vms_getuid);
E boolean FDECL(file_is_stmlf, (int));
E int FDECL(vms_define, (const char *,const char *,int));
E int FDECL(vms_putenv, (const char *));
E char *NDECL(verify_termcap);
# if defined(CHDIR) || defined(SHELL) || defined(SECURE)
E void NDECL(privoff);
E void NDECL(privon);
# endif
# ifdef SHELL
E int NDECL(dosh);
# endif
# if defined(SHELL) || defined(MAIL)
E int FDECL(vms_doshell, (const char *,BOOLEAN_P));
# endif
# ifdef SUSPEND
E int NDECL(dosuspend);
# endif
# ifdef SELECTSAVED
E int FDECL(vms_get_saved_games, (const char *,char ***));
# endif

#endif /* VMS */

/* ### weapon.c ### */

E const char *FDECL(weapon_descr, (struct obj *));
E int FDECL(hitval, (struct obj *,struct monst *));
E int FDECL(dmgval, (struct obj *,struct monst *));
E struct obj *FDECL(select_rwep, (struct monst *));
E struct obj *FDECL(select_hwep, (struct monst *));
E void FDECL(possibly_unwield, (struct monst *,BOOLEAN_P));
E void FDECL(mwepgone, (struct monst *));
E int FDECL(mon_wield_item, (struct monst *));
E int NDECL(abon);
E int NDECL(dbon);
E int NDECL(enhance_weapon_skill);
E void FDECL(unrestrict_weapon_skill, (int));
E void FDECL(use_skill, (int,int));
E void FDECL(add_weapon_skill, (int));
E void FDECL(lose_weapon_skill, (int));
E int FDECL(weapon_type, (struct obj *));
E int NDECL(uwep_skill_type);
E int FDECL(weapon_hit_bonus, (struct obj *));
E int FDECL(weapon_dam_bonus, (struct obj *));
E void FDECL(skill_init, (const struct def_skill *));

/* ### were.c ### */

E void FDECL(were_change, (struct monst *));
E int FDECL(counter_were, (int));
E int FDECL(were_beastie, (int));
E void FDECL(new_were, (struct monst *));
E int FDECL(were_summon, (struct permonst *,BOOLEAN_P,int *,char *));
E void NDECL(you_were);
E void FDECL(you_unwere, (BOOLEAN_P));

/* ### wield.c ### */

E void FDECL(setuwep, (struct obj *));
E void FDECL(setuqwep, (struct obj *));
E void FDECL(setuswapwep, (struct obj *));
E int NDECL(dowield);
E int NDECL(doswapweapon);
E int NDECL(dowieldquiver);
E boolean FDECL(wield_tool, (struct obj *,const char *));
E int NDECL(can_twoweapon);
E void NDECL(drop_uswapwep);
E int NDECL(dotwoweapon);
E void NDECL(uwepgone);
E void NDECL(uswapwepgone);
E void NDECL(uqwepgone);
E void NDECL(untwoweapon);
E int FDECL(chwepon, (struct obj *,int));
E int FDECL(welded, (struct obj *));
E void FDECL(weldmsg, (struct obj *));
E void FDECL(setmnotwielded, (struct monst *,struct obj *));
E boolean FDECL(mwelded, (struct obj *));

/* ### windows.c ### */

E void FDECL(choose_windows, (const char *));
#ifdef WINCHAIN
void FDECL(addto_windowchain, (const char *s));
void NDECL(commit_windowchain);
#endif
E boolean NDECL(genl_can_suspend_no);
E boolean NDECL(genl_can_suspend_yes);
E char FDECL(genl_message_menu, (CHAR_P,int,const char *));
E void FDECL(genl_preference_update, (const char *));
E char *FDECL(genl_getmsghistory, (BOOLEAN_P));
E void FDECL(genl_putmsghistory, (const char *,BOOLEAN_P));
#ifdef HANGUPHANDLING
E void NDECL(nhwindows_hangup);
#endif

/* ### wizard.c ### */

E void NDECL(amulet);
E int FDECL(mon_has_amulet, (struct monst *));
E int FDECL(mon_has_special, (struct monst *));
E int FDECL(tactics, (struct monst *));
E void NDECL(aggravate);
E void NDECL(clonewiz);
E int NDECL(pick_nasty);
E int FDECL(nasty, (struct monst*));
E void NDECL(resurrect);
E void NDECL(intervene);
E void NDECL(wizdead);
E void FDECL(cuss, (struct monst *));

/* ### worm.c ### */

E int NDECL(get_wormno);
E void FDECL(initworm, (struct monst *,int));
E void FDECL(worm_move, (struct monst *));
E void FDECL(worm_nomove, (struct monst *));
E void FDECL(wormgone, (struct monst *));
E void FDECL(wormhitu, (struct monst *));
E void FDECL(cutworm, (struct monst *,XCHAR_P,XCHAR_P,struct obj *));
E void FDECL(see_wsegs, (struct monst *));
E void FDECL(detect_wsegs, (struct monst *,BOOLEAN_P));
E void FDECL(save_worm, (int,int));
E void FDECL(rest_worm, (int));
E void FDECL(place_wsegs, (struct monst *));
E void FDECL(remove_worm, (struct monst *));
E void FDECL(place_worm_tail_randomly, (struct monst *,XCHAR_P,XCHAR_P));
E int FDECL(count_wsegs, (struct monst *));
E boolean FDECL(worm_known, (struct monst *));
E boolean FDECL(worm_cross, (int,int,int,int));

/* ### worn.c ### */

E void FDECL(setworn, (struct obj *,long));
E void FDECL(setnotworn, (struct obj *));
E long FDECL(wearslot, (struct obj *));
E void FDECL(mon_set_minvis, (struct monst *));
E void FDECL(mon_adjust_speed, (struct monst *,int,struct obj *));
E void FDECL(update_mon_intrinsics,
		(struct monst *,struct obj *,BOOLEAN_P,BOOLEAN_P));
E int FDECL(find_mac, (struct monst *));
E void FDECL(m_dowear, (struct monst *,BOOLEAN_P));
E struct obj *FDECL(which_armor, (struct monst *,long));
E void FDECL(mon_break_armor, (struct monst *,BOOLEAN_P));
E void FDECL(bypass_obj, (struct obj *));
E void NDECL(clear_bypasses);
E void FDECL(bypass_objlist, (struct obj *,BOOLEAN_P));
E struct obj *FDECL(nxt_unbypassed_obj, (struct obj *));
E int FDECL(racial_exception, (struct monst *, struct obj *));

/* ### write.c ### */

E int FDECL(dowrite, (struct obj *));

/* ### zap.c ### */

E void FDECL(learnwand, (struct obj *));
E int FDECL(bhitm, (struct monst *,struct obj *));
E void FDECL(probe_monster, (struct monst *));
E boolean FDECL(get_obj_location, (struct obj *,xchar *,xchar *,int));
E boolean FDECL(get_mon_location, (struct monst *,xchar *,xchar *,int));
E struct monst *FDECL(get_container_location, (struct obj *obj, int *, int *));
E struct monst *FDECL(montraits, (struct obj *,coord *));
E struct monst *FDECL(revive, (struct obj *,BOOLEAN_P));
E int FDECL(unturn_dead, (struct monst *));
E void FDECL(cancel_item, (struct obj *));
E boolean FDECL(drain_item, (struct obj *));
E struct obj *FDECL(poly_obj, (struct obj *, int));
E boolean FDECL(obj_resists, (struct obj *,int,int));
E boolean FDECL(obj_shudders, (struct obj *));
E void FDECL(do_osshock, (struct obj *));
E int FDECL(bhito, (struct obj *,struct obj *));
E int FDECL(bhitpile, (struct obj *,int (*)(OBJ_P,OBJ_P),int,int,SCHAR_P));
E int FDECL(zappable, (struct obj *));
E void FDECL(zapnodir, (struct obj *));
E int NDECL(dozap);
E int FDECL(zapyourself, (struct obj *,BOOLEAN_P));
E void FDECL(ubreatheu, (struct attack *));
E int FDECL(lightdamage, (struct obj *,BOOLEAN_P,int));
E boolean FDECL(flashburn, (long));
E boolean FDECL(cancel_monst, (struct monst *,struct obj *,
			       BOOLEAN_P,BOOLEAN_P,BOOLEAN_P));
E void NDECL(zapsetup);
E void NDECL(zapwrapup);
E void FDECL(weffects, (struct obj *));
E int FDECL(spell_damage_bonus, (int));
E const char *FDECL(exclam, (int force));
E void FDECL(hit, (const char *,struct monst *,const char *));
E void FDECL(miss, (const char *,struct monst *));
E struct monst *FDECL(bhit, (int,int,int,int,int (*)(MONST_P,OBJ_P),
			     int (*)(OBJ_P,OBJ_P),struct obj **));
E struct monst *FDECL(boomhit, (struct obj *,int,int));
E int FDECL(zhitm, (struct monst *,int,int,struct obj **));
E int FDECL(burn_floor_objects, (int,int,BOOLEAN_P,BOOLEAN_P));
E void FDECL(buzz, (int,int,XCHAR_P,XCHAR_P,int,int));
E void FDECL(melt_ice, (XCHAR_P,XCHAR_P,const char *));
E void FDECL(start_melt_ice_timeout, (XCHAR_P,XCHAR_P,long));
E void FDECL(melt_ice_away, (ANY_P *, long));
E int FDECL(zap_over_floor, (XCHAR_P,XCHAR_P,int,boolean *,SHORT_P));
E void FDECL(fracture_rock, (struct obj *));
E boolean FDECL(break_statue, (struct obj *));
E void FDECL(destroy_item, (int,int));
E int FDECL(destroy_mitem, (struct monst *,int,int));
E int FDECL(resist, (struct monst *,CHAR_P,int,int));
E void NDECL(makewish);

#endif /* !MAKEDEFS_C && !LEV_LEX_C */

#undef E

#endif /* EXTERN_H */<|MERGE_RESOLUTION|>--- conflicted
+++ resolved
@@ -1,8 +1,4 @@
-<<<<<<< HEAD
-/* NetHack 3.5	extern.h	$NHDT-Date: 1428196810 2015/04/05 01:20:10 $  $NHDT-Branch: nhmall-booktribute $:$NHDT-Revision: 1.451 $ */
-=======
 /* NetHack 3.5	extern.h	$NHDT-Date: 1428806395 2015/04/12 02:39:55 $  $NHDT-Branch: master $:$NHDT-Revision: 1.455 $ */
->>>>>>> a7b4309c
 /* NetHack 3.5	extern.h	$Date: 2013/11/05 00:57:53 $  $Revision: 1.380 $ */
 /* Copyright (c) Steve Creps, 1988.				  */
 /* NetHack may be freely redistributed.  See license for details. */
