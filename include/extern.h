--- conflicted
+++ resolved
@@ -1,8 +1,4 @@
-<<<<<<< HEAD
-/* NetHack 3.5	extern.h	$NHDT-Date: 1426496453 2015/03/16 09:00:53 $  $NHDT-Branch: master $:$NHDT-Revision: 1.407 $ */
-=======
 /* NetHack 3.5	extern.h	$NHDT-Date: 1426966688 2015/03/21 19:38:08 $  $NHDT-Branch: master $:$NHDT-Revision: 1.411 $ */
->>>>>>> e41b3f71
 /* NetHack 3.5	extern.h	$Date: 2013/11/05 00:57:53 $  $Revision: 1.380 $ */
 /* Copyright (c) Steve Creps, 1988.				  */
 /* NetHack may be freely redistributed.  See license for details. */
