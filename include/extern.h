--- conflicted
+++ resolved
@@ -1,8 +1,4 @@
-<<<<<<< HEAD
-/* NetHack 3.5	extern.h	$NHDT-Date: 1429675537 2015/04/22 04:05:37 $  $NHDT-Branch: win32-x64-working $:$NHDT-Revision: 1.471 $ */
-=======
 /* NetHack 3.5	extern.h	$NHDT-Date: 1429666893 2015/04/22 01:41:33 $  $NHDT-Branch: master $:$NHDT-Revision: 1.467 $ */
->>>>>>> ed164ad3
 /* Copyright (c) Steve Creps, 1988.				  */
 /* NetHack may be freely redistributed.  See license for details. */
 
@@ -758,6 +754,7 @@
 #endif
 #ifdef DEBUG
 E boolean FDECL(debugcore, (const char *, boolean));
+E boolean FDECL(showdebug, (const char *));
 #endif
 E boolean FDECL(read_tribute, (const char *,const char *,int));
 
