--- conflicted
+++ resolved
@@ -1,9 +1,4 @@
-<<<<<<< HEAD
-/* NetHack 3.5	hack.h	$NHDT-Date: 1429136301 2015/04/15 22:18:21 $  $NHDT-Branch: win32-x64-working $:$NHDT-Revision: 1.59 $ */
-=======
 /* NetHack 3.5	hack.h	$NHDT-Date: 1430897858 2015/05/06 07:37:38 $  $NHDT-Branch: master $:$NHDT-Revision: 1.59 $ */
-/* NetHack 3.5	hack.h	$Date: 2009/05/06 10:44:46 $  $Revision: 1.49 $ */
->>>>>>> b7c5b331
 /*	SCCS Id: @(#)hack.h	3.5	2008/03/19	*/
 /* Copyright (c) Stichting Mathematisch Centrum, Amsterdam, 1985. */
 /* NetHack may be freely redistributed.  See license for details. */
@@ -14,41 +9,7 @@
 #ifndef CONFIG_H
 #include "config.h"
 #endif
-<<<<<<< HEAD
-
-/* [DEBUG shouldn't be defined unless you know what you're doing...] */
-#ifdef DEBUG
-# define showdebug(file)        debugcore(file, TRUE)
-# define explicitdebug(file)    debugcore(file, FALSE)
-# define ifdebug(stmt)    do { if (showdebug(__FILE__)) stmt; } while (0)
-# ifdef _MSC_VER 
-   /* if we have microsoft's C runtime we can use these instead */
-#  include <crtdbg.h>
-#  define crtdebug(stmt) do { if (showdebug(__FILE__)) stmt; \
-                                _RPT0(_CRT_WARN,"\n"); } while (0)
-#  define debugpline0(str)                crtdebug(_RPT0(_CRT_WARN,str))
-#  define debugpline1(fmt,arg)            crtdebug(_RPT1(_CRT_WARN,fmt,arg))
-#  define debugpline2(fmt,a1,a2)          crtdebug(_RPT2(_CRT_WARN,fmt,a1,a2))
-#  define debugpline3(fmt,a1,a2,a3)       crtdebug(_RPT3(_CRT_WARN,fmt,a1,a2,a3))
-#  define debugpline4(fmt,a1,a2,a3,a4)    crtdebug(_RPT4(_CRT_WARN,fmt,a1,a2,a3,a4))
-# else
-/* these don't require compiler support for C99 variadic macros */
-#  define debugpline0(str)                ifdebug(pline(str))
-#  define debugpline1(fmt,arg)            ifdebug(pline(fmt,arg))
-#  define debugpline2(fmt,a1,a2)          ifdebug(pline(fmt,a1,a2))
-#  define debugpline3(fmt,a1,a2,a3)       ifdebug(pline(fmt,a1,a2,a3))
-#  define debugpline4(fmt,a1,a2,a3,a4)    ifdebug(pline(fmt,a1,a2,a3,a4))
-# endif
-#else
-#  define debugpline0(str)              /*empty*/
-#  define debugpline1(fmt,arg)          /*empty*/
-#  define debugpline2(fmt,a1,a2)        /*empty*/
-#  define debugpline3(fmt,a1,a2,a3)     /*empty*/
-#  define debugpline4(fmt,a1,a2,a3,a4)  /*empty*/
-#endif    /*DEBUG*/
-=======
 #include "lint.h"
->>>>>>> b7c5b331
 
 #define TELL		1
 #define NOTELL		0
