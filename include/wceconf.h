<<<<<<< HEAD
/* NetHack 3.5	wceconf.h	$NHDT-Date: 1425081976 2015/02/28 00:06:16 $  $NHDT-Branch: master $:$NHDT-Revision: 1.12 $ */
=======
/* NetHack 3.6	wceconf.h	$NHDT-Date: 1425081976 2015/02/28 00:06:16 $  $NHDT-Branch: master $:$NHDT-Revision: 1.12 $ */
/* NetHack 3.6	wceconf.h	$Date: 2009/10/22 02:59:14 $  $Revision: 1.12 $ */
>>>>>>> 8c0c587f
/* Copyright (C) 2001 by Alex Kompel 	 */
/* NetHack may be freely redistributed.  See license for details. */

#ifndef WCECONF_H
#define WCECONF_H

#pragma warning(disable:4142) /* benign redefinition of type */

#define WIN32_LEAN_AND_MEAN		// Exclude rarely-used stuff from Windows headers

#include <windows.h>

/* Detect the targe device */
#if defined(WIN32_PLATFORM_PSPC) 
#	if _WIN32_WCE >= 300
#		define WIN_CE_POCKETPC
#	else
#		define WIN_CE_PS2xx
#	endif
#elif defined(WIN32_PLATFORM_HPCPRO)
#	define WIN_CE_HPCPRO
#elif defined(WIN32_PLATFORM_WFSP)
#	define WIN_CE_SMARTPHONE
#else
#	error "Unsupported Windows CE platform"
#endif

/* #define SHELL	/* nt use of pcsys routines caused a hang */

#define RANDOM		/* have Berkeley random(3) */
#define TEXTCOLOR	/* Color text */

#define EXEPATH			/* Allow .exe location to be used as HACKDIR */
#define TRADITIONAL_GLYPHMAP	/* Store glyph mappings at level change time */

#define PC_LOCKING		/* Prevent overwrites of aborted or in-progress games */
				/* without first receiving confirmation. */

#define SELF_RECOVER		/* Allow the game itself to recover from an aborted game */

#define NOTSTDC		/* no strerror() */

#define USER_SOUNDS

/*
 * -----------------------------------------------------------------
 *  The remaining code shouldn't need modification.
 * -----------------------------------------------------------------
 */
/* #define SHORT_FILENAMES	/* All NT filesystems support long names now */

#ifdef MICRO
#undef MICRO			/* never define this! */
#endif

#define NOCWD_ASSUMPTIONS	/* Always define this. There are assumptions that
                                   it is defined for WIN32.
				   Allow paths to be specified for HACKDIR,
				   LEVELDIR, SAVEDIR, BONESDIR, DATADIR,
				   SCOREDIR, LOCKDIR, CONFIGDIR, and TROUBLEDIR */
#define NO_TERMS
#define ASCIIGRAPH

#ifdef OPTIONS_USED
#undef OPTIONS_USED
#endif
#ifdef MSWIN_GRAPHICS
#define OPTIONS_USED	"guioptions"
#else
#define OPTIONS_USED	"ttyoptions"
#endif
#define OPTIONS_FILE OPTIONS_USED

#define PORT_HELP	"porthelp"

#define SAFERHANGUP /* Define SAFERHANGUP to delay hangup processing
                     * until the main command loop. 'safer' because it
                     * avoids certain cheats and also avoids losing
                     * objects being thrown when the hangup occurs.
                     */

#if defined(WIN_CE_POCKETPC)
#	define PORT_CE_PLATFORM "Pocket PC"
#elif defined(WIN_CE_PS2xx)
#	define PORT_CE_PLATFORM "Palm-size PC 2.11"
#elif defined(WIN_CE_HPCPRO)
#	define PORT_CE_PLATFORM "H/PC Pro 2.11"
#elif defined(WIN_CE_SMARTPHONE)
#	define PORT_CE_PLATFORM "Smartphone 2002"
#endif

#if defined(ARM)
#	define PORT_CE_CPU "ARM"
#elif defined(PPC)
#	define PORT_CE_CPU "PPC"
#elif defined(ALPHA)
#	define PORT_CE_CPU "ALPHA"
#elif defined(SH3)
#	define PORT_CE_CPU "SH3"
#elif defined(SH4)
#	define PORT_CE_CPU "SH4"
#elif defined(MIPS)
#	define PORT_CE_CPU "MIPS"
#elif defined(X86) || defined(_X86_)
#	define PORT_CE_CPU "X86"
#else
#	error Only ARM, PPC, ALPHA, SH3, SH4, MIPS and X86 supported
#endif

#define RUNTIME_PORT_ID	/* trigger run-time port identification since
			   Makedefs is bootstrapped on a cross-platform. */

#include <string.h>	/* Provides prototypes of strncmpi(), etc.     */
#ifdef STRNCMPI
#define strncmpi(a,b,c) _strnicmp(a,b,c)
#endif

#ifdef STRCMPI
#define strcmpi(a,b) _stricmp(a,b)
#define stricmp(a,b) _stricmp(a,b)
#endif

#include <stdlib.h>

#define PATHLEN		BUFSZ /* maximum pathlength */
#define FILENAME	BUFSZ /* maximum filename length (conservative) */

#if defined(_MAX_PATH) && defined(_MAX_FNAME)
# if (_MAX_PATH < BUFSZ) && (_MAX_FNAME < BUFSZ)
#undef PATHLEN
#undef FILENAME
#define PATHLEN		_MAX_PATH
#define FILENAME	_MAX_FNAME
# endif
#endif


#define NO_SIGNAL
#define index	strchr
#define rindex	strrchr
#define USE_STDARG
#ifdef RANDOM
/* Use the high quality random number routines. */
#define Rand()	random()
#else
#define Rand()	rand()
#endif

#define FCMASK	0660	/* file creation mask */
#define regularize	nt_regularize
#define HLOCK "NHPERM"

#ifndef M
#define M(c)		((char) (0x80 | (c)))
/* #define M(c)		((c) - 128) */
#endif

#ifndef C
#define C(c)		(0x1f & (c))
#endif

#if defined(DLB)
#define FILENAME_CMP  _stricmp		      /* case insensitive */
#endif

#if 0
extern char levels[], bones[], permbones[],
#endif /* 0 */

/* this was part of the MICRO stuff in the past */
extern const char *alllevels, *allbones;
extern char hackdir[];
#define ABORT C('a')
#define getuid() 1
#define getlogin() ((char *)0)
extern void NDECL(win32_abort);
#ifdef WIN32CON
extern void FDECL(nttty_preference_update, (const char *));
extern void NDECL(toggle_mouse_support);
#endif

#ifndef alloca
#define ALLOCA_HACK	/* used in util/panic.c */
#endif

#ifdef _MSC_VER
#if 0
#pragma warning(disable:4018)	/* signed/unsigned mismatch */
#pragma warning(disable:4305)	/* init, conv from 'const int' to 'char' */
#endif
#pragma warning(disable:4761)	/* integral size mismatch in arg; conv supp*/
#ifdef YYPREFIX
#pragma warning(disable:4102)	/* unreferenced label */
#endif
#endif

/* UNICODE stuff */
#define NHSTR_BUFSIZE	255
#ifdef UNICODE
	#define NH_W2A(w, a, cb)     ( WideCharToMultiByte(                              \
												   CP_ACP,                      \
												   0,                           \
												   (w),                           \
												   -1,                          \
												   (a),                           \
												   (cb),                          \
												   NULL,                        \
												   NULL), (a) )

	#define NH_A2W(a, w, cb)     ( MultiByteToWideChar(                              \
												   CP_ACP,                      \
												   0,                           \
												   (a),                           \
												   -1,                          \
												   (w),                           \
												   (cb)), (w) )
#else
	#define NH_W2A(w, a, cb)     (strncpy((a), (w), (cb)))

	#define NH_A2W(a, w, cb)     (strncpy((w), (a), (cb)))
#endif

extern int FDECL(set_win32_option, (const char *, const char *));

/* 
 * 3.4.3 addition - Stuff to help the user with some common, yet significant errors 
 * Let's make it NOP for now
 */
#define interject_assistance(_1,_2,_3,_4)
#define interject(_1)

/* Missing definitions */
extern int		mswin_have_input();
#define kbhit	mswin_have_input

#define getenv(a) ((char*)NULL)

/* __stdio.h__ */
#define perror(a)
#define freopen(a, b, c) fopen(a, b)
extern int isatty(int);

/* __time.h___ */
#ifndef _TIME_T_DEFINED
typedef __int64 time_t;        /* time value */
#define _TIME_T_DEFINED     /* avoid multiple def's of time_t */
#endif

#ifndef _TM_DEFINED
struct tm {
        int tm_sec;     /* seconds after the minute - [0,59] */
        int tm_min;     /* minutes after the hour - [0,59] */
        int tm_hour;    /* hours since midnight - [0,23] */
        int tm_mday;    /* day of the month - [1,31] */
        int tm_mon;     /* months since January - [0,11] */
        int tm_year;    /* years since 1900 */
        int tm_wday;    /* days since Sunday - [0,6] */
        int tm_yday;    /* days since January 1 - [0,365] */
        int tm_isdst;   /* daylight savings time flag - - NOT IMPLEMENTED */
        };
#define _TM_DEFINED
#endif

extern struct tm * __cdecl localtime(const time_t *);
extern time_t __cdecl time(time_t *);
extern time_t __cdecl mktime(struct tm * tb);

/* __stdio.h__ */
#ifndef BUFSIZ
#define BUFSIZ 255
#endif

#define rewind(stream) (void)fseek( stream, 0L, SEEK_SET )

/* __io.h__ */
typedef long off_t;

extern int __cdecl close(int);
extern int __cdecl creat(const char *, int);
extern int __cdecl eof(int);
extern long __cdecl lseek(int, long, int);
extern int __cdecl open(const char *, int, ...);
extern int __cdecl read(int, void *, unsigned int);
extern int __cdecl unlink(const char *);
extern int __cdecl write(int, const void *, unsigned int);
extern int __cdecl rename(const char *, const char *);
extern int __cdecl access(const char *, int);

#ifdef DeleteFile
#undef DeleteFile
#endif
#define DeleteFile(a) unlink(a)

int chdir( const char *dirname );
extern char *getcwd( char *buffer, int maxlen );

/* __stdlib.h__ */
#define abort()  (void)TerminateProcess(GetCurrentProcess(), 0)
#ifndef strdup
#define strdup _strdup
#endif

/* sys/stat.h */
#define S_IWRITE  GENERIC_WRITE
#define S_IREAD   GENERIC_READ


/* CE 2.xx is missing even more stuff */
#if defined(WIN_CE_PS2xx) || defined(WIN32_PLATFORM_HPCPRO)
#define ZeroMemory(p, s)         memset((p), 0, (s))

extern int __cdecl isupper(int c);
extern int __cdecl isdigit(int c);
extern int __cdecl isspace(int c);
extern int __cdecl isprint(int c);

extern char* __cdecl _strdup(const char* s);
extern char* __cdecl strrchr( const char *string, int c );
extern int   __cdecl _stricmp(const char* a, const char* b);

extern FILE * __cdecl fopen(const char* filename, const char *mode);
extern int    __cdecl fscanf(FILE *f , const char *format, ...);
extern int __cdecl fprintf(FILE *f , const char *format, ...);
extern int    __cdecl vfprintf(FILE* f, const char *format, va_list args);
extern int __cdecl fgetc(FILE * f);
extern char * __cdecl fgets(char *s, int size, FILE *f);
extern int    __cdecl printf(const char *format, ...);
extern int    __cdecl vprintf(const char *format, va_list args);
extern int    __cdecl puts(const char * s);
extern FILE*  __cdecl _getstdfilex(int desc);
extern int __cdecl fclose(FILE * f);
extern size_t __cdecl fread(void *p, size_t size, size_t count, FILE *f);
extern size_t __cdecl fwrite(const void *p, size_t size, size_t count, FILE * f);
extern int    __cdecl fflush(FILE *f);
extern int    __cdecl feof(FILE *f);
extern int    __cdecl fseek(FILE *f, long offset, int from);
extern long   __cdecl ftell(FILE * f);

#endif

/* ARM - the processor; avoids conflict with ARM in hack.h */
# ifdef ARM
# undef ARM
# endif

/* leave - Windows CE defines leave as part of exception handling (__leave)
   It confilicts with existing sources and since we don't use exceptions it is safe 
   to undefine it */
# ifdef leave
# undef leave
# endif

#endif /* WCECONF_H */<|MERGE_RESOLUTION|>--- conflicted
+++ resolved
@@ -1,9 +1,5 @@
-<<<<<<< HEAD
-/* NetHack 3.5	wceconf.h	$NHDT-Date: 1425081976 2015/02/28 00:06:16 $  $NHDT-Branch: master $:$NHDT-Revision: 1.12 $ */
-=======
 /* NetHack 3.6	wceconf.h	$NHDT-Date: 1425081976 2015/02/28 00:06:16 $  $NHDT-Branch: master $:$NHDT-Revision: 1.12 $ */
 /* NetHack 3.6	wceconf.h	$Date: 2009/10/22 02:59:14 $  $Revision: 1.12 $ */
->>>>>>> 8c0c587f
 /* Copyright (C) 2001 by Alex Kompel 	 */
 /* NetHack may be freely redistributed.  See license for details. */
 
