--- conflicted
+++ resolved
@@ -1,10 +1,5 @@
-<<<<<<< HEAD
-/* NetHack 3.5	wintty.h	$NHDT-Date: 1429675543 2015/04/22 04:05:43 $  $NHDT-Branch: win32-x64-working $:$NHDT-Revision: 1.18 $ */
-/* NetHack 3.5	wintty.h	$Date: 2012/01/23 10:45:26 $  $Revision: 1.12 $ */
-=======
 /* NetHack 3.6	wintty.h	$NHDT-Date$  $NHDT-Branch$:$NHDT-Revision$ */
 /* NetHack 3.6	wintty.h	$Date: 2012/01/23 10:45:26 $  $Revision: 1.12 $ */
->>>>>>> 8c0c587f
 /* Copyright (c) David Cohrs, 1991,1992				  */
 /* NetHack may be freely redistributed.  See license for details. */
 
