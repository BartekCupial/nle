<<<<<<< HEAD
/* NetHack 3.5	objnam.c	$NHDT-Date: 1427440866 2015/03/27 07:21:06 $  $NHDT-Branch: master $:$NHDT-Revision: 1.109 $ */
=======
/* NetHack 3.5	objnam.c	$NHDT-Date: 1426470349 2015/03/16 01:45:49 $  $NHDT-Branch: derek-farming $:$NHDT-Revision: 1.108 $ */
>>>>>>> 1a8cfeae
/* Copyright (c) Stichting Mathematisch Centrum, Amsterdam, 1985. */
/* NetHack may be freely redistributed.  See license for details. */

#include "hack.h"

/* "an uncursed greased partly eaten guardian naga hatchling [corpse]" */
#define PREFIX	80	/* (56) */
#define SCHAR_LIM 127
#define NUMOBUF 12

STATIC_DCL char *FDECL(strprepend,(char *,const char *));
STATIC_DCL boolean FDECL(wishymatch, (const char *,const char *,BOOLEAN_P));
STATIC_DCL char *NDECL(nextobuf);
STATIC_DCL void FDECL(releaseobuf, (char *));
STATIC_DCL char *FDECL(minimal_xname, (struct obj *));
STATIC_DCL void FDECL(add_erosion_words, (struct obj *, char *));
STATIC_DCL boolean FDECL(singplur_lookup, (char *,char *,BOOLEAN_P,
                       const char *const *));
STATIC_DCL char *FDECL(singplur_compound, (char *));
STATIC_DCL char *FDECL(xname_flags, (struct obj *, unsigned));


struct Jitem {
    int item;
    const char *name;
};

#define BSTRCMPI(base,ptr,str)	    ((ptr) < base || strcmpi((ptr),str))
#define BSTRNCMPI(base,ptr,str,num) ((ptr) < base || strncmpi((ptr),str,num))
#define Strcasecpy(dst,src)	    (void)strcasecpy(dst,src)

/* true for gems/rocks that should have " stone" appended to their names */
#define GemStone(typ)	(typ == FLINT ||				\
             (objects[typ].oc_material == GEMSTONE &&	\
              (typ != DILITHIUM_CRYSTAL && typ != RUBY &&	\
               typ != DIAMOND && typ != SAPPHIRE &&		\
               typ != BLACK_OPAL && 	\
               typ != EMERALD && typ != OPAL)))

STATIC_OVL struct Jitem Japanese_items[] = {
    { SHORT_SWORD, "wakizashi" },
    { BROADSWORD, "ninja-to" },
    { FLAIL, "nunchaku" },
    { GLAIVE, "naginata" },
    { LOCK_PICK, "osaku" },
    { WOODEN_HARP, "koto" },
    { KNIFE, "shito" },
    { PLATE_MAIL, "tanko" },
    { HELMET, "kabuto" },
    { LEATHER_GLOVES, "yugake" },
    { FOOD_RATION, "gunyoki" },
    { POT_BOOZE, "sake" },
    {0, "" }
};

STATIC_DCL const char *FDECL(Japanese_item_name,(int i));

STATIC_OVL char *
strprepend(s,pref)
register char *s;
register const char *pref;
{
    register int i = (int)strlen(pref);

    if(i > PREFIX) {
        impossible("PREFIX too short (for %d).", i);
        return(s);
    }
    s -= i;
    (void) strncpy(s, pref, i);	/* do not copy trailing 0 */
    return(s);
}

/* manage a pool of BUFSZ buffers, so callers don't have to */
static char NEARDATA obufs[NUMOBUF][BUFSZ];
static int obufidx = 0;

STATIC_OVL char *
nextobuf()
{
    obufidx = (obufidx + 1) % NUMOBUF;
    return obufs[obufidx];
}

/* put the most recently allocated buffer back if possible */
STATIC_OVL void
releaseobuf(bufp)
char *bufp;
{
    /* caller may not know whether bufp is the most recently allocated
       buffer; if it isn't, do nothing */
    if (bufp == obufs[obufidx])
        obufidx = (obufidx - 1 + NUMOBUF) % NUMOBUF;
}

char *
obj_typename(otyp)
register int otyp;
{
    char *buf = nextobuf();
    register struct objclass *ocl = &objects[otyp];
    register const char *actualn = OBJ_NAME(*ocl);
    register const char *dn = OBJ_DESCR(*ocl);
    register const char *un = ocl->oc_uname;
    register int nn = ocl->oc_name_known;

    if (Role_if(PM_SAMURAI) && Japanese_item_name(otyp))
        actualn = Japanese_item_name(otyp);
    switch(ocl->oc_class) {
    case COIN_CLASS:
        Strcpy(buf, "coin");
        break;
    case POTION_CLASS:
        Strcpy(buf, "potion");
        break;
    case SCROLL_CLASS:
        Strcpy(buf, "scroll");
        break;
    case WAND_CLASS:
        Strcpy(buf, "wand");
        break;
    case SPBOOK_CLASS:
        Strcpy(buf, "spellbook");
        break;
    case RING_CLASS:
        Strcpy(buf, "ring");
        break;
    case AMULET_CLASS:
        if(nn)
            Strcpy(buf,actualn);
        else
            Strcpy(buf,"amulet");
        if(un)
            Sprintf(eos(buf)," called %s",un);
        if(dn)
            Sprintf(eos(buf)," (%s)",dn);
        return(buf);
    default:
        if(nn) {
            Strcpy(buf, actualn);
            if (GemStone(otyp))
                Strcat(buf, " stone");
            if(un)
                Sprintf(eos(buf), " called %s", un);
            if(dn)
                Sprintf(eos(buf), " (%s)", dn);
        } else {
            Strcpy(buf, dn ? dn : actualn);
            if(ocl->oc_class == GEM_CLASS)
                Strcat(buf, (ocl->oc_material == MINERAL) ?
                        " stone" : " gem");
            if(un)
                Sprintf(eos(buf), " called %s", un);
        }
        return(buf);
    }
    /* here for ring/scroll/potion/wand */
    if(nn) {
        if (ocl->oc_unique)
        Strcpy(buf, actualn); /* avoid spellbook of Book of the Dead */
        else
        Sprintf(eos(buf), " of %s", actualn);
    }
    if(un)
        Sprintf(eos(buf), " called %s", un);
    if(dn)
        Sprintf(eos(buf), " (%s)", dn);
    return(buf);
}

/* less verbose result than obj_typename(); either the actual name
   or the description (but not both); user-assigned name is ignored */
char *
simple_typename(otyp)
int otyp;
{
    char *bufp, *pp, *save_uname = objects[otyp].oc_uname;

    objects[otyp].oc_uname = 0;		/* suppress any name given by user */
    bufp = obj_typename(otyp);
    objects[otyp].oc_uname = save_uname;
    if ((pp = strstri(bufp, " (")) != 0)
    *pp = '\0';		/* strip the appended description */
    return bufp;
}

boolean
obj_is_pname(obj)
register struct obj *obj;
{
    if (!obj->oartifact || !has_oname(obj)) return FALSE;
    if (!program_state.gameover && !iflags.override_ID) {
    if (not_fully_identified(obj)) return FALSE;
    }
    return TRUE;
}


/* Give the name of an object seen at a distance.  Unlike xname/doname,
 * we don't want to set dknown if it's not set already.  The kludge used is
 * to temporarily set Blind so that xname() skips the dknown setting.  This
 * assumes that we don't want to do this too often; if this function becomes
 * frequently used, it'd probably be better to pass a parameter to xname()
 * or doname() instead.
 */
char *
distant_name(obj, func)
register struct obj *obj;
char *FDECL((*func), (OBJ_P));
{
    char *str;

    long save_Blinded = Blinded;
    Blinded = 1;
    str = (*func)(obj);
    Blinded = save_Blinded;
    return str;
}

/* convert player specified fruit name into corresponding fruit juice name
   ("slice of pizza" -> "pizza juice" rather than "slice of pizza juice") */
char *
fruitname(juice)
boolean juice;	/* whether or not to append " juice" to the name */
{
    char *buf = nextobuf();
    const char *fruit_nam = strstri(pl_fruit, " of ");

    if (fruit_nam)
    fruit_nam += 4;		/* skip past " of " */
    else
    fruit_nam = pl_fruit;	/* use it as is */

    Sprintf(buf, "%s%s", makesingular(fruit_nam), juice ? " juice" : "");
    return buf;
}

char *
xname(obj)
struct obj *obj;
{
    return xname_flags(obj, CXN_NORMAL);
}

char *
xname_flags(obj, cxn_flags)
register struct obj *obj;
unsigned cxn_flags;	/* bitmask of CXN_xxx values */
{
    register char *buf;
    register int typ = obj->otyp;
    register struct objclass *ocl = &objects[typ];
    int nn = ocl->oc_name_known, omndx = obj->corpsenm;
    const char *actualn = OBJ_NAME(*ocl);
    const char *dn = OBJ_DESCR(*ocl);
    const char *un = ocl->oc_uname;
	boolean pluralize = (obj->quan != 1L) && !(cxn_flags & CXN_SINGULAR);
    boolean known, dknown, bknown;

    buf = nextobuf() + PREFIX;	/* leave room for "17 -3 " */
    if (Role_if(PM_SAMURAI) && Japanese_item_name(typ))
        actualn = Japanese_item_name(typ);

    buf[0] = '\0';
    /*
     * clean up known when it's tied to oc_name_known, eg after AD_DRIN
     * This is only required for unique objects since the article
     * printed for the object is tied to the combination of the two
     * and printing the wrong article gives away information.
     */
    if (!nn && ocl->oc_uses_known && ocl->oc_unique) obj->known = 0;
    if (!Blind) obj->dknown = TRUE;
    if (Role_if(PM_PRIEST)) obj->bknown = TRUE;

    if (iflags.override_ID) {
        known = dknown = bknown = TRUE;
        nn = 1;
    } else {
        known = obj->known;
        dknown = obj->dknown;
        bknown = obj->bknown;
    }

    if (obj_is_pname(obj))
        goto nameit;
    switch (obj->oclass) {
        case AMULET_CLASS:
        if (!dknown)
            Strcpy(buf, "amulet");
        else if (typ == AMULET_OF_YENDOR ||
             typ == FAKE_AMULET_OF_YENDOR)
            /* each must be identified individually */
            Strcpy(buf, known ? actualn : dn);
        else if (nn)
            Strcpy(buf, actualn);
        else if (un)
            Sprintf(buf,"amulet called %s", un);
        else
            Sprintf(buf,"%s amulet", dn);
        break;
        case WEAPON_CLASS:
        if (is_poisonable(obj) && obj->opoisoned)
            Strcpy(buf, "poisoned ");
        case VENOM_CLASS:
        case TOOL_CLASS:
        if (typ == LENSES)
            Strcpy(buf, "pair of ");

        if (!dknown)
            Strcat(buf, dn ? dn : actualn);
        else if (nn)
            Strcat(buf, actualn);
        else if (un) {
            Strcat(buf, dn ? dn : actualn);
            Strcat(buf, " called ");
            Strcat(buf, un);
        } else
            Strcat(buf, dn ? dn : actualn);
        /* If we use an() here we'd have to remember never to use */
        /* it whenever calling doname() or xname(). */
        if (typ == FIGURINE && omndx != NON_PM)
            Sprintf(eos(buf), " of a%s %s",
                index(vowels, *mons[omndx].mname) ? "n" : "",
                mons[omndx].mname);
        break;
        case ARMOR_CLASS:
        /* depends on order of the dragon scales objects */
        if (typ >= GRAY_DRAGON_SCALES && typ <= YELLOW_DRAGON_SCALES) {
            Sprintf(buf, "set of %s", actualn);
            break;
        }
        if(is_boots(obj) || is_gloves(obj)) Strcpy(buf,"pair of ");

        if(obj->otyp >= ELVEN_SHIELD && obj->otyp <= ORCISH_SHIELD
                && !dknown) {
            Strcpy(buf, "shield");
            break;
        }
        if(obj->otyp == SHIELD_OF_REFLECTION && !dknown) {
            Strcpy(buf, "smooth shield");
            break;
        }

        if(nn)	Strcat(buf, actualn);
        else if(un) {
            if(is_boots(obj))
                Strcat(buf,"boots");
            else if(is_gloves(obj))
                Strcat(buf,"gloves");
            else if(is_cloak(obj))
                Strcpy(buf,"cloak");
            else if(is_helmet(obj))
                Strcpy(buf,"helmet");
            else if(is_shield(obj))
                Strcpy(buf,"shield");
            else
                Strcpy(buf,"armor");
            Strcat(buf, " called ");
            Strcat(buf, un);
        } else	Strcat(buf, dn);
        break;
        case FOOD_CLASS:
        if (typ == SLIME_MOLD) {
            register struct fruit *f;

            for(f=ffruit; f; f = f->nextf) {
                if(f->fid == obj->spe) {
                    Strcpy(buf, f->fname);
                    break;
                }
            }
            if (!f) {
                impossible("Bad fruit #%d?", obj->spe);
                Strcpy(buf, "fruit");
            } else if (pluralize) {
                /* ick; already pluralized fruit names
                   are allowed--we want to try to avoid
                   adding a redundant plural suffix */
                Strcpy(buf, makeplural(makesingular(buf)));
                pluralize = FALSE;
            }
            break;
        }
        if (Is_pudding(obj)) {
            Sprintf(buf, "%s%s",
                        obj->owt < 100 ? "small " 
                          : obj->owt > 500 ? "very large "
                            : obj->owt > 300 ? "large "
                              : "", actualn);
            break;
        }

        Strcpy(buf, actualn);
        if (typ == TIN && known)
            tin_details(obj, omndx, buf);
        break;
        case COIN_CLASS:
        case CHAIN_CLASS:
        Strcpy(buf, actualn);
        break;
        case ROCK_CLASS:
        if (typ == STATUE && omndx != NON_PM)
            Sprintf(buf, "%s%s of %s%s",
            (Role_if(PM_ARCHEOLOGIST) &&
                (obj->spe & STATUE_HISTORIC)) ? "historic " : "",
            actualn,
            type_is_pname(&mons[omndx]) ? "" :
              the_unique_pm(&mons[omndx]) ? "the " :
                index(vowels, *mons[omndx].mname) ? "an " : "a ",
            mons[omndx].mname);
        else Strcpy(buf, actualn);
        break;
        case BALL_CLASS:
        Sprintf(buf, "%sheavy iron ball",
            (obj->owt > ocl->oc_weight) ? "very " : "");
        break;
        case POTION_CLASS:
        if (dknown && obj->odiluted)
            Strcpy(buf, "diluted ");
        if(nn || un || !dknown) {
            Strcat(buf, "potion");
            if(!dknown) break;
            if(nn) {
                Strcat(buf, " of ");
                if (typ == POT_WATER &&
                bknown && (obj->blessed || obj->cursed)) {
                Strcat(buf, obj->blessed ? "holy " : "unholy ");
                }
                Strcat(buf, actualn);
            } else {
                Strcat(buf, " called ");
                Strcat(buf, un);
            }
        } else {
            Strcat(buf, dn);
            Strcat(buf, " potion");
        }
        break;
    case SCROLL_CLASS:
        Strcpy(buf, "scroll");
        if(!dknown) break;
        if(nn) {
            Strcat(buf, " of ");
            Strcat(buf, actualn);
        } else if(un) {
            Strcat(buf, " called ");
            Strcat(buf, un);
        } else if (ocl->oc_magic) {
            Strcat(buf, " labeled ");
            Strcat(buf, dn);
        } else {
            Strcpy(buf, dn);
            Strcat(buf, " scroll");
        }
        break;
    case WAND_CLASS:
        if(!dknown)
            Strcpy(buf, "wand");
        else if(nn)
            Sprintf(buf, "wand of %s", actualn);
        else if(un)
            Sprintf(buf, "wand called %s", un);
        else
            Sprintf(buf, "%s wand", dn);
        break;
    case SPBOOK_CLASS:
        if (!dknown) {
            Strcpy(buf, "spellbook");
        } else if (nn) {
            if (typ != SPE_BOOK_OF_THE_DEAD)
                Strcpy(buf, "spellbook of ");
            Strcat(buf, actualn);
        } else if (un) {
            Sprintf(buf, "spellbook called %s", un);
        } else
            Sprintf(buf, "%s spellbook", dn);
        break;
    case RING_CLASS:
        if(!dknown)
            Strcpy(buf, "ring");
        else if(nn)
            Sprintf(buf, "ring of %s", actualn);
        else if(un)
            Sprintf(buf, "ring called %s", un);
        else
            Sprintf(buf, "%s ring", dn);
        break;
    case GEM_CLASS:
        {
        const char *rock =
                (ocl->oc_material == MINERAL) ? "stone" : "gem";
        if (!dknown) {
            Strcpy(buf, rock);
        } else if (!nn) {
            if (un) Sprintf(buf,"%s called %s", rock, un);
            else Sprintf(buf, "%s %s", dn, rock);
        } else {
            Strcpy(buf, actualn);
            if (GemStone(typ)) Strcat(buf, " stone");
        }
        break;
        }
    default:
        Sprintf(buf,"glorkum %d %d %d", obj->oclass, typ, obj->spe);
    }
    if (pluralize) Strcpy(buf, makeplural(buf));

	if (obj->otyp == T_SHIRT && program_state.gameover) {
	    char tmpbuf[BUFSZ];
	    Sprintf(eos(buf), " with text \"%s\"", tshirt_text(obj, tmpbuf));
	}

    if (has_oname(obj) && dknown) {
        Strcat(buf, " named ");
nameit:
        Strcat(buf, ONAME(obj));
    }

    if (!strncmpi(buf, "the ", 4)) buf += 4;
    return(buf);
}

/* similar to simple_typename but minimal_xname operates on a particular
   object rather than its general type; it formats the most basic info:
    potion				-- if description not known
    brown potion			-- if oc_name_known not set
    potion of object detection	-- if discovered
 */
static char *
minimal_xname(obj)
struct obj *obj;
{
    char *bufp;
    struct obj bareobj;
    struct objclass saveobcls;
    int otyp = obj->otyp;

    /* suppress user-supplied name */
    saveobcls.oc_uname = objects[otyp].oc_uname;
    objects[otyp].oc_uname = 0;
    /* suppress actual name if object's description is unknown */
    saveobcls.oc_name_known = objects[otyp].oc_name_known;
    if (!obj->dknown) objects[otyp].oc_name_known = 0;

    /* caveat: this makes a lot of assumptions about which fields
       are required in order for xname() to yield a sensible result */
    bareobj = zeroobj;
    bareobj.otyp = otyp;
    bareobj.oclass = obj->oclass;
    bareobj.dknown = obj->dknown;
    /* suppress known except for amulets (needed for fakes and real A-of-Y) */
    bareobj.known = (obj->oclass == AMULET_CLASS) ? obj->known :
            /* default is "on" for types which don't use it */
            !objects[otyp].oc_uses_known;
    bareobj.quan = 1L;		/* don't want plural */
    bareobj.corpsenm = NON_PM;	/* suppress statue and figurine details */
    bufp = distant_name(&bareobj, xname);	/* xname(&bareobj) */
    if (!strncmp(bufp, "uncursed ", 9)) bufp += 9;  /* Role_if(PM_PRIEST) */

    objects[otyp].oc_uname = saveobcls.oc_uname;
    objects[otyp].oc_name_known = saveobcls.oc_name_known;
    return bufp;
}

/* xname() output augmented for multishot missile feedback */
char *
mshot_xname(obj)
struct obj *obj;
{
    char tmpbuf[BUFSZ];
    char *onm = xname(obj);

    if (m_shot.n > 1 && m_shot.o == obj->otyp) {
    /* copy xname's result so that we can reuse its return buffer */
    Strcpy(tmpbuf, onm);
    /* "the Nth arrow"; value will eventually be passed to an() or
       The(), both of which correctly handle this "the " prefix */
    Sprintf(onm, "the %d%s %s", m_shot.i, ordin(m_shot.i), tmpbuf);
    }

    return onm;
}


/* used for naming "the unique_item" instead of "a unique_item" */
boolean
the_unique_obj(obj)
register struct obj *obj;
{
    boolean known = (obj->known || iflags.override_ID);
    if (!obj->dknown && !iflags.override_ID)
    return FALSE;
    else if (obj->otyp == FAKE_AMULET_OF_YENDOR && !known)
    return TRUE;		/* lie */
    else
    return (boolean)(objects[obj->otyp].oc_unique &&
             (known || obj->otyp == AMULET_OF_YENDOR));
}

/* should monster type be prefixed with "the"? (mostly used for corpses) */
boolean
the_unique_pm(ptr)
struct permonst *ptr;
{
    boolean uniq;

    /* even though monsters with personal names are unique, we want to
       describe them as "Name" rather than "the Name" */
    if (type_is_pname(ptr)) return FALSE;

    uniq = (ptr->geno & G_UNIQ) ? TRUE : FALSE;
    /* high priest is unique if it includes "of <deity>", otherwise not
       (caller needs to handle the 1st possibility; we assume the 2nd);
       worm tail should be irrelevant but is included for completeness */
    if (ptr == &mons[PM_HIGH_PRIEST] || ptr == &mons[PM_LONG_WORM_TAIL])
        uniq = FALSE;
    /* Wizard no longer needs this; he's flagged as unique these days */
    if (ptr == &mons[PM_WIZARD_OF_YENDOR])
        uniq = TRUE;
    return uniq;
}

STATIC_OVL void
add_erosion_words(obj,prefix)
struct obj *obj;
char *prefix;
{
    boolean iscrys = (obj->otyp == CRYSKNIFE);
    boolean rknown;

    rknown = (iflags.override_ID == 0) ? obj->rknown : TRUE;

    if (!is_damageable(obj) && !iscrys) return;

    /* The only cases where any of these bits do double duty are for
     * rotted food and diluted potions, which are all not is_damageable().
     */
    if (obj->oeroded && !iscrys) {
        switch (obj->oeroded) {
            case 2:	Strcat(prefix, "very "); break;
            case 3:	Strcat(prefix, "thoroughly "); break;
        }			
        Strcat(prefix, is_rustprone(obj) ? "rusty " : "burnt ");
    }
    if (obj->oeroded2 && !iscrys) {
        switch (obj->oeroded2) {
            case 2:	Strcat(prefix, "very "); break;
            case 3:	Strcat(prefix, "thoroughly "); break;
        }			
        Strcat(prefix, is_corrodeable(obj) ? "corroded " :
            "rotted ");
    }
    if (rknown && obj->oerodeproof)
        Strcat(prefix,
               iscrys ? "fixed " :
               is_rustprone(obj) ? "rustproof " :
               is_corrodeable(obj) ? "corrodeproof " :	/* "stainless"? */
               is_flammable(obj) ? "fireproof " : "");
}

char *
doname(obj)
register struct obj *obj;
{
    boolean ispoisoned = FALSE;
    boolean known, cknown, bknown, lknown;
    int omndx = obj->corpsenm;
    char prefix[PREFIX];
    char tmpbuf[PREFIX+1];
    /* when we have to add something at the start of prefix instead of the
     * end (Strcat is used on the end)
     */
    register char *bp = xname(obj);

	if (iflags.override_ID) {
		known = cknown = bknown = lknown = TRUE;
	} else {
        known = obj->known;
        cknown = obj->cknown;
        bknown = obj->bknown;
        lknown = obj->lknown;
    }

    /* When using xname, we want "poisoned arrow", and when using
     * doname, we want "poisoned +0 arrow".  This kludge is about the only
     * way to do it, at least until someone overhauls xname() and doname(),
     * combining both into one function taking a parameter.
     */
    /* must check opoisoned--someone can have a weirdly-named fruit */
    if (!strncmp(bp, "poisoned ", 9) && obj->opoisoned) {
        bp += 9;
        ispoisoned = TRUE;
    }

    if(obj->quan != 1L)
        Sprintf(prefix, "%ld ", obj->quan);
    else if (obj->otyp == CORPSE)
        /* skip article prefix for corpses [else corpse_xname()
           would have to be taught how to strip it off again] */
        *prefix = '\0';
    else if (obj_is_pname(obj) || the_unique_obj(obj)) {
        if (!strncmpi(bp, "the ", 4))
            bp += 4;
        Strcpy(prefix, "the ");
    } else
        Strcpy(prefix, "a ");

    /* "empty" goes at the beginning, but item count goes at the end */
    if (cknown &&
	    /* bag of tricks: include "empty" prefix if it's known to
	       be empty but its precise number of charges isn't known
	       (when that is known, suffix of "(n:0)" will be appended,
	       making the prefix be redundant; note that 'known' flag
	       isn't set when emptiness gets discovered because then
	       charging magic would yield known number of new charges) */
	    (obj->otyp == BAG_OF_TRICKS ? (obj->spe == 0 && !obj->known) :
	     /* not bag of tricks: empty if container which has no contents */
	     (Is_container(obj) || obj->otyp == STATUE) && !Has_contents(obj)))
        Strcat(prefix, "empty ");

    if (bknown &&
        obj->oclass != COIN_CLASS &&
        (obj->otyp != POT_WATER || !objects[POT_WATER].oc_name_known
        || (!obj->cursed && !obj->blessed))) {
        /* allow 'blessed clear potion' if we don't know it's holy water;
         * always allow "uncursed potion of water"
         */
        if (obj->cursed)
        Strcat(prefix, "cursed ");
        else if (obj->blessed)
        Strcat(prefix, "blessed ");
        else if ((!known || !objects[obj->otyp].oc_charged ||
              (obj->oclass == ARMOR_CLASS ||
               obj->oclass == RING_CLASS))
        /* For most items with charges or +/-, if you know how many
         * charges are left or what the +/- is, then you must have
         * totally identified the item, so "uncursed" is unneccesary,
         * because an identified object not described as "blessed" or
         * "cursed" must be uncursed.
         *
         * If the charges or +/- is not known, "uncursed" must be
         * printed to avoid ambiguity between an item whose curse
         * status is unknown, and an item known to be uncursed.
         */
#ifdef MAIL
            && obj->otyp != SCR_MAIL
#endif
            && obj->otyp != FAKE_AMULET_OF_YENDOR
            && obj->otyp != AMULET_OF_YENDOR
            && !Role_if(PM_PRIEST))
        Strcat(prefix, "uncursed ");
    }

    if (lknown && Is_box(obj)) {
        if (obj->obroken)
            Strcat(prefix, "unlockable ");
        else if (obj->olocked)
        Strcat(prefix, "locked ");
        else
        Strcat(prefix, "unlocked ");
    }

    if (obj->greased) Strcat(prefix, "greased ");

    if (cknown && Has_contents(obj)) {
        /* we count all objects (obj->quantity); perhaps we should
           count seperate stacks instead (or even introduce a user
           preference option to choose between the two alternatives)
           since it's somewhat odd so see "containing 1002 items"
           when there are 2 scrolls plus 1000 gold pieces */
        long itemcount = count_contents(obj, FALSE, TRUE, TRUE);

        Sprintf(eos(bp), " containing %ld item%s",
            itemcount, plur(itemcount));
    }

    switch(obj->oclass) {
    case AMULET_CLASS:
        if(obj->owornmask & W_AMUL)
            Strcat(bp, " (being worn)");
        break;
    case WEAPON_CLASS:
        if(ispoisoned)
            Strcat(prefix, "poisoned ");
plus:
        add_erosion_words(obj, prefix);
        if(known) {
            Strcat(prefix, sitoa(obj->spe));
            Strcat(prefix, " ");
        }
        break;
    case ARMOR_CLASS:
        if(obj->owornmask & W_ARMOR)
            Strcat(bp, (obj == uskin) ? " (embedded in your skin)" :
                " (being worn)");
        goto plus;
    case TOOL_CLASS:
        /* weptools already get this done when we go to the +n code */
        if (!is_weptool(obj))
            add_erosion_words(obj, prefix);
        if(obj->owornmask & (W_TOOL /* blindfold */ | W_SADDLE)) {
            Strcat(bp, " (being worn)");
            break;
        }
        if (obj->otyp == LEASH && obj->leashmon != 0) {
            Strcat(bp, " (in use)");
            break;
        }
        if (is_weptool(obj))
            goto plus;
        if (obj->otyp == CANDELABRUM_OF_INVOCATION) {
            if (!obj->spe)
                Strcpy(tmpbuf, "no");
            else
                Sprintf(tmpbuf, "%d", obj->spe);
            Sprintf(eos(bp), " (%s candle%s%s)",
                tmpbuf, plur(obj->spe),
                !obj->lamplit ? " attached" : ", lit");
            break;
        } else if (obj->otyp == OIL_LAMP || obj->otyp == MAGIC_LAMP ||
            obj->otyp == BRASS_LANTERN || Is_candle(obj)) {
            if (Is_candle(obj) &&
                obj->age < 20L * (long)objects[obj->otyp].oc_cost)
                Strcat(prefix, "partly used ");
            if(obj->lamplit)
                Strcat(bp, " (lit)");
            break;
        }
        if(objects[obj->otyp].oc_charged)
            goto charges;
        break;
    case WAND_CLASS:
        add_erosion_words(obj, prefix);
charges:
        if(known)
            Sprintf(eos(bp), " (%d:%d)", (int)obj->recharged, obj->spe);
        break;
    case POTION_CLASS:
        if (obj->otyp == POT_OIL && obj->lamplit)
            Strcat(bp, " (lit)");
        break;
    case RING_CLASS:
        add_erosion_words(obj, prefix);
ring:
        if(obj->owornmask & W_RINGR) Strcat(bp, " (on right ");
        if(obj->owornmask & W_RINGL) Strcat(bp, " (on left ");
        if(obj->owornmask & W_RING) {
            Strcat(bp, body_part(HAND));
            Strcat(bp, ")");
        }
        if(known && objects[obj->otyp].oc_charged) {
            Strcat(prefix, sitoa(obj->spe));
            Strcat(prefix, " ");
        }
        break;
    case FOOD_CLASS:
        if (obj->oeaten)
            Strcat(prefix, "partly eaten ");
        if (obj->otyp == CORPSE) {
            Sprintf(prefix, "%s ",
                corpse_xname(obj, prefix,
                     CXN_ARTICLE|CXN_NOCORPSE));
        } else if (obj->otyp == EGG) {
#if 0	/* corpses don't tell if they're stale either */
            if (known && stale_egg(obj))
            Strcat(prefix, "stale ");
#endif
            if (omndx >= LOW_PM && (known ||
                    (mvitals[omndx].mvflags & MV_KNOWS_EGG))) {
            Strcat(prefix, mons[omndx].mname);
            Strcat(prefix, " ");
            if (obj->spe)
                Strcat(bp, " (laid by you)");
            }
        }
        if (obj->otyp == MEAT_RING) goto ring;
        break;
    case BALL_CLASS:
    case CHAIN_CLASS:
        add_erosion_words(obj, prefix);
        if(obj->owornmask & W_BALL)
            Strcat(bp, " (chained to you)");
            break;
    }

    if((obj->owornmask & W_WEP) && !mrg_to_wielded) {
        if (obj->quan != 1L) {
            Strcat(bp, " (wielded)");
        } else {
            const char *hand_s = body_part(HAND);

            if (bimanual(obj)) hand_s = makeplural(hand_s);
            Sprintf(eos(bp), " (weapon in %s)", hand_s);
        }
    }
    if(obj->owornmask & W_SWAPWEP) {
        if (u.twoweap)
            Sprintf(eos(bp), " (wielded in other %s)",
                body_part(HAND));
        else
            Strcat(bp, " (alternate weapon; not wielded)");
    }
    if(obj->owornmask & W_QUIVER){
        switch(obj->oclass){
        case WEAPON_CLASS:
            if(is_ammo(obj)){
                if(objects[obj->otyp].oc_skill == -P_BOW){
                        /* Ammo for a bow */
                    Strcat(bp, " (in quiver)");
                    break;
                } else {
                        /* Ammo not for a bow */
                    Strcat(bp, " (in quiver pouch)");
                    break;
                }
            } else {
                    /* Weapons not considered ammo */
                Strcat(bp, " (at the ready)");
                break;
            }

                /* Small things and ammo not for a bow */
        case RING_CLASS:
        case AMULET_CLASS:
        case WAND_CLASS:
        case COIN_CLASS:
        case GEM_CLASS:
            Strcat(bp, " (in quiver pouch)");
            break;
        default:	/* odd things */
            Strcat(bp, " (at the ready)");
        }
    }
    if (!iflags.suppress_price && is_unpaid(obj)) {
        long quotedprice = unpaid_cost(obj, TRUE);

        Sprintf(eos(bp), " (%s, %ld %s)",
            obj->unpaid ? "unpaid" : "contents",
            quotedprice, currency(quotedprice));
    }
    if (!strncmp(prefix, "a ", 2) &&
            index(vowels, *(prefix+2) ? *(prefix+2) : *bp)
            && (*(prefix+2) || (strncmp(bp, "uranium", 7)
                && strncmp(bp, "unicorn", 7)
                && strncmp(bp, "eucalyptus", 10)))) {
        Strcpy(tmpbuf, prefix);
        Strcpy(prefix, "an ");
        Strcpy(prefix+3, tmpbuf+2);
    }

    /* show weight for items (debug tourist info)
     * aum is stolen from Crawl's "Arbitrary Unit of Measure" */
    if (wizard) {
        Sprintf(eos(bp), " (%d aum)", obj->owt);
    }
    bp = strprepend(bp, prefix);
    return(bp);
}

/* used from invent.c */
boolean
not_fully_identified(otmp)
register struct obj *otmp;
{
    /* gold doesn't have any interesting attributes [yet?] */
    if (otmp->oclass == COIN_CLASS) return FALSE;	/* always fully ID'd */
    /* check fundamental ID hallmarks first */
    if (!otmp->known || !otmp->dknown ||
#ifdef MAIL
        (!otmp->bknown && otmp->otyp != SCR_MAIL) ||
#else
        !otmp->bknown ||
#endif
        !objects[otmp->otyp].oc_name_known)
    return TRUE;
    if ((!otmp->cknown && (Is_container(otmp) || otmp->otyp == STATUE)) ||
        (!otmp->lknown && Is_box(otmp)))
    return TRUE;
    if (otmp->oartifact && undiscovered_artifact(otmp->oartifact))
    return TRUE;
    /* otmp->rknown is the only item of interest if we reach here */
       /*
    *  Note:  if a revision ever allows scrolls to become fireproof or
    *  rings to become shockproof, this checking will need to be revised.
    *  `rknown' ID only matters if xname() will provide the info about it.
    */
    if (otmp->rknown || (otmp->oclass != ARMOR_CLASS &&
             otmp->oclass != WEAPON_CLASS &&
             !is_weptool(otmp) &&		    /* (redunant) */
             otmp->oclass != BALL_CLASS))	    /* (useless) */
    return FALSE;
    else	/* lack of `rknown' only matters for vulnerable objects */
    return (boolean)(is_rustprone(otmp) ||
             is_corrodeable(otmp) ||
             is_flammable(otmp));
}

char *
corpse_xname(otmp, adjective, cxn_flags)
struct obj *otmp;
const char *adjective;
unsigned cxn_flags;	/* bitmask of CXN_xxx values */
{
    char *nambuf = nextobuf();
    int omndx = otmp->corpsenm;
    boolean ignore_quan = (cxn_flags & CXN_SINGULAR) != 0,
        /* suppress "the" from "the unique monster corpse" */
        no_prefix = (cxn_flags & CXN_NO_PFX) != 0,
        /* include "the" for "the woodchuck corpse */
        the_prefix = (cxn_flags & CXN_PFX_THE) != 0,
        /* include "an" for "an ogre corpse */
        any_prefix = (cxn_flags & CXN_ARTICLE) != 0,
        /* leave off suffix (do_name() appends "corpse" itself) */
        omit_corpse = (cxn_flags & CXN_NOCORPSE) != 0,
        possessive = FALSE;
    const char *mname;

    if (omndx == NON_PM) {	/* paranoia */
        mname = "thing";
    /* [Possible enhancement:  check whether corpse has monster traits
        attached in order to use priestname() for priests and minions.] */
    } else if (omndx == PM_ALIGNED_PRIEST) {
        /* avoid "aligned priest"; it just exposes internal details */
        mname = "priest";
    } else {
        mname = mons[omndx].mname;
        if (the_unique_pm(&mons[omndx]) || type_is_pname(&mons[omndx])) {
        mname = s_suffix(mname);
        possessive = TRUE;
        /* don't precede personal name like "Medusa" with an article */
        if (type_is_pname(&mons[omndx]))
            no_prefix = TRUE;
        /* always precede non-personal unique monster name like
           "Oracle" with "the" unless explicitly overridden */
        else if (the_unique_pm(&mons[omndx]) && !no_prefix)
            the_prefix = TRUE;
        }
    }
    if (no_prefix) the_prefix = any_prefix = FALSE;
    else if (the_prefix) any_prefix = FALSE;	/* mutually exclusive */

    *nambuf = '\0';
    /* can't use the() the way we use an() below because any capitalized
       Name causes it to assume a personal name and return Name as-is;
       that's usually the behavior wanted, but here we need to force "the"
       to precede capitalized unique monsters (pnames are handled above) */
    if (the_prefix) Strcat(nambuf, "the ");

    if (!adjective || !*adjective) {
        /* normal case:  newt corpse */
        Strcat(nambuf, mname);
    } else {
        /* adjective positioning depends upon format of monster name */
        if (possessive)	/* Medusa's cursed partly eaten corpse */
        Sprintf(eos(nambuf), "%s %s", mname, adjective);
        else		/* cursed partly eaten troll corpse */
        Sprintf(eos(nambuf), "%s %s", adjective, mname);
        /* in case adjective has a trailing space, squeeze it out */
        mungspaces(nambuf);
        /* doname() might include a count in the adjective argument;
           if so, don't prepend an article */
        if (digit(*adjective)) any_prefix = FALSE;
    }

    if (!omit_corpse) {
        Strcat(nambuf, " corpse");
        /* makeplural(nambuf) => append "s" to "corpse" */
        if (otmp->quan > 1L && !ignore_quan) {
        Strcat(nambuf, "s");
        any_prefix = FALSE;	/* avoid "a newt corpses" */
        }
    }

    /* it's safe to overwrite our nambuf after an() has copied
       its old value into another buffer */
    if (any_prefix) Strcpy(nambuf, an(nambuf));

    return nambuf;
}

/* xname doesn't include monster type for "corpse"; cxname does */
char *
cxname(obj)
struct obj *obj;
{
    if (obj->otyp == CORPSE)
        return corpse_xname(obj, (const char *)0, CXN_NORMAL);
    return xname(obj);
}

/* like cxname, but ignores quantity */
char *
cxname_singular(obj)
struct obj *obj;
{
	if (obj->otyp == CORPSE)
	    return corpse_xname(obj, (const char *)0, CXN_SINGULAR);
	return xname_flags(obj, CXN_SINGULAR);
}

/* treat an object as fully ID'd when it might be used as reason for death */
char *
killer_xname(obj)
struct obj *obj;
{
    struct obj save_obj;
    unsigned save_ocknown;
    char *buf, *save_ocuname, *save_oname = (char *)0;

    /* bypass object twiddling for artifacts */
    if (obj->oartifact) return bare_artifactname(obj);

    /* remember original settings for core of the object;
       oextra structs other than oname don't matter here--since they
       aren't modified they don't need to be saved and restored */
    save_obj = *obj;
    if (has_oname(obj)) save_oname = ONAME(obj);

    /* killer name should be more specific than general xname; however, exact
       info like blessed/cursed and rustproof makes things be too verbose */
    obj->known = obj->dknown = 1;
    obj->bknown = obj->rknown = obj->greased = 0;
    /* if character is a priest[ess], bknown will get toggled back on */
    if (obj->otyp != POT_WATER) obj->blessed = obj->cursed = 0;
    else obj->bknown = 1;	/* describe holy/unholy water as such */
    /* "killed by poisoned <obj>" would be misleading when poison is
       not the cause of death and "poisoned by poisoned <obj>" would
       be redundant when it is, so suppress "poisoned" prefix */
    obj->opoisoned = 0;
    /* strip user-supplied name; artifacts keep theirs */
    if (!obj->oartifact && save_oname) ONAME(obj) = (char *)0;
    /* temporarily identify the type of object */
    save_ocknown = objects[obj->otyp].oc_name_known;
    objects[obj->otyp].oc_name_known = 1;
    save_ocuname = objects[obj->otyp].oc_uname;
    objects[obj->otyp].oc_uname = 0;	/* avoid "foo called bar" */

    /* format the object */
    if (obj->otyp == CORPSE) {
    buf = nextobuf();
    Strcpy(buf, corpse_xname(obj, (const char *)0, CXN_NORMAL));
    } else if (obj->otyp == SLIME_MOLD) {
    /* concession to "most unique deaths competition" in the annual
       devnull tournament, suppress player supplied fruit names because
       those can be used to fake other objects and dungeon features */
    buf = nextobuf();
    Sprintf(buf, "deadly slime mold%s", plur(obj->quan));
    } else {
    buf = xname(obj);
    }
    /* apply an article if appropriate; caller should always use KILLED_BY */
    if (obj->quan == 1L && !strstri(buf, "'s ") && !strstri(buf, "s' "))
    buf = (obj_is_pname(obj) || the_unique_obj(obj)) ? the(buf) : an(buf);

    objects[obj->otyp].oc_name_known = save_ocknown;
    objects[obj->otyp].oc_uname = save_ocuname;
    *obj = save_obj;	/* restore object's core settings */
    if (!obj->oartifact && save_oname) ONAME(obj) = save_oname;

    return buf;
}

/* xname,doname,&c with long results reformatted to omit some stuff */
char *
short_oname(obj, func, altfunc, lenlimit)
struct obj *obj;
char *FDECL((*func), (OBJ_P)),		/* main formatting routine */
     *FDECL((*altfunc), (OBJ_P));	/* alternate for shortest result */
unsigned lenlimit;
{
    struct obj save_obj;
    char unamebuf[12], onamebuf[12],
     *save_oname, *save_uname, *outbuf;

    outbuf = (*func)(obj);
    if ((unsigned)strlen(outbuf) <= lenlimit) return outbuf;

    /* shorten called string to fairly small amount */
    save_uname = objects[obj->otyp].oc_uname;
    if (save_uname && strlen(save_uname) >= sizeof unamebuf) {
    (void) strncpy(unamebuf, save_uname, sizeof unamebuf - 4);
    Strcpy(unamebuf + sizeof unamebuf - 4, "...");
    objects[obj->otyp].oc_uname = unamebuf;
    releaseobuf(outbuf);
    outbuf = (*func)(obj);
    objects[obj->otyp].oc_uname = save_uname;   /* restore called string */
    if ((unsigned)strlen(outbuf) <= lenlimit) return outbuf;
    }

    /* shorten named string to fairly small amount */
    save_oname = has_oname(obj) ? ONAME(obj) : 0;
    if (save_oname && strlen(save_oname) >= sizeof onamebuf) {
    (void) strncpy(onamebuf, save_oname, sizeof onamebuf - 4);
    Strcpy(onamebuf + sizeof onamebuf - 4, "...");
    ONAME(obj) = onamebuf;
    releaseobuf(outbuf);
    outbuf = (*func)(obj);
    ONAME(obj) = save_oname;		    /* restore named string */
    if ((unsigned)strlen(outbuf) <= lenlimit) return outbuf;
    }

    /* shorten both called and named strings;
       unamebuf and onamebuf have both already been populated */
    if (save_uname && strlen(save_uname) >= sizeof unamebuf &&
        save_oname && strlen(save_oname) >= sizeof onamebuf) {
    objects[obj->otyp].oc_uname = unamebuf;
    ONAME(obj) = onamebuf;
    releaseobuf(outbuf);
    outbuf = (*func)(obj);
    if ((unsigned)strlen(outbuf) <= lenlimit) {
        objects[obj->otyp].oc_uname = save_uname;
        ONAME(obj) = save_oname;
        return outbuf;
    }
    }

    /* still long; strip several name-lengthening attributes;
       called and named strings are still in truncated form */
    save_obj = *obj;
    obj->bknown = obj->rknown = obj->greased = 0;
    obj->oeroded = obj->oeroded2 = 0;
    releaseobuf(outbuf);
    outbuf = (*func)(obj);
    if (altfunc && (unsigned)strlen(outbuf) > lenlimit) {
    /* still long; use the alternate function (usually one of
       the jackets around minimal_xname()) */
    releaseobuf(outbuf);
    outbuf = (*altfunc)(obj);
    }
    /* restore the object */
    *obj = save_obj;
    if (save_oname) ONAME(obj) = save_oname;
    if (save_uname) objects[obj->otyp].oc_uname = save_uname;

    /* use whatever we've got, whether it's too long or not */
    return outbuf;
}

/*
 * Used if only one of a collection of objects is named (e.g. in eat.c).
 */
const char *
singular(otmp, func)
register struct obj *otmp;
char *FDECL((*func), (OBJ_P));
{
    long savequan;
    char *nam;

    /* using xname for corpses does not give the monster type */
    if (otmp->otyp == CORPSE && func == xname) func = cxname;

    savequan = otmp->quan;
    otmp->quan = 1L;
    nam = (*func)(otmp);
    otmp->quan = savequan;
    return nam;
}

char *
an(str)
register const char *str;
{
    char *buf = nextobuf();

    buf[0] = '\0';

    if (strncmpi(str, "the ", 4) &&
        strcmp(str, "molten lava") &&
        strcmp(str, "iron bars") &&
        strcmp(str, "ice")) {
        if (index(vowels, *str) &&
            strncmp(str, "one-", 4) &&
            strncmp(str, "useful", 6) &&
            strncmp(str, "unicorn", 7) &&
            strncmp(str, "uranium", 7) &&
            strncmp(str, "eucalyptus", 10))
            Strcpy(buf, "an ");
        else
            Strcpy(buf, "a ");
    }

    Strcat(buf, str);
    return buf;
}

char *
An(str)
const char *str;
{
    register char *tmp = an(str);
    *tmp = highc(*tmp);
    return tmp;
}

/*
 * Prepend "the" if necessary; assumes str is a subject derived from xname.
 * Use type_is_pname() for monster names, not the().  the() is idempotent.
 */
char *
the(str)
const char *str;
{
    char *buf = nextobuf();
    boolean insert_the = FALSE;

    if (!strncmpi(str, "the ", 4)) {
        buf[0] = lowc(*str);
        Strcpy(&buf[1], str+1);
        return buf;
    } else if (*str < 'A' || *str > 'Z') {
        /* not a proper name, needs an article */
        insert_the = TRUE;
    } else {
        /* Probably a proper name, might not need an article */
        register char *tmp, *named, *called;
        int l;

        /* some objects have capitalized adjectives in their names */
        if(((tmp = rindex(str, ' ')) || (tmp = rindex(str, '-'))) &&
           (tmp[1] < 'A' || tmp[1] > 'Z'))
        insert_the = TRUE;
        else if (tmp && index(str, ' ') < tmp) {	/* has spaces */
        /* it needs an article if the name contains "of" */
        tmp = strstri(str, " of ");
        named = strstri(str, " named ");
        called = strstri(str, " called ");
        if (called && (!named || called < named)) named = called;

        if (tmp && (!named || tmp < named))	/* found an "of" */
            insert_the = TRUE;
        /* stupid special case: lacks "of" but needs "the" */
        else if (!named && (l = strlen(str)) >= 31 &&
              !strcmp(&str[l - 31], "Platinum Yendorian Express Card"))
            insert_the = TRUE;
        }
    }
    if (insert_the)
        Strcpy(buf, "the ");
    else
        buf[0] = '\0';
    Strcat(buf, str);

    return buf;
}

char *
The(str)
const char *str;
{
    register char *tmp = the(str);
    *tmp = highc(*tmp);
    return tmp;
}

/* returns "count cxname(otmp)" or just cxname(otmp) if count == 1 */
char *
aobjnam(otmp,verb)
register struct obj *otmp;
register const char *verb;
{
    register char *bp = cxname(otmp);
    char prefix[PREFIX];

    if(otmp->quan != 1L) {
        Sprintf(prefix, "%ld ", otmp->quan);
        bp = strprepend(bp, prefix);
    }

    if(verb) {
        Strcat(bp, " ");
        Strcat(bp, otense(otmp, verb));
    }
    return(bp);
}

/* combine yname and aobjnam eg "your count cxname(otmp)" */
char *
yobjnam(obj,verb)
struct obj *obj;
const char *verb;
{
    char *s = aobjnam(obj, verb);

    /* leave off "your" for most of your artifacts, but prepend
     * "your" for unique objects and "foo of bar" quest artifacts */
    if (!carried(obj) || !obj_is_pname(obj) ||
        obj->oartifact >= ART_ORB_OF_DETECTION) {
        char *outbuf = shk_your(nextobuf(), obj);
        int space_left = BUFSZ - 1 - strlen(outbuf);

        s = strncat(outbuf, s, space_left);
    }

    return s;
}

/* combine Yname2 and aobjnam eg "Your count cxname(otmp)" */
char *
Yobjnam2(obj,verb)
struct obj *obj;
const char *verb;
{
    register char *s = yobjnam(obj,verb);

    *s = highc(*s);
    return(s);
}

/* like aobjnam, but prepend "The", not count, and use xname */
char *
Tobjnam(otmp, verb)
register struct obj *otmp;
register const char *verb;
{
    char *bp = The(xname(otmp));

    if(verb) {
        Strcat(bp, " ");
        Strcat(bp, otense(otmp, verb));
    }
    return(bp);
}

/* capitalized variant of doname() */
char *
Doname2(obj)
register struct obj *obj;
{
    register char *s = doname(obj);

    *s = highc(*s);
    return(s);
}

/* returns "[your ]xname(obj)" or "Foobar's xname(obj)" or "the xname(obj)" */
char *
yname(obj)
struct obj *obj;
{
    char *s = cxname(obj);

    /* leave off "your" for most of your artifacts, but prepend
     * "your" for unique objects and "foo of bar" quest artifacts */
    if (!carried(obj) || !obj_is_pname(obj) ||
        obj->oartifact >= ART_ORB_OF_DETECTION) {
        char *outbuf = shk_your(nextobuf(), obj);
        int space_left = BUFSZ - 1 - strlen(outbuf);

        s = strncat(outbuf, s, space_left);
    }

    return s;
}

/* capitalized variant of yname() */
char *
Yname2(obj)
struct obj *obj;
{
    char *s = yname(obj);

    *s = highc(*s);
    return s;
}

/* returns "your minimal_xname(obj)"
 * or "Foobar's minimal_xname(obj)"
 * or "the minimal_xname(obj)"
 */
char *
ysimple_name(obj)
struct obj *obj;
{
    char *outbuf = nextobuf();
    char *s = shk_your(outbuf, obj);	/* assert( s == outbuf ); */
    int space_left = BUFSZ - 1 - strlen(s);

    return strncat(s, minimal_xname(obj), space_left);
}

/* capitalized variant of ysimple_name() */
char *
Ysimple_name2(obj)
struct obj *obj;
{
    char *s = ysimple_name(obj);

    *s = highc(*s);
    return s;
}

/* "scroll" or "scrolls" */
char *
simpleonames(obj)
struct obj *obj;
{
    char *simpleoname = minimal_xname(obj);

    if (obj->quan != 1L) simpleoname = makeplural(simpleoname);
    return simpleoname;
}

/* "a scroll" or "scrolls"; "a silver bell" or "the Bell of Opening" */
char *
ansimpleoname(obj)
struct obj *obj;
{
    char *simpleoname = simpleonames(obj);
    int otyp = obj->otyp;

    /* prefix with "the" if a unique item, or a fake one imitating same,
       has been formatted with its actual name (we let typename() handle
       any `known' and `dknown' checking necessary) */
    if (otyp == FAKE_AMULET_OF_YENDOR) otyp = AMULET_OF_YENDOR;
    if (objects[otyp].oc_unique &&
        !strcmp(simpleoname, OBJ_NAME(objects[otyp])))
        return the(simpleoname);

    /* simpleoname is singular if quan==1, plural otherwise */
    if (obj->quan == 1L) simpleoname = an(simpleoname);
    return simpleoname;
}

/* "the scroll" or "the scrolls" */
char *
thesimpleoname(obj)
struct obj *obj;
{
    char *simpleoname = simpleonames(obj);

    return the(simpleoname);
}

/* artifact's name without any object type or known/dknown/&c feedback */
char *
bare_artifactname(obj)
struct obj *obj;
{
    char *outbuf;

    if (obj->oartifact) {
        outbuf = nextobuf();
        Strcpy(outbuf, artiname(obj->oartifact));
        if (!strncmp(outbuf, "The ", 4)) outbuf[0] = lowc(outbuf[0]);
    } else {
        outbuf = xname(obj);
    }
    return outbuf;
}

static const char *wrp[] = {
    "wand", "ring", "potion", "scroll", "gem", "amulet",
    "spellbook", "spell book",
    /* for non-specific wishes */
    "weapon", "armor", "tool", "food", "comestible",
};
static const char wrpsym[] = {
    WAND_CLASS, RING_CLASS, POTION_CLASS, SCROLL_CLASS, GEM_CLASS,
    AMULET_CLASS, SPBOOK_CLASS, SPBOOK_CLASS,
    WEAPON_CLASS, ARMOR_CLASS, TOOL_CLASS, FOOD_CLASS,
    FOOD_CLASS
};

/* return form of the verb (input plural) if xname(otmp) were the subject */
char *
otense(otmp, verb)
register struct obj *otmp;
register const char *verb;
{
    char *buf;

    /*
     * verb is given in plural (without trailing s).  Return as input
     * if the result of xname(otmp) would be plural.  Don't bother
     * recomputing xname(otmp) at this time.
     */
    if (!is_plural(otmp))
    return vtense((char *)0, verb);

    buf = nextobuf();
    Strcpy(buf, verb);
    return buf;
}

/* various singular words that vtense would otherwise categorize as plural;
   also used by makesingular() to catch some special cases */
static const char * const special_subjs[] = {
    "erinys",
    "manes",		/* this one is ambiguous */
    "Cyclops",
    "Hippocrates",
    "Pelias",
    "aklys",
    "amnesia",
    "detect monsters",
    "paralysis",
    "shape changers",
    "nemesis",
    0
    /* note: "detect monsters" and "shape changers" are normally
       caught via "<something>(s) of <whatever>", but they can be
       wished for using the shorter form, so we include them here
       to accomodate usage by makesingular during wishing */
};

/* return form of the verb (input plural) for present tense 3rd person subj */
char *
vtense(subj, verb)
register const char *subj;
register const char *verb;
{
    char *buf = nextobuf(), *bspot;
    int len, ltmp;
    const char *sp, *spot;
    const char * const *spec;

    /*
     * verb is given in plural (without trailing s).  Return as input
     * if subj appears to be plural.  Add special cases as necessary.
     * Many hard cases can already be handled by using otense() instead.
     * If this gets much bigger, consider decomposing makeplural.
     * Note: monster names are not expected here (except before corpse).
     *
     * Special case: allow null sobj to get the singular 3rd person
     * present tense form so we don't duplicate this code elsewhere.
     */
    if (subj) {
    if (!strncmpi(subj, "a ", 2) || !strncmpi(subj, "an ", 3))
        goto sing;
    spot = (const char *)0;
    for (sp = subj; (sp = index(sp, ' ')) != 0; ++sp) {
        if (!strncmpi(sp, " of ", 4) ||
        !strncmpi(sp, " from ", 6) ||
        !strncmpi(sp, " called ", 8) ||
        !strncmpi(sp, " named ", 7) ||
        !strncmpi(sp, " labeled ", 9)) {
        if (sp != subj) spot = sp - 1;
        break;
        }
    }
    len = (int) strlen(subj);
    if (!spot) spot = subj + len - 1;

    /*
     * plural: anything that ends in 's', but not '*us' or '*ss'.
     * Guess at a few other special cases that makeplural creates.
     */
    if ((lowc(*spot) == 's' && spot != subj &&
            !index("us", lowc(*(spot-1)))) ||
        !BSTRNCMPI(subj, spot-3, "eeth", 4) ||
        !BSTRNCMPI(subj, spot-3, "feet", 4) ||
        !BSTRNCMPI(subj, spot-1, "ia", 2) ||
        !BSTRNCMPI(subj, spot-1, "ae", 2)) {
        /* check for special cases to avoid false matches */
        len = (int)(spot - subj) + 1;
        for (spec = special_subjs; *spec; spec++) {
        ltmp = strlen(*spec);
        if (len == ltmp && !strncmpi(*spec, subj, len)) goto sing;
        /* also check for <prefix><space><special_subj>
           to catch things like "the invisible erinys" */
        if (len > ltmp && *(spot - ltmp) == ' ' &&
            !strncmpi(*spec, spot - ltmp + 1, ltmp)) goto sing;
        }

        return strcpy(buf, verb);
    }
    /*
     * 3rd person plural doesn't end in telltale 's';
     * 2nd person singular behaves as if plural.
     */
    if (!strcmpi(subj, "they") || !strcmpi(subj, "you"))
        return strcpy(buf, verb);
    }

 sing:
    Strcpy(buf, verb);
    len = (int)strlen(buf);
    bspot = buf + len - 1;

    if (!strcmpi(buf, "are")) {
    Strcasecpy(buf, "is");
    } else if (!strcmpi(buf, "have")) {
    Strcasecpy(bspot-1, "s");
    } else if (index("zxs", lowc(*bspot)) ||
        (len >= 2 && lowc(*bspot) == 'h' &&
            index("cs", lowc(*(bspot-1)))) ||
        (len == 2 && lowc(*bspot) == 'o')) {
    /* Ends in z, x, s, ch, sh; add an "es" */
    Strcasecpy(bspot+1, "es");
    } else if (lowc(*bspot) == 'y' && !index(vowels, lowc(*(bspot-1)))) {
    /* like "y" case in makeplural */
    Strcasecpy(bspot, "ies");
    } else {
    Strcasecpy(bspot+1, "s");
    }

    return buf;
}

struct sing_plur {
    const char *sing, *plur;
};

/* word pairs that don't fit into formula-based transformations;
   also some suffices which have very few--often one--matches or
   which aren't systematically reversible (knives, staves) */
static struct sing_plur one_off[] = {
    { "child", "children" }, /* (for wise guys who give their food funny names) */
    { "cubus", "cubi" },	/* in-/suc-cubus */
    { "culus", "culi" },	/* homunculus */
    { "djinni", "djinn" },
    { "erinys", "erinyes" },
    { "foot", "feet" },
    { "fungus", "fungi" },
    { "knife", "knives" },
    { "labrum", "labra" },	/* candelabrum */
    { "louse", "lice" },
    { "mouse", "mice" },
    { "mumak", "mumakil" },
    { "nemesis", "nemeses" },
    { "rtex", "rtices" },	/* vortex */
    { "tooth", "teeth" },
    { "staff", "staves" },
    { 0, 0 }
};

static const char *const as_is[] = {
    /* makesingular() leaves these plural due to how they're used */
    "boots", "shoes",
	"gloves", "lenses", "scales", "eyes",
    "gauntlets",
    "iron bars",
    /* both singular and plural are spelled the same */
    "deer", "fish", "tuna", "yaki", "-hai",
    "krill", "manes", "ninja", "sheep", "ronin", "roshi", "shito", "tengu",
    "ki-rin", "Nazgul",
    "gunyoki", "piranha", "samurai",
    "shuriken",
    0,
    /* Note:  "fish" and "piranha" are collective plurals, suitable
       for "wiped out all <foo>".  For "3 <foo>", they should be
       "fishes" and "piranhas" instead.  We settle for collective
       variant instead of attempting to support both. */
};

/* singularize/pluralize decisiions common to both makesingular & makeplural */
STATIC_OVL boolean
singplur_lookup(basestr, endstring, to_plural, alt_as_is)
char *basestr, *endstring;	/* base string, pointer to eos(string) */
boolean to_plural;	/* true => makeplural, false => makesingular */
const char *const *alt_as_is;	/* another set like as_is[] */
{
    const struct sing_plur *sp;
    const char *same, *other, *const *as;
    int al;

    for (as = as_is; *as; ++as) {
        al = (int)strlen(*as);
        if (!BSTRCMPI(basestr, endstring - al, *as))
        return TRUE;
    }
    if (alt_as_is) {
        for (as = alt_as_is; *as; ++as) {
        al = (int)strlen(*as);
        if (!BSTRCMPI(basestr, endstring - al, *as))
            return TRUE;
        }
    }

    for (sp = one_off; sp->sing; sp++) {
        /* check whether endstring already matches */
        same = to_plural ? sp->plur : sp->sing;
        al = (int)strlen(same);
        if (!BSTRCMPI(basestr, endstring - al, same))
        return TRUE;	/* use as-is */
        /* check whether it matches the inverse; if so, transform it */
        other = to_plural ? sp->sing : sp->plur;
        al = (int)strlen(other);
        if (!BSTRCMPI(basestr, endstring - al, other)) {
        Strcasecpy(endstring - al, same);
        return TRUE;	/* one_off[] transformation */
        }
    }
    return FALSE;
}

/* searches for common compounds, ex. lump of royal jelly */
STATIC_OVL char *
singplur_compound(str)
char *str;
{
    /* if new entries are added, be sure to keep compound_start[] in sync */
    static const char *const compounds[] = {
    " of ",
    " labeled ",
    " called ",
    " named ",
    " above",		/* lurkers above */
    " versus ",
    " from ",
    " in ",
    " on ",
    " a la ",
    " with",		/* " with "? */
    " de ",
    " d'",
    " du ",
    "-in-",
    "-at-",
    0
    },	    /* list of first characters for all compounds[] entries */
        compound_start[] = " -";

    const char *const *cmpd;
    char *p;

    for (p = str; *p; ++p) {
    /* substring starting at p can only match if *p is found
       within compound_start[] */
    if (!index(compound_start, *p)) continue;

    /* check current substring against all words in the compound[] list */
    for (cmpd = compounds; *cmpd; ++cmpd)
        if (!strncmpi(p, *cmpd, (int)strlen(*cmpd))) return p;
    }
    /* wasn't recognized as a compound phrase */
    return 0;
}

/* Plural routine; chiefly used for user-defined fruits.  We have to try to
 * account for everything reasonable the player has; something unreasonable
 * can still break the code.  However, it's still a lot more accurate than
 * "just add an s at the end", which Rogue uses...
 *
 * Also used for plural monster names ("Wiped out all homunculi." or the
 * vanquished monsters list) and body parts.  A lot of unique monsters have
 * names which get mangled by makeplural and/or makesingular.  They're not
 * genocidable, and vanquished-mon handling does its own special casing
 * (for uniques who've been revived and re-killed), so we don't bother
 * trying to get those right here.
 *
 * Also misused by muse.c to convert 1st person present verbs to 2nd person.
 * 3.5.0: made case-insensitive.
 */
char *
makeplural(oldstr)
const char *oldstr;
{
    register char *spot;
    char lo_c, *str = nextobuf();
    const char *excess = (char *)0;
    int len;

    if (oldstr) while (*oldstr == ' ') oldstr++;
    if (!oldstr || !*oldstr) {
        impossible("plural of null?");
        Strcpy(str, "s");
        return str;
    }
    Strcpy(str, oldstr);

    /*
     * Skip changing "pair of" to "pairs of".  According to Webster, usual
     * English usage is use pairs for humans, e.g. 3 pairs of dancers,
     * and pair for objects and non-humans, e.g. 3 pair of boots.  We don't
     * refer to pairs of humans in this game so just skip to the bottom.
     */
    if (!strncmpi(str, "pair of ", 8))
        goto bottom;

    /* look for "foo of bar" so that we can focus on "foo" */
    if ((spot = singplur_compound(str)) != 0) {
        excess = oldstr + (int)(spot - str);
        *spot = '\0';
    } else
        spot = eos(str);

    spot--;
    while (spot > str && *spot == ' ') spot--; /* Strip blanks from end */
    *(spot+1) = 0;
    /* Now spot is the last character of the string */

    len = strlen(str);

    /* Single letters */
    if (len==1 || !letter(*spot)) {
        Strcpy(spot+1, "'s");
        goto bottom;
    }

    /* dispense with some words which don't need pluralization */
    {
    static const char *const already_plural[] = {
        "ae",	/* algae, larvae, &c */
        "men",	/* also catches women, watchmen */
        "matzot",
        0,
    };

    /* spot+1: synch up with makesingular's usage */
    if (singplur_lookup(str, spot + 1, TRUE, already_plural))
        goto bottom;

    /* more of same, but not suitable for blanket loop checking */
    if ((len == 2 && !strcmpi(str, "ya")) ||
        (len >= 3 && !strcmpi(spot-2, " ya")))
        goto bottom;
    }

    /* man/men ("Wiped out all cavemen.") */
    if (len >= 3 && !strcmpi(spot-2, "man") &&
            /* exclude shamans and humans */
            (len < 6 || strcmpi(spot-5, "shaman")) &&
            (len < 5 || strcmpi(spot-4, "human"))) {
        Strcasecpy(spot-1, "en");
        goto bottom;
    }
    if (lowc(*spot) == 'f') { /* (staff handled via one_off[]) */
        lo_c = lowc(*(spot-1));
        if (len >= 3 && !strcmpi(spot-2, "erf")) {
            /* avoid "nerf" -> "nerves", "serf" -> "serves" */
            ;	/* fall through to default (append 's') */
        } else if (index("lr", lo_c) || index(vowels, lo_c)) {
            /* [aeioulr]f to [aeioulr]ves */
            Strcasecpy(spot, "ves");
            goto bottom;
        }
    }
    /* ium/ia (mycelia, baluchitheria) */
    if (len >= 3 && !strcmpi(spot-2, "ium")) {
        Strcasecpy(spot-2, "ia");
        goto bottom;
    }
    /* algae, larvae, hyphae (another fungus part) */
    if ((len >= 4 && !strcmpi(spot-3, "alga")) ||
        (len >= 5 && (!strcmpi(spot-4, "hypha") ||
              !strcmpi(spot-4, "larva"))) ||
        (len >= 6 && !strcmpi(spot-5, "amoeba")) ||
        (len >= 8 && (!strcmpi(spot-7, "vertebra")))) {
        /* a to ae */
        Strcasecpy(spot+1, "e");
        goto bottom;
    }
    /* fungus/fungi, homunculus/homunculi, but buses, lotuses, wumpuses */
    if (len > 3 && !strcmpi(spot-1, "us") &&
        !((len >= 5 && !strcmpi(spot-4, "lotus")) ||
          (len >= 6 && !strcmpi(spot-5, "wumpus")))) {
        Strcasecpy(spot-1, "i");
        goto bottom;
    }
    /* sis/ses (nemesis) */
    if (len >= 3 && !strcmpi(spot-2, "sis")) {
        Strcasecpy(spot-1, "es");
        goto bottom;
    }
    /* matzoh/matzot, possible food name */
    if (len >= 6 && (!strcmpi(spot-5, "matzoh") ||
             !strcmpi(spot-5, "matzah"))) {
        Strcasecpy(spot-1, "ot");	/* oh/ah -> ot */
        goto bottom;
    }
    if (len >= 5 && (!strcmpi(spot-4, "matzo") ||
             !strcmpi(spot-4, "matza"))) {
        Strcasecpy(spot, "ot");	/* o/a -> ot */
        goto bottom;
    }

    /* note: -eau/-eaux (gateau, bordeau...) */
    /* note: ox/oxen, VAX/VAXen, goose/geese */

    lo_c = lowc(*spot);

    /* Ends in z, x, s, ch, sh; add an "es" */
    if (index("zxs", lo_c) ||
        (len >= 2 && lo_c == 'h' && index("cs", lowc(*(spot-1)))) ||
    /* Kludge to get "tomatoes" and "potatoes" right */
        (len >= 4 && !strcmpi(spot-2, "ato")) ||
        (len >= 5 && !strcmpi(spot-4, "dingo"))) {
        Strcasecpy(spot+1, "es");	/* append es */
        goto bottom;
    }
    /* Ends in y preceded by consonant (note: also "qu") change to "ies" */
    if (lo_c == 'y' &&
        !index(vowels, lowc(*(spot-1)))) {
        Strcasecpy(spot, "ies");	/* y -> ies */
        goto bottom;
    }
    /* Default: append an 's' */
    Strcasecpy(spot+1, "s");

 bottom:
    if (excess) Strcat(str, excess);
    return str;
}

/*
 * Singularize a string the user typed in; this helps reduce the complexity
 * of readobjnam, and is also used in pager.c to singularize the string
 * for which help is sought.
 *
 * "Manes" is ambiguous: monster type (keep s), or horse body part (drop s)?
 * Its inclusion in as_is[]/special_subj[] makes it get treated as the former.
 *
 * A lot of unique monsters have names ending in s; plural, or singular
 * from plural, doesn't make much sense for them so we don't bother trying.
 * 3.5.0: made case-insensitive.
 */
char *
makesingular(oldstr)
const char *oldstr;
{
    register char *p, *bp;
    const char *excess = 0;
    char *str = nextobuf();

    if (oldstr) while (*oldstr == ' ') oldstr++;
    if (!oldstr || !*oldstr) {
        impossible("singular of null?");
        str[0] = '\0';
        return str;
    }

    bp = strcpy(str, oldstr);

    /* check for "foo of bar" so that we can focus on "foo" */
    if ((p = singplur_compound(bp)) != 0) {
        excess = oldstr + (int)(p - bp);
        *p = '\0';
    } else
        p = eos(bp);

    /* dispense with some words which don't need singularization */
    if (singplur_lookup(bp, p, FALSE, special_subjs))
        goto bottom;

    /* remove -s or -es (boxes) or -ies (rubies) */
    if (p >= bp+1 && lowc(p[-1]) == 's') {
        if (p >= bp+2 && lowc(p[-2]) == 'e') {
            if (p >= bp+3 && lowc(p[-3]) == 'i') {	/* "ies" */
                if (!BSTRCMPI(bp, p-7, "cookies") ||
                    !BSTRCMPI(bp, p-4, "pies") ||
                    !BSTRCMPI(bp, p-5, "mbies") || /* zombie */
                    !BSTRCMPI(bp, p-5, "yries")) /* valkyrie */
                    goto mins;
                Strcasecpy(p-3, "y");	/* ies -> y */
                goto bottom;
            }
            /* wolves, but f to ves isn't fully reversible */
            if (p-4 >= bp && (index("lr", lowc(*(p-4))) ||
                      index(vowels, lowc(*(p-4)))) &&
                !BSTRCMPI(bp, p-3, "ves")) {
                if (!BSTRCMPI(bp, p-6, "cloves") ||
                    !BSTRCMPI(bp, p-6, "nerves")) goto mins;
                Strcasecpy(p-3, "f");	/* ves -> f */
                goto bottom;
            }
            /* note: nurses, axes but boxes, wumpuses */
            if (!BSTRCMPI(bp, p-4, "eses") ||
                !BSTRCMPI(bp, p-4, "oxes") || /* boxes, foxes */
                !BSTRCMPI(bp, p-4, "nxes") || /* lynxes */
                !BSTRCMPI(bp, p-4, "ches") ||
                !BSTRCMPI(bp, p-4, "uses") || /* lotuses */
                !BSTRCMPI(bp, p-4, "sses") || /* priestesses */
                !BSTRCMPI(bp, p-5, "atoes") || /* tomatoes */
                !BSTRCMPI(bp, p-7, "dingoes") ||
                !BSTRCMPI(bp, p-7, "Aleaxes")) {
                *(p-2) = '\0';	/* drop es */
                goto bottom;
            } /* else fall through to mins */

        /* ends in 's' but not 'es' */
        } else if (!BSTRCMPI(bp, p-2, "us")) { /* lotus, fungus... */
            if (BSTRCMPI(bp, p-6, "tengus") && /* but not these... */
                BSTRCMPI(bp, p-7, "hezrous"))
                goto bottom;
        } else if (!BSTRCMPI(bp, p-2, "ss") ||
               !BSTRCMPI(bp, p-5, " lens") ||
               (p-4 == bp && !strcmpi(p-4, "lens"))) {
                goto bottom;
        }
    mins:
        *(p-1) = '\0';	/* drop s */

    } else {	/* input doesn't end in 's' */

        if (!BSTRCMPI(bp, p-3, "men")) {
            Strcasecpy(p-2, "an");
            goto bottom;
        }
        /* matzot -> matzo, algae -> alga */
        if (!BSTRCMPI(bp, p-6, "matzot") ||
            !BSTRCMPI(bp, p-2, "ae")) {
            *(p-1) = '\0';	/* drop t/e */    
            goto bottom;
        }
        /* balactheria -> balactherium */
        if (p-4 >= bp && !strcmpi(p-2, "ia") &&
            index("lr", lowc(*(p-3))) && lowc(*(p-4)) == 'e') {
            Strcasecpy(p-1, "um");	/* a -> um */
        }

        /* here we cannot find the plural suffix */
    }

 bottom:
    /* if we stripped off a suffix (" of bar" from "foo of bar"),
       put it back now [strcat() isn't actually 100% safe here...] */
    if (excess) Strcat(bp, excess);

    return bp;
}

/* compare user string against object name string using fuzzy matching */
STATIC_OVL boolean
wishymatch(u_str, o_str, retry_inverted)
const char *u_str;	/* from user, so might be variant spelling */
const char *o_str;	/* from objects[], so is in canonical form */
boolean retry_inverted;	/* optional extra "of" handling */
{
    static NEARDATA const char
        detect_SP[] = "detect ", SP_detection[] = " detection";
    char *p, buf[BUFSZ];

    /* ignore spaces & hyphens and upper/lower case when comparing */
    if (fuzzymatch(u_str, o_str, " -", TRUE)) return TRUE;

    if (retry_inverted) {
        const char *u_of, *o_of;

        /* when just one of the strings is in the form "foo of bar",
           convert it into "bar foo" and perform another comparison */
        u_of = strstri(u_str, " of ");
        o_of = strstri(o_str, " of ");
        if (u_of && !o_of) {
        Strcpy(buf, u_of + 4);
        p = eos(strcat(buf, " "));
        while (u_str < u_of) *p++ = *u_str++;
        *p = '\0';
        return fuzzymatch(buf, o_str, " -", TRUE);
        } else if (o_of && !u_of) {
        Strcpy(buf, o_of + 4);
        p = eos(strcat(buf, " "));
        while (o_str < o_of) *p++ = *o_str++;
        *p = '\0';
        return fuzzymatch(u_str, buf, " -", TRUE);
        }
    }

    /* [note: if something like "elven speed boots" ever gets added, these
       special cases should be changed to call wishymatch() recursively in
       order to get the "of" inversion handling] */
    if (!strncmp(o_str, "dwarvish ", 9)) {
        if (!strncmpi(u_str, "dwarven ", 8))
        return fuzzymatch(u_str + 8, o_str + 9, " -", TRUE);
    } else if (!strncmp(o_str, "elven ", 6)) {
        if (!strncmpi(u_str, "elvish ", 7))
        return fuzzymatch(u_str + 7, o_str + 6, " -", TRUE);
        else if (!strncmpi(u_str, "elfin ", 6))
        return fuzzymatch(u_str + 6, o_str + 6, " -", TRUE);
    } else if (!strncmp(o_str, detect_SP, sizeof detect_SP - 1)) {
        /* check for "detect <foo>" vs "<foo> detection" */
        if ((p = strstri(u_str, SP_detection)) != 0 &&
            !*(p + sizeof SP_detection - 1)) {
        /* convert "<foo> detection" into "detect <foo>" */
        *p = '\0';
        Strcat(strcpy(buf, detect_SP), u_str);
        /* "detect monster" -> "detect monsters" */
        if (!strcmpi(u_str, "monster")) Strcat(buf, "s");
        *p = ' ';
        return fuzzymatch(buf, o_str, " -", TRUE);
        }
    } else if (strstri(o_str, SP_detection)) {
        /* and the inverse, "<foo> detection" vs "detect <foo>" */
        if (!strncmpi(u_str, detect_SP, sizeof detect_SP - 1)) {
        /* convert "detect <foo>s" into "<foo> detection" */
        p = makesingular(u_str + sizeof detect_SP - 1);
        Strcat(strcpy(buf, p), SP_detection);
        /* caller may be looping through objects[], so avoid
           churning through all the obufs */
        releaseobuf(p);
        return fuzzymatch(buf, o_str, " -", TRUE);
        }
    } else if (strstri(o_str, "ability")) {
        /* when presented with "foo of bar", make singular() used to
           singularize both foo & bar, but now only does so for foo */
        /* catch "{potion(s),ring} of {gain,restore,sustain} abilities" */
        if ((p = strstri(u_str, "abilities")) != 0 &&
            !*(p + sizeof "abilities" - 1)) {
        (void)strncpy(buf, u_str, (unsigned)(p - u_str));
        Strcpy(buf + (p - u_str), "ability");
        return fuzzymatch(buf, o_str, " -", TRUE);
        }
    } else if (!strcmp(o_str, "aluminum")) {
        /* this special case doesn't really fit anywhere else... */
        /* (note that " wand" will have been stripped off by now) */
        if (!strcmpi(u_str, "aluminium"))
        return fuzzymatch(u_str + 9, o_str + 8, " -", TRUE);
    }

    return FALSE;
}

struct o_range {
    const char *name, oclass;
    int  f_o_range, l_o_range;
};

/* wishable subranges of objects */
STATIC_OVL NEARDATA const struct o_range o_ranges[] = {
    { "bag",	TOOL_CLASS,   SACK,	      BAG_OF_TRICKS },
    { "lamp",	TOOL_CLASS,   OIL_LAMP,	      MAGIC_LAMP },
    { "candle",	TOOL_CLASS,   TALLOW_CANDLE,  WAX_CANDLE },
    { "horn",	TOOL_CLASS,   TOOLED_HORN,    HORN_OF_PLENTY },
    { "shield",	ARMOR_CLASS,  SMALL_SHIELD,   SHIELD_OF_REFLECTION },
    { "hat",	ARMOR_CLASS,  FEDORA,	      DUNCE_CAP },
    { "helm",	ARMOR_CLASS,  ELVEN_LEATHER_HELM, HELM_OF_TELEPATHY },
    { "gloves",	ARMOR_CLASS,  LEATHER_GLOVES, GAUNTLETS_OF_DEXTERITY },
    { "gauntlets",	ARMOR_CLASS,  LEATHER_GLOVES, GAUNTLETS_OF_DEXTERITY },
    { "boots",	ARMOR_CLASS,  LOW_BOOTS,      LEVITATION_BOOTS },
    { "shoes",	ARMOR_CLASS,  LOW_BOOTS,      IRON_SHOES },
    { "cloak",	ARMOR_CLASS,  MUMMY_WRAPPING, CLOAK_OF_DISPLACEMENT },
    { "shirt",	ARMOR_CLASS,  HAWAIIAN_SHIRT, T_SHIRT },
    { "dragon scales",
            ARMOR_CLASS,  GRAY_DRAGON_SCALES, YELLOW_DRAGON_SCALES },
    { "dragon scale mail",
            ARMOR_CLASS,  GRAY_DRAGON_SCALE_MAIL, YELLOW_DRAGON_SCALE_MAIL },
    { "sword",	WEAPON_CLASS, SHORT_SWORD,    KATANA },
    { "venom",	VENOM_CLASS,  BLINDING_VENOM, ACID_VENOM },
    { "gray stone",	GEM_CLASS,    LUCKSTONE,      FLINT },
    { "grey stone",	GEM_CLASS,    LUCKSTONE,      FLINT },
};

/* alternate spellings; if the difference is only the presence or
   absence of spaces and/or hyphens (such as "pickaxe" vs "pick axe"
   vs "pick-axe") then there is no need for inclusion in this list;
   likewise for ``"of" inversions'' ("boots of speed" vs "speed boots") */
struct alt_spellings {
    const char *sp;
    int ob;
} spellings[] = {
    { "pickax", PICK_AXE },
    { "whip", BULLWHIP },
    { "saber", SILVER_SABER },
    { "silver sabre", SILVER_SABER },
    { "smooth shield", SHIELD_OF_REFLECTION },
    { "grey dragon scale mail", GRAY_DRAGON_SCALE_MAIL },
    { "grey dragon scales", GRAY_DRAGON_SCALES },
    { "iron ball", HEAVY_IRON_BALL },
    { "lantern", BRASS_LANTERN },
    { "mattock", DWARVISH_MATTOCK },
    { "amulet of poison resistance", AMULET_VERSUS_POISON },
    { "potion of sleep", POT_SLEEPING },
    { "stone", ROCK },
    { "camera", EXPENSIVE_CAMERA },
    { "tee shirt", T_SHIRT },
    { "can", TIN },
    { "can opener", TIN_OPENER },
    { "kelp", KELP_FROND },
    { "eucalyptus", EUCALYPTUS_LEAF },
    { "hook", GRAPPLING_HOOK },
    { "grappling iron", GRAPPLING_HOOK },
    { "grapnel", GRAPPLING_HOOK },
    { "grapple", GRAPPLING_HOOK },
    { (const char *)0, 0 },
};

/*
 * Return something wished for.  Specifying a null pointer for
 * the user request string results in a random object.  Otherwise,
 * if asking explicitly for "nothing" (or "nil") return no_wish;
 * if not an object return &zeroobj; if an error (no matching object),
 * return null.
 */
struct obj *
readobjnam(bp, no_wish)
register char *bp;
struct obj *no_wish;
{
    register char *p;
    register int i;
    register struct obj *otmp;
    int cnt, spe, spesgn, typ, very, rechrg;
    int blessed, uncursed, iscursed, ispoisoned, isgreased;
    int eroded, eroded2, erodeproof;
    int halfeaten, mntmp, contents;
    int islit, unlabeled, ishistoric, isdiluted, trapped;
    int tmp, tinv, tvariety;
    struct fruit *f;
    int ftype = context.current_fruit;
    char fruitbuf[BUFSZ];
    /* Fruits may not mess up the ability to wish for real objects (since
     * you can leave a fruit in a bones file and it will be added to
     * another person's game), so they must be checked for last, after
     * stripping all the possible prefixes and seeing if there's a real
     * name in there.  So we have to save the full original name.  However,
     * it's still possible to do things like "uncursed burnt Alaska",
     * or worse yet, "2 burned 5 course meals", so we need to loop to
     * strip off the prefixes again, this time stripping only the ones
     * possible on food.
     * We could get even more detailed so as to allow food names with
     * prefixes that _are_ possible on food, so you could wish for
     * "2 3 alarm chilis".  Currently this isn't allowed; options.c
     * automatically sticks 'candied' in front of such names.
     */

    char oclass;
    char *un, *dn, *actualn;
    const char *name=0;

    cnt = spe = spesgn = typ = very = rechrg =
        blessed = uncursed = iscursed =
        ispoisoned = isgreased = eroded = eroded2 = erodeproof =
        halfeaten = islit = unlabeled = ishistoric = isdiluted =
        trapped = 0;
    tvariety = RANDOM_TIN;
    mntmp = NON_PM;
#define UNDEFINED 0
#define EMPTY 1
#define SPINACH 2
    contents = UNDEFINED;
    oclass = 0;
    actualn = dn = un = 0;

    if (!bp) goto any;
    /* first, remove extra whitespace they may have typed */
    (void)mungspaces(bp);
    /* allow wishing for "nothing" to preserve wishless conduct...
       [now requires "wand of nothing" if that's what was really wanted] */
    if (!strcmpi(bp, "nothing") || !strcmpi(bp, "nil") ||
        !strcmpi(bp, "none")) return no_wish;
    /* save the [nearly] unmodified choice string */
    Strcpy(fruitbuf, bp);

    for(;;) {
        register int l;

        if (!bp || !*bp) goto any;
        if (!strncmpi(bp, "an ", l=3) ||
            !strncmpi(bp, "a ", l=2)) {
            cnt = 1;
        } else if (!strncmpi(bp, "the ", l=4)) {
            ;	/* just increment `bp' by `l' below */
        } else if (!cnt && digit(*bp) && strcmp(bp, "0")) {
            cnt = atoi(bp);
            while(digit(*bp)) bp++;
            while(*bp == ' ') bp++;
            l = 0;
        } else if (*bp == '+' || *bp == '-') {
            spesgn = (*bp++ == '+') ? 1 : -1;
            spe = atoi(bp);
            while(digit(*bp)) bp++;
            while(*bp == ' ') bp++;
            l = 0;
        } else if (!strncmpi(bp, "blessed ", l=8) ||
               !strncmpi(bp, "holy ", l=5)) {
            blessed = 1;
        } else if (!strncmpi(bp, "cursed ", l=7) ||
               !strncmpi(bp, "unholy ", l=7)) {
            iscursed = 1;
        } else if (!strncmpi(bp, "uncursed ", l=9)) {
            uncursed = 1;
        } else if (!strncmpi(bp, "rustproof ", l=10) ||
               !strncmpi(bp, "erodeproof ", l=11) ||
               !strncmpi(bp, "corrodeproof ", l=13) ||
               !strncmpi(bp, "fixed ", l=6) ||
               !strncmpi(bp, "fireproof ", l=10) ||
               !strncmpi(bp, "rotproof ", l=9)) {
            erodeproof = 1;
        } else if (!strncmpi(bp,"lit ", l=4) ||
               !strncmpi(bp,"burning ", l=8)) {
            islit = 1;
        } else if (!strncmpi(bp,"unlit ", l=6) ||
               !strncmpi(bp,"extinguished ", l=13)) {
            islit = 0;
        /* "unlabeled" and "blank" are synonymous */
        } else if (!strncmpi(bp,"unlabeled ", l=10) ||
               !strncmpi(bp,"unlabelled ", l=11) ||
               !strncmpi(bp,"blank ", l=6)) {
            unlabeled = 1;
        } else if(!strncmpi(bp, "poisoned ",l=9)) {
            ispoisoned=1;
        /* "trapped" recognized but not honored outside wizard mode */
        } else if(!strncmpi(bp, "trapped ",l=8)) {
            trapped = 0;	/* undo any previous "untrapped" */
            if (wizard) trapped = 1;
        } else if(!strncmpi(bp, "untrapped ",l=10)) {
            trapped = 2;	/* not trapped */
        } else if(!strncmpi(bp, "greased ",l=8)) {
            isgreased=1;
        } else if (!strncmpi(bp, "very ", l=5)) {
            /* very rusted very heavy iron ball */
            very = 1;
        } else if (!strncmpi(bp, "thoroughly ", l=11)) {
            very = 2;
        } else if (!strncmpi(bp, "rusty ", l=6) ||
               !strncmpi(bp, "rusted ", l=7) ||
               !strncmpi(bp, "burnt ", l=6) ||
               !strncmpi(bp, "burned ", l=7)) {
            eroded = 1 + very;
            very = 0;
        } else if (!strncmpi(bp, "corroded ", l=9) ||
               !strncmpi(bp, "rotted ", l=7)) {
            eroded2 = 1 + very;
            very = 0;
        } else if (!strncmpi(bp, "partly eaten ", l=13) ||
               !strncmpi(bp, "partially eaten ", l=16)) {
            halfeaten = 1;
        } else if (!strncmpi(bp, "historic ", l=9)) {
            ishistoric = 1;
        } else if (!strncmpi(bp, "diluted ", l=8)) {
            isdiluted = 1;
        } else if(!strncmpi(bp, "empty ", l=6)) {
            contents = EMPTY;
        } else break;
        bp += l;
    }
    if(!cnt) cnt = 1;		/* %% what with "gems" etc. ? */
    if (strlen(bp) > 1) {
        if ((p = rindex(bp, '(')) != 0) {
        if (p > bp && p[-1] == ' ') p[-1] = 0;
        else *p = 0;
        p++;
        if (!strcmpi(p, "lit)")) {
            islit = 1;
        } else {
            spe = atoi(p);
            while (digit(*p)) p++;
            if (*p == ':') {
            p++;
            rechrg = spe;
            spe = atoi(p);
            while (digit(*p)) p++;
            }
            if (*p != ')') {
            spe = rechrg = 0;
            } else {
            spesgn = 1;
            p++;
            if (*p) Strcat(bp, p);
            }
        }
        }
    }
/*
   otmp->spe is type schar; so we don't want spe to be any bigger or smaller.
   also, spe should always be positive  -- some cheaters may try to confuse
   atoi()
*/
    if (spe < 0) {
        spesgn = -1;	/* cheaters get what they deserve */
        spe = abs(spe);
    }
    if (spe > SCHAR_LIM)
        spe = SCHAR_LIM;
    if (rechrg < 0 || rechrg > 7) rechrg = 7;	/* recharge_limit */

    /* now we have the actual name, as delivered by xname, say
        green potions called whisky
        scrolls labeled "QWERTY"
        egg
        fortune cookies
        very heavy iron ball named hoei
        wand of wishing
        elven cloak
    */
    if ((p = strstri(bp, " named ")) != 0) {
        *p = 0;
        name = p+7;
    }
    if ((p = strstri(bp, " called ")) != 0) {
        *p = 0;
        un = p+8;
        /* "helmet called telepathy" is not "helmet" (a specific type)
         * "shield called reflection" is not "shield" (a general type)
         */
        for(i = 0; i < SIZE(o_ranges); i++)
            if(!strcmpi(bp, o_ranges[i].name)) {
            oclass = o_ranges[i].oclass;
            goto srch;
            }
    }
    if ((p = strstri(bp, " labeled ")) != 0) {
        *p = 0;
        dn = p+9;
    } else if ((p = strstri(bp, " labelled ")) != 0) {
        *p = 0;
        dn = p+10;
    }
    if ((p = strstri(bp, " of spinach")) != 0) {
        *p = 0;
        contents = SPINACH;
    }

    /*
    Skip over "pair of ", "pairs of", "set of" and "sets of".

    Accept "3 pair of boots" as well as "3 pairs of boots". It is valid
    English either way.  See makeplural() for more on pair/pairs.

    We should only double count if the object in question is not
    refered to as a "pair of".  E.g. We should double if the player
    types "pair of spears", but not if the player types "pair of
    lenses".  Luckily (?) all objects that are refered to as pairs
    -- boots, gloves, and lenses -- are also not mergable, so cnt is
    ignored anyway.
    */
    if(!strncmpi(bp, "pair of ",8)) {
        bp += 8;
        cnt *= 2;
    } else if(cnt > 1 && !strncmpi(bp, "pairs of ",9)) {
        bp += 9;
        cnt *= 2;
    } else if (!strncmpi(bp, "set of ",7)) {
        bp += 7;
    } else if (!strncmpi(bp, "sets of ",8)) {
        bp += 8;
    }

    /* intercept pudding globs here; they're a valid wish target,
     * but we need them to not get treated like a corpse.
     * 
     * also don't let player wish for multiple globs. 
     */
    if ((p = strstri(bp, "glob of ")) != 0 
          || (p = strstri(bp, "globs of ")) != 0) {
        int globoffset = (*(p+4) == 's') ? 9 : 8;
        if ((mntmp = name_to_mon(p + globoffset)) >= PM_GRAY_OOZE
                && mntmp <= PM_BLACK_PUDDING) {
            mntmp = NON_PM;     /* lie to ourselves */
            cnt = 0;            /* force only one */
        }
    } else {
        /*
         * Find corpse type using "of" (figurine of an orc, tin of orc meat)
         * Don't check if it's a wand or spellbook.
         * (avoid "wand/finger of death" confusion).
         */
        if (!strstri(bp, "wand ")
            && !strstri(bp, "spellbook ")
            && !strstri(bp, "finger ")) {
            if (((p = strstri(bp, "tin of ")) != 0) &&
                (tmp = tin_variety_txt(p + 7, &tinv)) &&
                (mntmp = name_to_mon(p + 7 + tmp)) >= LOW_PM) {
                *(p + 3) = 0;
                tvariety = tinv;
            } else if ((p = strstri(bp, " of ")) != 0
                       && (mntmp = name_to_mon(p + 4)) >= LOW_PM)
                       *p = 0;
        }
    }
    /* Find corpse type w/o "of" (red dragon scale mail, yeti corpse) */
    if (strncmpi(bp, "samurai sword", 13)) /* not the "samurai" monster! */
    if (strncmpi(bp, "wizard lock", 11)) /* not the "wizard" monster! */
    if (strncmpi(bp, "ninja-to", 8)) /* not the "ninja" rank */
    if (strncmpi(bp, "master key", 10)) /* not the "master" rank */
    if (strncmpi(bp, "magenta", 7)) /* not the "mage" rank */
    if (mntmp < LOW_PM && strlen(bp) > 2 &&
        (mntmp = name_to_mon(bp)) >= LOW_PM) {
        int mntmptoo, mntmplen;	/* double check for rank title */
        char *obp = bp;
        mntmptoo = title_to_mon(bp, (int *)0, &mntmplen);
        bp += mntmp != mntmptoo ? (int)strlen(mons[mntmp].mname) : mntmplen;
        if (*bp == ' ') bp++;
        else if (!strncmpi(bp, "s ", 2)) bp += 2;
        else if (!strncmpi(bp, "es ", 3)) bp += 3;
        else if (!*bp && !actualn && !dn && !un && !oclass) {
            /* no referent; they don't really mean a monster type */
            bp = obp;
            mntmp = NON_PM;
        }
    }

    /* first change to singular if necessary */
    if (*bp) {
        char *sng = makesingular(bp);
        if (strcmp(bp, sng)) {
            if (cnt == 1) cnt = 2;
            Strcpy(bp, sng);
        }
    }

    /* Alternate spellings (pick-ax, silver sabre, &c) */
    {
    struct alt_spellings *as = spellings;

    while (as->sp) {
        if (fuzzymatch(bp, as->sp, " -", TRUE)) {
            typ = as->ob;
            goto typfnd;
        }
        as++;
    }
    /* can't use spellings list for this one due to shuffling */
    if (!strncmpi(bp, "grey spell", 10))
        *(bp + 2) = 'a';

    if ((p = strstri(bp, "armour")) != 0) {
        /* skip past "armo", then copy remainer beyond "u" */
        p += 4;
        while ((*p = *(p + 1)) != '\0') ++p;	/* self terminating */
    }
    }

    /* dragon scales - assumes order of dragons */
    if(!strcmpi(bp, "scales") &&
            mntmp >= PM_GRAY_DRAGON && mntmp <= PM_YELLOW_DRAGON) {
        typ = GRAY_DRAGON_SCALES + mntmp - PM_GRAY_DRAGON;
        mntmp = NON_PM;	/* no monster */
        goto typfnd;
    }

    p = eos(bp);
    if(!BSTRCMPI(bp, p-10, "holy water")) {
        typ = POT_WATER;
        if ((p-bp) >= 12 && *(p-12) == 'u')
            iscursed = 1; /* unholy water */
        else blessed = 1;
        goto typfnd;
    }
    if(unlabeled && !BSTRCMPI(bp, p-6, "scroll")) {
        typ = SCR_BLANK_PAPER;
        goto typfnd;
    }
    if(unlabeled && !BSTRCMPI(bp, p-9, "spellbook")) {
        typ = SPE_BLANK_PAPER;
        goto typfnd;
    }
    /*
     * NOTE: Gold pieces are handled as objects nowadays, and therefore
     * this section should probably be reconsidered as well as the entire
     * gold/money concept.  Maybe we want to add other monetary units as
     * well in the future. (TH)
     */
    if(!BSTRCMPI(bp, p-10, "gold piece") || !BSTRCMPI(bp, p-7, "zorkmid") ||
       !strcmpi(bp, "gold") || !strcmpi(bp, "money") ||
       !strcmpi(bp, "coin") || *bp == GOLD_SYM) {
        if (cnt > 5000 && !wizard) cnt = 5000;
        else if (cnt < 1) cnt = 1;
        otmp = mksobj(GOLD_PIECE, FALSE, FALSE);
        otmp->quan = (long) cnt;
        otmp->owt = weight(otmp);
        context.botl = 1;
        return otmp;
    }

    /* check for single character object class code ("/" for wand, &c) */
    if (strlen(bp) == 1 &&
           (i = def_char_to_objclass(*bp)) < MAXOCLASSES &&
            i > ILLOBJ_CLASS && (i != VENOM_CLASS || wizard)) {
        oclass = i;
        goto any;
    }

    /* Search for class names: XXXXX potion, scroll of XXXXX.  Avoid */
    /* false hits on, e.g., rings for "ring mail". */
    if(strncmpi(bp, "enchant ", 8) &&
       strncmpi(bp, "destroy ", 8) &&
       strncmpi(bp, "detect food", 11) &&
       strncmpi(bp, "food detection", 14) &&
       strncmpi(bp, "ring mail", 9) &&
       strncmpi(bp, "studded leather armor", 21) &&
       strncmpi(bp, "leather armor", 13) &&
       strncmpi(bp, "tooled horn", 11) &&
       strncmpi(bp, "food ration", 11) &&
       strncmpi(bp, "meat ring", 9)
    )
    for (i = 0; i < (int)(sizeof wrpsym); i++) {
        register int j = strlen(wrp[i]);
        if(!strncmpi(bp, wrp[i], j)){
            oclass = wrpsym[i];
            if(oclass != AMULET_CLASS) {
                bp += j;
                if(!strncmpi(bp, " of ", 4)) actualn = bp+4;
                /* else if(*bp) ?? */
            } else
                actualn = bp;
            goto srch;
        }
        if(!BSTRCMPI(bp, p-j, wrp[i])){
            oclass = wrpsym[i];
            p -= j;
            *p = 0;
            if(p > bp && p[-1] == ' ') p[-1] = 0;
            actualn = dn = bp;
            goto srch;
        }
    }

    /* Wishing in wizard mode can create traps and furniture.
     * Part I:  distinguish between trap and object for the two
     * types of traps which have corresponding objects:  bear trap
     * and land mine.  "beartrap" (object) and "bear trap" (trap)
     * have a difference in spelling which we used to exploit by
     * adding a special case in wishymatch(), but "land mine" is
     * spelled the same either way so needs different handing.
     * Since we need something else for land mine, we've dropped
     * the bear trap hack so that both are handled exactly the
     * same.  To get an armed trap instead of a disarmed object,
     * the player can prefix either the object name or the trap
     * name with "trapped " (which ordinarily applies to chests
     * and tins), or append something--anything at all except for
     * " object", but " trap" is suggested--to either the trap
     * name or the object name.
     */
    if (wizard && (!strncmpi(bp, "bear", 4) || !strncmpi(bp, "land", 4))) {
        boolean beartrap = (lowc(*bp) == 'b');
        char *zp = bp + 4; /* skip "bear"/"land" */

        if (*zp == ' ') ++zp;	/* embedded space is optional */
        if (!strncmpi(zp, beartrap ? "trap" : "mine", 4)) {
        zp += 4;
        if (trapped == 2 || !strcmpi(zp, " object")) {
            /* "untrapped <foo>" or "<foo> object" */
            typ = beartrap ? BEARTRAP : LAND_MINE;
            goto typfnd;
        } else if (trapped == 1 || *zp != '\0') {
            /* "trapped <foo>" or "<foo> trap" (actually "<foo>*") */
            int idx = trap_to_defsym(beartrap ? BEAR_TRAP : LANDMINE);

            /* use canonical trap spelling, skip object matching */
            Strcpy(bp, defsyms[idx].explanation);
            goto wiztrap;
        }
        /* [no prefix or suffix; we're going to end up matching
           the object name and getting a disarmed trap object] */
        }
    }

retry:
    /* "grey stone" check must be before general "stone" */
    for (i = 0; i < SIZE(o_ranges); i++)
        if(!strcmpi(bp, o_ranges[i].name)) {
        typ = rnd_class(o_ranges[i].f_o_range, o_ranges[i].l_o_range);
        goto typfnd;
        }

    if (!BSTRCMPI(bp, p-6, " stone")) {
        p[-6] = 0;
        oclass = GEM_CLASS;
        dn = actualn = bp;
        goto srch;
    } else if (!strcmpi(bp, "looking glass")) {
        ;	/* avoid false hit on "* glass" */
    } else if (!BSTRCMPI(bp, p-6, " glass") || !strcmpi(bp, "glass")) {
        register char *g = bp;
        if (strstri(g, "broken")) return (struct obj *)0;
        if (!strncmpi(g, "worthless ", 10)) g += 10;
        if (!strncmpi(g, "piece of ", 9)) g += 9;
        if (!strncmpi(g, "colored ", 8)) g += 8;
        else if (!strncmpi(g, "coloured ", 9)) g += 9;
        if (!strcmpi(g, "glass")) {	/* choose random color */
            /* 9 different kinds */
            typ = LAST_GEM + rnd(9);
            if (objects[typ].oc_class == GEM_CLASS) goto typfnd;
            else typ = 0;	/* somebody changed objects[]? punt */
        } else {		/* try to construct canonical form */
            char tbuf[BUFSZ];
            Strcpy(tbuf, "worthless piece of ");
            Strcat(tbuf, g);  /* assume it starts with the color */
            Strcpy(bp, tbuf);
        }
    }

    actualn = bp;
    if (!dn) dn = actualn; /* ex. "skull cap" */
srch:
    /* check real names of gems first */
    if(!oclass && actualn) {
        for(i = bases[GEM_CLASS]; i <= LAST_GEM; i++) {
        register const char *zn;

        if((zn = OBJ_NAME(objects[i])) && !strcmpi(actualn, zn)) {
            typ = i;
            goto typfnd;
        }
        }
    }
    i = oclass ? bases[(int)oclass] : 1;
    while(i < NUM_OBJECTS && (!oclass || objects[i].oc_class == oclass)){
        register const char *zn;

        if (actualn && (zn = OBJ_NAME(objects[i])) != 0 &&
                wishymatch(actualn, zn, TRUE)) {
            typ = i;
            goto typfnd;
        }
        if (dn && (zn = OBJ_DESCR(objects[i])) != 0 &&
                wishymatch(dn, zn, FALSE)) {
            /* don't match extra descriptions (w/o real name) */
            if (!OBJ_NAME(objects[i])) return (struct obj *)0;
            typ = i;
            goto typfnd;
        }
        if (un && (zn = objects[i].oc_uname) != 0 &&
                wishymatch(un, zn, FALSE)) {
            typ = i;
            goto typfnd;
        }
        i++;
    }
    if (actualn) {
        struct Jitem *j = Japanese_items;
        while(j->item) {
            if (actualn && !strcmpi(actualn, j->name)) {
                typ = j->item;
                goto typfnd;
            }
            j++;
        }
    }
    /* if we've stripped off "armor" and failed to match anything
       in objects[], append "mail" and try again to catch misnamed
       requests like "plate armor" and "yellow dragon scale armor" */
    if (oclass == ARMOR_CLASS && !strstri(bp, "mail")) {
        /* modifying bp's string is ok; we're about to resort
           to random armor if this also fails to match anything */
        Strcat(bp, " mail");
        goto retry;
    }
    if (!strcmpi(bp, "spinach")) {
        contents = SPINACH;
        typ = TIN;
        goto typfnd;
    }
    /* Note: not strcmpi.  2 fruits, one capital, one not, are possible.
       Also not strncmp.  We used to ignore trailing text with it, but
       that resulted in "grapefruit" matching "grape" if the latter came
       earlier than the former in the fruit list. */
    {
        char *fp;
        int l, cntf;
        int blessedf, iscursedf, uncursedf, halfeatenf;

        blessedf = iscursedf = uncursedf = halfeatenf = 0;
        cntf = 0;

        fp = fruitbuf;
        for(;;) {
        if (!fp || !*fp) break;
        if (!strncmpi(fp, "an ", l=3) ||
            !strncmpi(fp, "a ", l=2)) {
            cntf = 1;
        } else if (!cntf && digit(*fp)) {
            cntf = atoi(fp);
            while(digit(*fp)) fp++;
            while(*fp == ' ') fp++;
            l = 0;
        } else if (!strncmpi(fp, "blessed ", l=8)) {
            blessedf = 1;
        } else if (!strncmpi(fp, "cursed ", l=7)) {
            iscursedf = 1;
        } else if (!strncmpi(fp, "uncursed ", l=9)) {
            uncursedf = 1;
        } else if (!strncmpi(fp, "partly eaten ", l=13) ||
               !strncmpi(fp, "partially eaten ", l=16)) {
            halfeatenf = 1;
        } else break;
        fp += l;
        }

        for(f=ffruit; f; f = f->nextf) {
        /* match type: 0=none, 1=exact, 2=singular, 3=plural */
        int ftyp = 0;

        if (!strcmp(fp, f->fname)) ftyp = 1;
        else if (!strcmp(fp, makesingular(f->fname))) ftyp = 2;
        else if (!strcmp(fp, makeplural(f->fname))) ftyp = 3;
        if (ftyp) {
            typ = SLIME_MOLD;
            blessed = blessedf;
            iscursed = iscursedf;
            uncursed = uncursedf;
            halfeaten = halfeatenf;
            /* adjust count if user explicitly asked for
               singular amount (can't happen unless fruit
               has been given an already pluralized name)
               or for plural amount */
            if (ftyp == 2 && !cntf) cntf = 1;
            else if (ftyp == 3 && !cntf) cntf = 2;
            cnt = cntf;
            ftype = f->fid;
            goto typfnd;
        }
        }
    }

    if(!oclass && actualn) {
        short objtyp;

        /* Perhaps it's an artifact specified by name, not type */
        name = artifact_name(actualn, &objtyp);
        if(name) {
        typ = objtyp;
        goto typfnd;
        }
    }
    /* Let wizards wish for traps and furniture.
     * Must come after objects check so wizards can still wish for
     * trap objects like beartraps.
     * Disallow such topology tweaks for WIZKIT startup wishes.
     */
wiztrap:
    if (wizard && !program_state.wizkit_wishing) {
        struct rm *lev;
        int trap, x = u.ux, y = u.uy;

        for (trap = NO_TRAP+1; trap < TRAPNUM; trap++) {
            struct trap *t;
            const char *tname;

            tname = defsyms[trap_to_defsym(trap)].explanation;
            if (strncmpi(tname, bp, strlen(tname))) continue;
            /* found it; avoid stupid mistakes */
            if ((trap == TRAPDOOR || trap == HOLE) &&
                !Can_fall_thru(&u.uz)) trap = ROCKTRAP;
            if ((t = maketrap(x, y, trap)) != 0) {
                trap = t->ttyp;
                tname = defsyms[trap_to_defsym(trap)].explanation;
                pline("%s%s.", An(tname),
                  (trap != MAGIC_PORTAL) ? "" : " to nowhere");
            } else
                pline("Creation of %s failed.", an(tname));
            return(&zeroobj);
        }

        /* furniture and terrain */
        lev = &levl[x][y];
        p = eos(bp);
        if (!BSTRCMPI(bp, p-8, "fountain")) {
            lev->typ = FOUNTAIN;
            level.flags.nfountains++;
            if(!strncmpi(bp, "magic ", 6)) lev->blessedftn = 1;
            pline("A %sfountain.", lev->blessedftn ? "magic " : "");
            newsym(x, y);
            return(&zeroobj);
        }
        if (!BSTRCMPI(bp, p-6, "throne")) {
            lev->typ = THRONE;
            pline("A throne.");
            newsym(x, y);
            return(&zeroobj);
        }
        if (!BSTRCMPI(bp, p-4, "sink")) {
            lev->typ = SINK;
            level.flags.nsinks++;
            pline("A sink.");
            newsym(x, y);
            return &zeroobj;
        }
        /* ("water" matches "potion of water" rather than terrain) */
        if (!BSTRCMPI(bp, p-4, "pool") || !BSTRCMPI(bp, p-4, "moat")) {
            lev->typ = !BSTRCMPI(bp, p-4, "pool") ? POOL : MOAT;
            del_engr_at(x, y);
            pline("A %s.", (lev->typ == POOL) ? "pool" : "moat");
            /* Must manually make kelp! */
            water_damage_chain(level.objects[x][y], TRUE);
            newsym(x, y);
            return &zeroobj;
        }
        if (!BSTRCMPI(bp, p-4, "lava")) { /* also matches "molten lava" */
            lev->typ = LAVAPOOL;
            del_engr_at(x, y);
            pline("A pool of molten lava.");
            if (!(Levitation || Flying)) (void) lava_effects();
            newsym(x, y);
            return &zeroobj;
        }

        if (!BSTRCMPI(bp, p-5, "altar")) {
            aligntyp al;

            lev->typ = ALTAR;
            if(!strncmpi(bp, "chaotic ", 8))
            al = A_CHAOTIC;
            else if(!strncmpi(bp, "neutral ", 8))
            al = A_NEUTRAL;
            else if(!strncmpi(bp, "lawful ", 7))
            al = A_LAWFUL;
            else if(!strncmpi(bp, "unaligned ", 10))
            al = A_NONE;
            else /* -1 - A_CHAOTIC, 0 - A_NEUTRAL, 1 - A_LAWFUL */
            al = (!rn2(6)) ? A_NONE : rn2((int)A_LAWFUL+2) - 1;
            lev->altarmask = Align2amask(al);
            pline("%s altar.", An(align_str(al)));
            newsym(x, y);
            return(&zeroobj);
        }

        if (!BSTRCMPI(bp, p-5, "grave") ||
            !BSTRCMPI(bp, p-9, "headstone")) {
            make_grave(x, y, (char *)0);
            pline("%s.", IS_GRAVE(lev->typ) ? "A grave" :
                 "Can't place a grave here");
            newsym(x, y);
            return(&zeroobj);
        }

        if (!BSTRCMPI(bp, p-4, "tree")) {
            lev->typ = TREE;
            pline("A tree.");
            newsym(x, y);
            block_point(x, y);
            return &zeroobj;
        }

        if (!BSTRCMPI(bp, p-4, "bars")) {
            lev->typ = IRONBARS;
            pline("Iron bars.");
            newsym(x, y);
            return &zeroobj;
        }
    }

    if(!oclass) return((struct obj *)0);
any:
    if(!oclass) oclass = wrpsym[rn2((int)sizeof(wrpsym))];
typfnd:
    if (typ) oclass = objects[typ].oc_class;

    /* handle some objects that are only allowed in wizard mode */
    if (typ && !wizard) {
        switch (typ) {
        case AMULET_OF_YENDOR:
            typ = FAKE_AMULET_OF_YENDOR;
            break;
        case CANDELABRUM_OF_INVOCATION:
            typ = rnd_class(TALLOW_CANDLE, WAX_CANDLE);
            break;
        case BELL_OF_OPENING:
            typ = BELL;
            break;
        case SPE_BOOK_OF_THE_DEAD:
            typ = SPE_BLANK_PAPER;
            break;
        case MAGIC_LAMP:
            typ = OIL_LAMP;
            break;
        default:
            /* catch any other non-wishable objects (venom) */
            if (objects[typ].oc_nowish) return ((struct obj *)0);
            break;
        }
    }

    /*
     * Create the object, then fine-tune it.
     */
    otmp = typ ? mksobj(typ, TRUE, FALSE) : mkobj(oclass, FALSE);
    typ = otmp->otyp, oclass = otmp->oclass; /* what we actually got */

    if (islit &&
        (typ == OIL_LAMP || typ == MAGIC_LAMP || typ == BRASS_LANTERN ||
         Is_candle(otmp) || typ == POT_OIL)) {
        place_object(otmp, u.ux, u.uy);  /* make it viable light source */
        begin_burn(otmp, FALSE);
        obj_extract_self(otmp);	 /* now release it for caller's use */
    }

    /* if player specified a reasonable count, maybe honor it */
    if (cnt > 0 && objects[typ].oc_merge &&
        (wizard || cnt < rnd(6) ||
         (cnt <= 7 && Is_candle(otmp)) ||
         (cnt <= 20 &&
          ((oclass == WEAPON_CLASS && is_ammo(otmp))
                || typ == ROCK || is_missile(otmp)))))
        otmp->quan = (long) cnt;

    if (oclass == VENOM_CLASS) otmp->spe = 1;

    if (spesgn == 0) {
        spe = otmp->spe;
    } else if (wizard) {
        ;	/* no alteration to spe */
    } else if (oclass == ARMOR_CLASS || oclass == WEAPON_CLASS ||
         is_weptool(otmp) ||
            (oclass==RING_CLASS && objects[typ].oc_charged)) {
        if(spe > rnd(5) && spe > otmp->spe) spe = 0;
        if(spe > 2 && Luck < 0) spesgn = -1;
    } else {
        if (oclass == WAND_CLASS) {
            if (spe > 1 && spesgn == -1) spe = 1;
        } else {
            if (spe > 0 && spesgn == -1) spe = 0;
        }
        if (spe > otmp->spe) spe = otmp->spe;
    }

    if (spesgn == -1) spe = -spe;

    /* set otmp->spe.  This may, or may not, use spe... */
    switch (typ) {
        case TIN: if (contents==EMPTY) {
                otmp->corpsenm = NON_PM;
                otmp->spe = 0;
            } else if (contents==SPINACH) {
                otmp->corpsenm = NON_PM;
                otmp->spe = 1;
            }
            break;
        case SLIME_MOLD: otmp->spe = ftype;
            /* Fall through */
        case SKELETON_KEY: case CHEST: case LARGE_BOX:
        case HEAVY_IRON_BALL: case IRON_CHAIN: case STATUE:
            /* otmp->cobj already done in mksobj() */
                break;
#ifdef MAIL
        case SCR_MAIL: otmp->spe = 1; break;
#endif
        case WAN_WISHING:
            if (!wizard) {
                otmp->spe = (rn2(10) ? -1 : 0);
                break;
            }
            /* fall through, if wizard */
        default: otmp->spe = spe;
    }

    /* set otmp->corpsenm or dragon scale [mail] */
    if (mntmp >= LOW_PM) {
        if (mntmp == PM_LONG_WORM_TAIL) mntmp = PM_LONG_WORM;

        switch (typ) {
        case TIN:
            otmp->spe = 0; /* No spinach */
            if (dead_species(mntmp, FALSE)) {
                otmp->corpsenm = NON_PM;	/* it's empty */
            } else if (!(mons[mntmp].geno & G_UNIQ) &&
                   !(mvitals[mntmp].mvflags & G_NOCORPSE) &&
                   mons[mntmp].cnutrit != 0) {
                otmp->corpsenm = mntmp;
            }
            break;
        case CORPSE:
            if (!(mons[mntmp].geno & G_UNIQ) &&
                   !(mvitals[mntmp].mvflags & G_NOCORPSE)) {
                if (mons[mntmp].msound == MS_GUARDIAN)
                    mntmp = genus(mntmp,1);
                set_corpsenm(otmp, mntmp);
            }
            break;
        case FIGURINE:
            if (!(mons[mntmp].geno & G_UNIQ)
                && !is_human(&mons[mntmp])
#ifdef MAIL
                && mntmp != PM_MAIL_DAEMON
#endif
                            )
                otmp->corpsenm = mntmp;
            break;
        case EGG:
            mntmp = can_be_hatched(mntmp);
            /* this also sets hatch timer if appropriate */
            set_corpsenm(otmp, mntmp);
            break;
        case STATUE: otmp->corpsenm = mntmp;
            if (Has_contents(otmp) && verysmall(&mons[mntmp]))
                delete_contents(otmp);	/* no spellbook */
            otmp->spe = ishistoric ? STATUE_HISTORIC : 0;
            break;
        case SCALE_MAIL:
            /* Dragon mail - depends on the order of objects */
            /*		 & dragons.			 */
            if (mntmp >= PM_GRAY_DRAGON &&
                        mntmp <= PM_YELLOW_DRAGON)
                otmp->otyp = GRAY_DRAGON_SCALE_MAIL +
                            mntmp - PM_GRAY_DRAGON;
            break;
        }
    }

    /* set blessed/cursed -- setting the fields directly is safe
     * since weight() is called below and addinv() will take care
     * of luck */
    if (iscursed) {
        curse(otmp);
    } else if (uncursed) {
        otmp->blessed = 0;
        otmp->cursed = (Luck < 0 && !wizard);
    } else if (blessed) {
        otmp->blessed = (Luck >= 0 || wizard);
        otmp->cursed = (Luck < 0 && !wizard);
    } else if (spesgn < 0) {
        curse(otmp);
    }

    /* set eroded */
    if (is_damageable(otmp) || otmp->otyp == CRYSKNIFE) {
        if (eroded && (is_flammable(otmp) || is_rustprone(otmp)))
            otmp->oeroded = eroded;
        if (eroded2 && (is_corrodeable(otmp) || is_rottable(otmp)))
            otmp->oeroded2 = eroded2;

        /* set erodeproof */
        if (erodeproof && !eroded && !eroded2)
            otmp->oerodeproof = (Luck >= 0 || wizard);
    }

    /* set otmp->recharged */
    if (oclass == WAND_CLASS) {
        /* prevent wishing abuse */
        if (otmp->otyp == WAN_WISHING && !wizard) rechrg = 1;
        otmp->recharged = (unsigned)rechrg;
    }

    /* set poisoned */
    if (ispoisoned) {
        if (is_poisonable(otmp))
        otmp->opoisoned = (Luck >= 0);
        else if (oclass == FOOD_CLASS)
        /* try to taint by making it as old as possible */
        otmp->age = 1L;
    }
    /* and [un]trapped */
    if (trapped) {
        if (Is_box(otmp) || typ == TIN)
        otmp->otrapped = (trapped == 1);
    }

    if (isgreased) otmp->greased = 1;

    if (isdiluted && otmp->oclass == POTION_CLASS &&
            otmp->otyp != POT_WATER)
        otmp->odiluted = 1;

    /* set tin variety */
    if (otmp->otyp == TIN && tvariety >= 0 && (rn2(4) || wizard))
        set_tin_variety(otmp, tvariety);

    if (name) {
        const char *aname;
        short objtyp;

        /* an artifact name might need capitalization fixing */
        aname = artifact_name(name, &objtyp);
        if (aname && objtyp == otmp->otyp) name = aname;

        otmp = oname(otmp, name);
        if (otmp->oartifact) {
            otmp->quan = 1L;
            u.uconduct.wisharti++;	/* KMH, conduct */
        }
    }

    /* more wishing abuse: don't allow wishing for certain artifacts */
    /* and make them pay; charge them for the wish anyway! */
    if ((is_quest_artifact(otmp) ||
            (otmp->oartifact && rn2(nartifact_exist()) > 1)) &&
        !wizard) {
        artifact_exists(otmp, safe_oname(otmp), FALSE);
        obfree(otmp, (struct obj *) 0);
        otmp = &zeroobj;
        pline("For a moment, you feel %s in your %s, but it disappears!",
          something,
          makeplural(body_part(HAND)));
    }

    if (halfeaten && otmp->oclass == FOOD_CLASS) {
        if (otmp->otyp == CORPSE)
            otmp->oeaten = mons[otmp->corpsenm].cnutrit;
        else otmp->oeaten = objects[otmp->otyp].oc_nutrition;
        /* (do this adjustment before setting up object's weight) */
        consume_oeaten(otmp, 1);
    }
    otmp->owt = weight(otmp);
    if (very && otmp->otyp == HEAVY_IRON_BALL) otmp->owt += 160;

    return(otmp);
}

int
rnd_class(first,last)
int first,last;
{
    int i, x, sum=0;

    if (first == last)
        return (first);
    for(i=first; i<=last; i++)
        sum += objects[i].oc_prob;
    if (!sum) /* all zero */
        return first + rn2(last-first+1);
    x = rnd(sum);
    for(i=first; i<=last; i++)
        if (objects[i].oc_prob && (x -= objects[i].oc_prob) <= 0)
            return i;
    return 0;
}

STATIC_OVL const char *
Japanese_item_name(i)
int i;
{
    struct Jitem *j = Japanese_items;

    while(j->item) {
        if (i == j->item)
            return j->name;
        j++;
    }
    return (const char *)0;
}

const char *
suit_simple_name(suit)
struct obj *suit;
{
    const char *suitnm, *esuitp;

    if (Is_dragon_mail(suit))
        return "dragon mail";   /* <color> dragon scale mail */
    else if (Is_dragon_scales(suit))
        return "dragon scales";
    suitnm = OBJ_NAME(objects[suit->otyp]);
    esuitp = eos((char *)suitnm);
    if (strlen(suitnm) > 5 && !strcmp(esuitp - 5, " mail"))
        return "mail";	    /* most suits fall into this category */
    else if (strlen(suitnm) > 7 && !strcmp(esuitp - 7, " jacket"))
        return "jacket";	    /* leather jacket */
    /* suit is lame but armor is ambiguous and body armor is absurd */
    return "suit";
}

const char *
cloak_simple_name(cloak)
struct obj *cloak;
{
    if (cloak) {
    switch (cloak->otyp) {
    case ROBE:
        return "robe";
    case MUMMY_WRAPPING:
        return "wrapping";
    case ALCHEMY_SMOCK:
        return (objects[cloak->otyp].oc_name_known &&
            cloak->dknown) ? "smock" : "apron";
    default:
        break;
    }
    }
    return "cloak";
}

/* helm vs hat for messages */
const char *
helm_simple_name(helmet)
struct obj *helmet;
{
    /*
     *	There is some wiggle room here; the result has been chosen
     *	for consistency with the "protected by hard helmet" messages
     *	given for various bonks on the head:  headgear that provides
     *	such protection is a "helm", that which doesn't is a "hat".
     *
     *	    elven leather helm / leather hat	-> hat
     *	    dwarvish iron helm / hard hat	-> helm
     *	The rest are completely straightforward:
     *	    fedora, cornuthaum, dunce cap	-> hat
     *	    all other types of helmets		-> helm
     */
    return (helmet && !is_metallic(helmet)) ? "hat" : "helm";
}

const char *
mimic_obj_name(mtmp)
struct monst *mtmp;
{
    if (mtmp->m_ap_type == M_AP_OBJECT && mtmp->mappearance != STRANGE_OBJECT) {
        int idx = objects[mtmp->mappearance].oc_descr_idx;
        if (mtmp->mappearance == GOLD_PIECE) return "gold";
        return obj_descr[idx].oc_name;
    }
    return "whatcha-may-callit";
}

/*
 * Construct a query prompt string, based around an object name, which is
 * guaranteed to fit within [QBUFSZ].  Takes an optional prefix, three
 * choices for filling in the middle (two object formatting functions and a
 * last resort literal which should be very short), and an optional suffix.
 */
char *
safe_qbuf(qbuf, qprefix, qsuffix, obj, func, altfunc, lastR)
char *qbuf;		/* output buffer */
const char *qprefix, *qsuffix;
struct obj *obj;
char *FDECL((*func), (OBJ_P)), *FDECL((*altfunc), (OBJ_P));
const char *lastR;
{
    char *bufp, *endp;
    /* convert size_t (or int for ancient systems) to ordinary unsigned */
    unsigned len, lenlimit,
         len_qpfx = (unsigned)(qprefix ? strlen(qprefix) : 0),
         len_qsfx = (unsigned)(qsuffix ? strlen(qsuffix) : 0),
         len_lastR = (unsigned)strlen(lastR);

    lenlimit = QBUFSZ - 1;
    endp = qbuf + lenlimit;
    /* sanity check, aimed mainly at paniclog (it's conceivable for
       the result of short_oname() to be shorter than the length of
       the last resort string, but we ignore that possibility here) */
    if (len_qpfx > lenlimit)
    impossible("safe_qbuf: prefix too long (%u characters).",
           len_qpfx);
    else if (len_qpfx + len_qsfx > lenlimit)
    impossible("safe_qbuf: suffix too long (%u + %u characters).",
           len_qpfx, len_qsfx);
    else if (len_qpfx + len_lastR + len_qsfx > lenlimit)
    impossible("safe_qbuf: filler too long (%u + %u + %u characters).",
           len_qpfx, len_lastR, len_qsfx);

    /* the output buffer might be the same as the prefix if caller
       has already partially filled it */
    if (qbuf == qprefix) {
    /* prefix is already in the buffer */
    *endp = '\0';
    } else if (qprefix) {
    /* put prefix into the buffer */
    (void)strncpy(qbuf, qprefix, lenlimit);
    *endp = '\0';
    } else {
    /* no prefix; output buffer starts out empty */
    qbuf[0] = '\0';
    }
    len = (unsigned)strlen(qbuf);

    if (len + len_lastR + len_qsfx > lenlimit) {
    /* too long; skip formatting, last resort output is truncated */
    if (len < lenlimit) {
        (void)strncpy(&qbuf[len], lastR, lenlimit - len);
        *endp = '\0';
        len = (unsigned)strlen(qbuf);
        if (qsuffix && len < lenlimit) {
        (void)strncpy(&qbuf[len], qsuffix, lenlimit - len);
        *endp = '\0';
         /* len = (unsigned)strlen(qbuf); */
        }
    }
    } else {
    /* suffix and last resort are guaranteed to fit */
    len += len_qsfx;	/* include the pending suffix */
    /* format the object */
    bufp = short_oname(obj, func, altfunc, lenlimit - len);
    if (len + strlen(bufp) <= lenlimit)
        Strcat(qbuf, bufp);		/* formatted name fits */
    else
        Strcat(qbuf, lastR);	/* use last resort */
    releaseobuf(bufp);

    if (qsuffix) Strcat(qbuf, qsuffix);
    }
 /* assert( strlen(qbuf) < QBUFSZ ); */
    return qbuf;
}

/*objnam.c*/<|MERGE_RESOLUTION|>--- conflicted
+++ resolved
@@ -1,8 +1,4 @@
-<<<<<<< HEAD
-/* NetHack 3.5	objnam.c	$NHDT-Date: 1427440866 2015/03/27 07:21:06 $  $NHDT-Branch: master $:$NHDT-Revision: 1.109 $ */
-=======
 /* NetHack 3.5	objnam.c	$NHDT-Date: 1426470349 2015/03/16 01:45:49 $  $NHDT-Branch: derek-farming $:$NHDT-Revision: 1.108 $ */
->>>>>>> 1a8cfeae
 /* Copyright (c) Stichting Mathematisch Centrum, Amsterdam, 1985. */
 /* NetHack may be freely redistributed.  See license for details. */
 
