<<<<<<< HEAD
/* NetHack 3.5	apply.c	$NHDT-Date$  $NHDT-Branch$:$NHDT-Revision$ */
=======
/* NetHack 3.5	apply.c	$NHDT-Date: 1426465431 2015/03/16 00:23:51 $  $NHDT-Branch: debug $:$NHDT-Revision: 1.173 $ */
>>>>>>> b7ad4a8a
/* NetHack 3.5	apply.c	$Date: 2012/05/01 02:22:32 $  $Revision: 1.168 $ */
/* Copyright (c) Stichting Mathematisch Centrum, Amsterdam, 1985. */
/* NetHack may be freely redistributed.  See license for details. */

#include "hack.h"

extern boolean notonhead;	/* for long worms */

STATIC_DCL int FDECL(use_camera, (struct obj *));
STATIC_DCL int FDECL(use_towel, (struct obj *));
STATIC_DCL boolean FDECL(its_dead, (int,int,int *));
STATIC_DCL int FDECL(use_stethoscope, (struct obj *));
STATIC_DCL void FDECL(use_whistle, (struct obj *));
STATIC_DCL void FDECL(use_magic_whistle, (struct obj *));
STATIC_DCL void FDECL(use_leash, (struct obj *));
STATIC_DCL int FDECL(use_mirror, (struct obj *));
STATIC_DCL void FDECL(use_bell, (struct obj **));
STATIC_DCL void FDECL(use_candelabrum, (struct obj *));
STATIC_DCL void FDECL(use_candle, (struct obj **));
STATIC_DCL void FDECL(use_lamp, (struct obj *));
STATIC_DCL void FDECL(light_cocktail, (struct obj *));
STATIC_PTR void FDECL(display_jump_positions, (int));
STATIC_DCL void FDECL(use_tinning_kit, (struct obj *));
STATIC_DCL void FDECL(use_figurine, (struct obj **));
STATIC_DCL void FDECL(use_grease, (struct obj *));
STATIC_DCL void FDECL(use_trap, (struct obj *));
STATIC_DCL void FDECL(use_stone, (struct obj *));
STATIC_PTR int NDECL(set_trap);		/* occupation callback */
STATIC_DCL int FDECL(use_whip, (struct obj *));
STATIC_PTR void FDECL(display_polearm_positions, (int));
STATIC_DCL int FDECL(use_pole, (struct obj *));
STATIC_DCL int FDECL(use_cream_pie, (struct obj *));
STATIC_DCL int FDECL(use_grapple, (struct obj *));
STATIC_DCL int FDECL(do_break_wand, (struct obj *));
STATIC_DCL boolean FDECL(figurine_location_checks,
				(struct obj *, coord *, BOOLEAN_P));
STATIC_DCL void FDECL(add_class, (char *, CHAR_P));
STATIC_DCL void FDECL(setapplyclasses, (char *));
STATIC_DCL boolean FDECL(is_valid_jump_pos, (int, int, int, BOOLEAN_P));
STATIC_DCL boolean FDECL(find_poleable_mon, (coord *, int, int));

#ifdef	AMIGA
void FDECL( amii_speaker, ( struct obj *, char *, int ) );
#endif

static const char no_elbow_room[] = "don't have enough elbow-room to maneuver.";

STATIC_OVL int
use_camera(obj)
	struct obj *obj;
{
	register struct monst *mtmp;

	if(Underwater) {
		pline("Using your camera underwater would void the warranty.");
		return(0);
	}
	if(!getdir((char *)0)) return(0);

	if (obj->spe <= 0) {
		pline1(nothing_happens);
		return (1);
	}
	consume_obj_charge(obj, TRUE);

	if (obj->cursed && !rn2(2)) {
		(void) zapyourself(obj, TRUE);
	} else if (u.uswallow) {
		You("take a picture of %s %s.", s_suffix(mon_nam(u.ustuck)),
		    mbodypart(u.ustuck, STOMACH));
	} else if (u.dz) {
		You("take a picture of the %s.",
			(u.dz > 0) ? surface(u.ux,u.uy) : ceiling(u.ux,u.uy));
	} else if (!u.dx && !u.dy) {
		(void) zapyourself(obj, TRUE);
	} else if ((mtmp = bhit(u.dx, u.dy, COLNO, FLASHED_LIGHT,
				(int FDECL((*),(MONST_P,OBJ_P)))0,
				(int FDECL((*),(OBJ_P,OBJ_P)))0,
				&obj)) != 0) {
		obj->ox = u.ux,  obj->oy = u.uy;
		(void) flash_hits_mon(mtmp, obj);
	}
	return 1;
}

STATIC_OVL int
use_towel(obj)
	struct obj *obj;
{
	if(!freehand()) {
		You("have no free %s!", body_part(HAND));
		return 0;
	} else if (obj == ublindf) {
		You("cannot use it while you're wearing it!");
		return 0;
	} else if (obj->cursed) {
		long old;
		switch (rn2(3)) {
		case 2:
		    old = Glib;
		    incr_itimeout(&Glib, rn1(10, 3));
		    Your("%s %s!", makeplural(body_part(HAND)),
			(old ? "are filthier than ever" : "get slimy"));
		    return 1;
		case 1:
		    if (!ublindf) {
			old = u.ucreamed;
			u.ucreamed += rn1(10, 3);
			pline("Yecch! Your %s %s gunk on it!", body_part(FACE),
			      (old ? "has more" : "now has"));
			make_blinded(Blinded + (long)u.ucreamed - old, TRUE);
		    } else {
			const char *what;

			what = (ublindf->otyp == LENSES) ? "lenses" :
				(obj->otyp == ublindf->otyp) ? "other towel" :
				 "blindfold";
			if (ublindf->cursed) {
			    You("push your %s %s.", what,
				rn2(2) ? "cock-eyed" : "crooked");
			} else {
			    struct obj *saved_ublindf = ublindf;
			    You("push your %s off.", what);
			    Blindf_off(ublindf);
			    dropx(saved_ublindf);
			}
		    }
		    return 1;
		case 0:
		    break;
		}
	}

	if (Glib) {
	    Glib = 0;
	    You("wipe off your %s.", makeplural(body_part(HAND)));
	    return 1;
	} else if(u.ucreamed) {
	    Blinded -= u.ucreamed;
	    u.ucreamed = 0;

	    if (!Blinded) {
		pline("You've got the glop off.");
		if (!gulp_blnd_check()) {
		    Blinded = 1;
		    make_blinded(0L,TRUE);
		}
	    } else {
		Your("%s feels clean now.", body_part(FACE));
	    }
	    return 1;
	}

	Your("%s and %s are already clean.",
		body_part(FACE), makeplural(body_part(HAND)));

	return 0;
}

/* maybe give a stethoscope message based on floor objects */
STATIC_OVL boolean
its_dead(rx, ry, resp)
int rx, ry, *resp;
{
    char buf[BUFSZ];
    boolean more_corpses;
    struct permonst *mptr;
    struct obj *corpse = sobj_at(CORPSE, rx, ry),
	       *statue = sobj_at(STATUE, rx, ry);

    if (!can_reach_floor(TRUE)) {	/* levitation or unskilled riding */
	corpse = 0;		/* can't reach corpse on floor */
	/* you can't reach tiny statues (even though you can fight
	   tiny monsters while levitating--consistency, what's that?) */
	while (statue && mons[statue->corpsenm].msize == MZ_TINY)
	    statue = nxtobj(statue, STATUE, TRUE);
    }
    /* when both corpse and statue are present, pick the uppermost one */
    if (corpse && statue) {
	if (nxtobj(statue, CORPSE, TRUE) == corpse)
	    corpse = 0;	/* corpse follows statue; ignore it */
	else
	    statue = 0;	/* corpse precedes statue; ignore statue */
    }
    more_corpses = (corpse && nxtobj(corpse, CORPSE, TRUE));

    /* additional stethoscope messages from jyoung@apanix.apana.org.au */
    if (!corpse && !statue) {
	;	/* nothing to do */

    } else if (Hallucination) {
	if (!corpse) {
	    /* it's a statue */
	    Strcpy(buf, "You're both stoned");
	} else if (corpse->quan == 1L && !more_corpses) {
	    int gndr = 2;	/* neuter: "it" */
	    struct monst *mtmp = get_mtraits(corpse, FALSE);

	    /* (most corpses don't retain the monster's sex, so
	       we're usually forced to use generic pronoun here) */
	    if (mtmp) {
		mptr = &mons[mtmp->mnum];
		/* can't use mhe() here; it calls pronoun_gender() which
		   expects monster to be on the map (visibility check) */
		if ((humanoid(mptr) || (mptr->geno & G_UNIQ) ||
			type_is_pname(mptr)) && !is_neuter(mptr))
		    gndr = (int)mtmp->female;
	    } else {
		mptr = &mons[corpse->corpsenm];
		if (is_female(mptr)) gndr = 1;
		else if (is_male(mptr)) gndr = 0;
	    }
	    Sprintf(buf, "%s's dead", genders[gndr].he);  /* "he"/"she"/"it" */
	    buf[0] = highc(buf[0]);
	} else {	/* plural */
	    Strcpy(buf, "They're dead");
	}
	/* variations on "He's dead, Jim." (Star Trek's Dr McCoy) */
	You_hear("a voice say, \"%s, Jim.\"", buf);
	*resp = 1;
	return TRUE;

    } else if (corpse) {
	boolean here = (rx == u.ux && ry == u.uy),
		one = (corpse->quan == 1L && !more_corpses),
		reviver = FALSE;

	if (Role_if(PM_HEALER)) {
	    /* ok to reset `corpse' here; we're done with it */
	    do {
		if (obj_has_timer(corpse, REVIVE_MON))
		    reviver = TRUE;
		else
		    corpse = nxtobj(corpse, CORPSE, TRUE);
	    } while (corpse && !reviver);
	}
	You("determine that %s unfortunate being%s %s%s dead.",
	    one ? (here ? "this" : "that") : (here ? "these" : "those"),
	    one ? "" : "s", one ? "is" : "are",
	    reviver ? " mostly" : "");
	return TRUE;

    } else {	/* statue */
	const char *what, *how;

	mptr = &mons[statue->corpsenm];
	if (Blind) {	/* ignore statue->dknown; it'll always be set */
	    Sprintf(buf, "%s %s",
		    (rx == u.ux && ry == u.uy) ? "This" : "That", 
		    humanoid(mptr) ? "person" : "creature");
	    what = buf;
	} else {
	    what = mptr->mname;
	    if (!type_is_pname(mptr)) what = The(what);
	}
	how = "fine";
	if (Role_if(PM_HEALER)) {
	    struct trap *ttmp = t_at(rx, ry);

	    if (ttmp && ttmp->ttyp == STATUE_TRAP) how = "extraordinary";
	    else if (Has_contents(statue)) how = "remarkable";
	}

	pline("%s is in %s health for a statue.", what, how);
	return TRUE;

    }
    return FALSE;		/* no corpse or statue */
}

static const char hollow_str[] = "a hollow sound.  This must be a secret %s!";

/* Strictly speaking it makes no sense for usage of a stethoscope to
   not take any time; however, unless it did, the stethoscope would be
   almost useless.  As a compromise, one use per turn is free, another
   uses up the turn; this makes curse status have a tangible effect. */
STATIC_OVL int
use_stethoscope(obj)
	register struct obj *obj;
{
 	struct monst *mtmp;
	struct rm *lev;
	int rx, ry, res;
	boolean interference = (u.uswallow && is_whirly(u.ustuck->data) &&
				!rn2(Role_if(PM_HEALER) ? 10 : 3));

	if (nohands(youmonst.data)) {
		You("have no hands!");	/* not `body_part(HAND)' */
		return 0;
	} else if (Deaf) {
		You_cant("hear anything!");
		return 0;
	} else if (!freehand()) {
		You("have no free %s.", body_part(HAND));
		return 0;
	}
	if (!getdir((char *)0)) return 0;

	res = (moves == context.stethoscope_move) &&
	      (youmonst.movement == context.stethoscope_movement);
	context.stethoscope_move = moves;
	context.stethoscope_movement = youmonst.movement;

	if (u.usteed && u.dz > 0) {
		if (interference) {
			pline("%s interferes.", Monnam(u.ustuck));
			mstatusline(u.ustuck);
		} else
			mstatusline(u.usteed);
		return res;
	} else
	if (u.uswallow && (u.dx || u.dy || u.dz)) {
		mstatusline(u.ustuck);
		return res;
	} else if (u.uswallow && interference) {
		pline("%s interferes.", Monnam(u.ustuck));
		mstatusline(u.ustuck);
		return res;
	} else if (u.dz) {
		if (Underwater)
		    You_hear("faint splashing.");
		else if (u.dz < 0 || !can_reach_floor(TRUE))
		    cant_reach_floor(u.ux, u.uy, (u.dz < 0), TRUE);
		else if (its_dead(u.ux, u.uy, &res))
		    ;	/* message already given */
		else if (Is_stronghold(&u.uz))
		    You_hear("the crackling of hellfire.");
		else
		    pline_The("%s seems healthy enough.", surface(u.ux,u.uy));
		return res;
	} else if (obj->cursed && !rn2(2)) {
		You_hear("your heart beat.");
		return res;
	}
	if (Stunned || (Confusion && !rn2(5))) confdir();
	if (!u.dx && !u.dy) {
		ustatusline();
		return res;
	}
	rx = u.ux + u.dx; ry = u.uy + u.dy;
	if (!isok(rx,ry)) {
		You_hear("a faint typing noise.");
		return 0;
	}
	if ((mtmp = m_at(rx,ry)) != 0) {
		const char *mnm = x_monnam(mtmp, ARTICLE_A, (const char *)0,
					SUPPRESS_IT|SUPPRESS_INVISIBLE, FALSE);

		if (mtmp->mundetected) {
		    if (!canspotmon(mtmp))
			There("is %s hidden there.", mnm);
		    mtmp->mundetected = 0;
		    newsym(mtmp->mx, mtmp->my);
		} else if (mtmp->mappearance) {
		    const char *what = "thing";

		    switch (mtmp->m_ap_type) {
		    case M_AP_OBJECT:
			what = simple_typename(mtmp->mappearance);
			break;
		    case M_AP_MONSTER:	/* ignore Hallucination here */
			what = mons[mtmp->mappearance].mname;
			break;
		    case M_AP_FURNITURE:
			what = defsyms[mtmp->mappearance].explanation;
			break;
		    }
		    seemimic(mtmp);
		    pline("That %s is really %s", what, mnm);
		} else if (flags.verbose && !canspotmon(mtmp)) {
		    There("is %s there.", mnm);
		}
		mstatusline(mtmp);
		if (!canspotmon(mtmp))
			map_invisible(rx,ry);
		return res;
	}
	if (glyph_is_invisible(levl[rx][ry].glyph)) {
		unmap_object(rx, ry);
		newsym(rx, ry);
		pline_The("invisible monster must have moved.");
	}
	lev = &levl[rx][ry];
	switch(lev->typ) {
	case SDOOR:
		You_hear(hollow_str, "door");
		cvt_sdoor_to_door(lev);		/* ->typ = DOOR */
		if (Blind) feel_location(rx,ry);
		else newsym(rx,ry);
		return res;
	case SCORR:
		You_hear(hollow_str, "passage");
		lev->typ = CORR;
		unblock_point(rx,ry);
		if (Blind) feel_location(rx,ry);
		else newsym(rx,ry);
		return res;
	}

	if (!its_dead(rx, ry, &res))
	    You("hear nothing special.");	/* not You_hear()  */
	return res;
}

static const char whistle_str[] = "produce a %s whistling sound.";

STATIC_OVL void
use_whistle(obj)
struct obj *obj;
{
	if (!can_blow(&youmonst)) {
	    You("are incapable of using the whistle.");
	} else if(Underwater) {
	    You("blow bubbles through %s.", yname(obj));
	} else {
	    You(whistle_str, obj->cursed ? "shrill" : "high");
	    wake_nearby();
	}
}

STATIC_OVL void
use_magic_whistle(obj)
struct obj *obj;
{
	register struct monst *mtmp, *nextmon;

	if (!can_blow(&youmonst)) {
		You("are incapable of using the whistle.");
	} else if (obj->cursed && !rn2(2)) {
		You("produce a %shigh-pitched humming noise.",
		    Underwater ? "very " : "");
		wake_nearby();
	} else {
		int pet_cnt = 0, omx, omy;

		/* it's magic!  it works underwater too (at a higher pitch) */
		You(whistle_str, Hallucination ? "normal" :
		    Underwater ? "strange, high-pitched" : "strange");
		for(mtmp = fmon; mtmp; mtmp = nextmon) {
		    nextmon = mtmp->nmon; /* trap might kill mon */
		    if (DEADMONSTER(mtmp)) continue;
		    /* steed is already at your location, so not affected;
		       this avoids trap issues if you're on a trap location */
		    if (mtmp == u.usteed) continue;
		    if (mtmp->mtame) {
			if (mtmp->mtrapped) {
			    /* no longer in previous trap (affects mintrap) */
			    mtmp->mtrapped = 0;
			    fill_pit(mtmp->mx, mtmp->my);
			}
			/* mimic must be revealed before we know whether it
			   actually moves because line-of-sight may change */
			if (mtmp->m_ap_type) seemimic(mtmp);
			omx = mtmp->mx, omy = mtmp->my;
			mnexto(mtmp);
			if (mtmp->mx != omx || mtmp->my != omy) {
			    mtmp->mundetected = 0; /* reveal non-mimic hider */
			    if (canspotmon(mtmp)) ++pet_cnt;
			    if (mintrap(mtmp) == 2) change_luck(-1);
			}
		    }
		}
		if (pet_cnt > 0) makeknown(obj->otyp);
	}
}

boolean
um_dist(x,y,n)
register xchar x, y, n;
{
	return((boolean)(abs(u.ux - x) > n  || abs(u.uy - y) > n));
}

int
number_leashed()
{
	register int i = 0;
	register struct obj *obj;

	for(obj = invent; obj; obj = obj->nobj)
		if(obj->otyp == LEASH && obj->leashmon != 0) i++;
	return(i);
}

void
o_unleash(otmp)		/* otmp is about to be destroyed or stolen */
register struct obj *otmp;
{
	register struct monst *mtmp;

	for(mtmp = fmon; mtmp; mtmp = mtmp->nmon)
		if(mtmp->m_id == (unsigned)otmp->leashmon)
			mtmp->mleashed = 0;
	otmp->leashmon = 0;
}

void
m_unleash(mtmp, feedback)	/* mtmp is about to die, or become untame */
register struct monst *mtmp;
boolean feedback;
{
	register struct obj *otmp;

	if (feedback) {
	    if (canseemon(mtmp))
		pline("%s pulls free of %s leash!", Monnam(mtmp), mhis(mtmp));
	    else
		Your("leash falls slack.");
	}
	for(otmp = invent; otmp; otmp = otmp->nobj)
		if(otmp->otyp == LEASH &&
				otmp->leashmon == (int)mtmp->m_id)
			otmp->leashmon = 0;
	mtmp->mleashed = 0;
}

void
unleash_all()		/* player is about to die (for bones) */
{
	register struct obj *otmp;
	register struct monst *mtmp;

	for(otmp = invent; otmp; otmp = otmp->nobj)
		if(otmp->otyp == LEASH) otmp->leashmon = 0;
	for(mtmp = fmon; mtmp; mtmp = mtmp->nmon)
		mtmp->mleashed = 0;
}

#define MAXLEASHED	2

/* ARGSUSED */
STATIC_OVL void
use_leash(obj)
struct obj *obj;
{
	coord cc;
	register struct monst *mtmp;
	int spotmon;

	if(!obj->leashmon && number_leashed() >= MAXLEASHED) {
		You("cannot leash any more pets.");
		return;
	}

	if(!get_adjacent_loc((char *)0, (char *)0, u.ux, u.uy, &cc)) return;

	if((cc.x == u.ux) && (cc.y == u.uy)) {
		if (u.usteed && u.dz > 0) {
		    mtmp = u.usteed;
		    spotmon = 1;
		    goto got_target;
		}
		pline("Leash yourself?  Very funny...");
		return;
	}

	if(!(mtmp = m_at(cc.x, cc.y))) {
		There("is no creature there.");
		return;
	}

	spotmon = canspotmon(mtmp);
 got_target:

	if(!mtmp->mtame) {
	    if(!spotmon)
		There("is no creature there.");
	    else
		pline("%s %s leashed!", Monnam(mtmp), (!obj->leashmon) ?
				"cannot be" : "is not");
	    return;
	}
	if(!obj->leashmon) {
		if(mtmp->mleashed) {
			pline("This %s is already leashed.",
			      spotmon ? l_monnam(mtmp) : "monster");
			return;
		}
		You("slip the leash around %s%s.",
		    spotmon ? "your " : "", l_monnam(mtmp));
		mtmp->mleashed = 1;
		obj->leashmon = (int)mtmp->m_id;
		mtmp->msleeping = 0;
		return;
	}
	if(obj->leashmon != (int)mtmp->m_id) {
		pline("This leash is not attached to that creature.");
		return;
	} else {
		if(obj->cursed) {
			pline_The("leash would not come off!");
			obj->bknown = TRUE;
			return;
		}
		mtmp->mleashed = 0;
		obj->leashmon = 0;
		You("remove the leash from %s%s.",
		    spotmon ? "your " : "", l_monnam(mtmp));
	}
	return;
}

struct obj *
get_mleash(mtmp)	/* assuming mtmp->mleashed has been checked */
register struct monst *mtmp;
{
	register struct obj *otmp;

	otmp = invent;
	while(otmp) {
		if(otmp->otyp == LEASH && otmp->leashmon == (int)mtmp->m_id)
			return(otmp);
		otmp = otmp->nobj;
	}
	return((struct obj *)0);
}


boolean
next_to_u()
{
	register struct monst *mtmp;
	register struct obj *otmp;

	for(mtmp = fmon; mtmp; mtmp = mtmp->nmon) {
		if (DEADMONSTER(mtmp)) continue;
		if(mtmp->mleashed) {
			if (distu(mtmp->mx,mtmp->my) > 2) mnexto(mtmp);
			if (distu(mtmp->mx,mtmp->my) > 2) {
			    for(otmp = invent; otmp; otmp = otmp->nobj)
				if(otmp->otyp == LEASH &&
					otmp->leashmon == (int)mtmp->m_id) {
				    if(otmp->cursed) return(FALSE);
				    You_feel("%s leash go slack.",
					(number_leashed() > 1) ? "a" : "the");
				    mtmp->mleashed = 0;
				    otmp->leashmon = 0;
				}
			}
		}
	}
	/* no pack mules for the Amulet */
	if (u.usteed && mon_has_amulet(u.usteed)) return FALSE;
	return(TRUE);
}

void
check_leash(x, y)
register xchar x, y;
{
	register struct obj *otmp;
	register struct monst *mtmp;

	for (otmp = invent; otmp; otmp = otmp->nobj) {
	    if (otmp->otyp != LEASH || otmp->leashmon == 0) continue;
	    for (mtmp = fmon; mtmp; mtmp = mtmp->nmon) {
		if (DEADMONSTER(mtmp)) continue;
		if ((int)mtmp->m_id == otmp->leashmon) break; 
	    }
	    if (!mtmp) {
		impossible("leash in use isn't attached to anything?");
		otmp->leashmon = 0;
		continue;
	    }
	    if (dist2(u.ux,u.uy,mtmp->mx,mtmp->my) >
		    dist2(x,y,mtmp->mx,mtmp->my)) {
		if (!um_dist(mtmp->mx, mtmp->my, 3)) {
		    ;	/* still close enough */
		} else if (otmp->cursed && !breathless(mtmp->data)) {
		    if (um_dist(mtmp->mx, mtmp->my, 5) ||
			    (mtmp->mhp -= rnd(2)) <= 0) {
			long save_pacifism = u.uconduct.killer;

			Your("leash chokes %s to death!", mon_nam(mtmp));
			/* hero might not have intended to kill pet, but
			   that's the result of his actions; gain experience,
			   lose pacifism, take alignment and luck hit, make
			   corpse less likely to remain tame after revival */
			xkilled(mtmp, 0);	/* no "you kill it" message */
			/* life-saving doesn't ordinarily reset this */
			if (mtmp->mhp > 0) u.uconduct.killer = save_pacifism;
		    } else {
			pline("%s is choked by the leash!", Monnam(mtmp));
			/* tameness eventually drops to 1 here (never 0) */
			if (mtmp->mtame && rn2(mtmp->mtame)) mtmp->mtame--;
		    }
		} else {
		    if (um_dist(mtmp->mx, mtmp->my, 5)) {
			pline("%s leash snaps loose!", s_suffix(Monnam(mtmp)));
			m_unleash(mtmp, FALSE);
		    } else {
			You("pull on the leash.");
			if (mtmp->data->msound != MS_SILENT)
			    switch (rn2(3)) {
			    case 0:  growl(mtmp);   break;
			    case 1:  yelp(mtmp);    break;
			    default: whimper(mtmp); break;
			    }
		    }
		}
	    }
	}
}

#define WEAK	3	/* from eat.c */

static const char look_str[] = "look %s.";

STATIC_OVL int
use_mirror(obj)
struct obj *obj;
{
	const char *mirror, *uvisage;
	struct monst *mtmp;
	unsigned how_seen;
	char mlet;
	boolean vis, invis_mirror, useeit, monable;

	if(!getdir((char *)0)) return 0;
	invis_mirror = Invis;
	useeit = !Blind && (!invis_mirror || See_invisible);
	uvisage = (ACURR(A_CHA) > 14) ?
		    (poly_gender() == 1 ? "beautiful" : "handsome") : "ugly";
	mirror = simpleonames(obj); /* "mirror" or "looking glass" */
	if(obj->cursed && !rn2(2)) {
		if (!Blind)
		    pline_The("%s fogs up and doesn't reflect!", mirror);
		return 1;
	}
	if(!u.dx && !u.dy && !u.dz) {
		if (!useeit) {
		    You_cant("see your %s %s.", uvisage, body_part(FACE));
		} else {
		    if (u.umonnum == PM_FLOATING_EYE) {
			if (Free_action) {
			    You("stiffen momentarily under your gaze.");
			} else {
			    if (Hallucination)
				pline("Yow!  The %s stares back!", mirror);
			    else
				pline("Yikes!  You've frozen yourself!");
			    if (!Hallucination || !rn2(4)) {
				nomul(-rnd(MAXULEV + 6 - u.ulevel));
				multi_reason = "gazing into a mirror";
			    }
			    nomovemsg = 0;  /* default, "you can move again" */
			}
		    } else if (youmonst.data->mlet == S_VAMPIRE)
			You("don't have a reflection.");
		    else if (u.umonnum == PM_UMBER_HULK) {
			pline("Huh?  That doesn't look like you!");
			make_confused(HConfusion + d(3,4),FALSE);
		    } else if (Hallucination)
			You(look_str, hcolor((char *)0));
		    else if (Sick)
			You(look_str, "peaked");
		    else if (u.uhs >= WEAK)
			You(look_str, "undernourished");
		    else
			You("look as %s as ever.", uvisage);
		}
		return 1;
	}
	if(u.uswallow) {
		if (useeit)
		    You("reflect %s %s.", s_suffix(mon_nam(u.ustuck)),
			mbodypart(u.ustuck, STOMACH));
		return 1;
	}
	if(Underwater) {
		if (useeit)
		    You(Hallucination ?
			"give the fish a chance to fix their makeup." :
			"reflect the murky water.");
		return 1;
	}
	if(u.dz) {
		if (useeit)
		    You("reflect the %s.",
			(u.dz > 0) ? surface(u.ux,u.uy) : ceiling(u.ux,u.uy));
		return 1;
	}
	mtmp = bhit(u.dx, u.dy, COLNO, INVIS_BEAM,
		    (int FDECL((*),(MONST_P,OBJ_P)))0,
		    (int FDECL((*),(OBJ_P,OBJ_P)))0,
		    &obj);
	if (!mtmp || !haseyes(mtmp->data) || notonhead)
		return 1;

	/* couldsee(mtmp->mx, mtmp->my) is implied by the fact that bhit()
	   targetted it, so we can ignore possibility of X-ray vision */
	vis = canseemon(mtmp);
	/* ways to directly see monster (excludes X-ray vision, telepathy,
	   extended detection, type-specific warning) */
#define SEENMON (MONSEEN_NORMAL | MONSEEN_SEEINVIS | MONSEEN_INFRAVIS)
	how_seen = vis ? howmonseen(mtmp) : 0;
	/* whether monster is able to use its vision-based capabilities */
	monable = !mtmp->mcan && (!mtmp->minvis || perceives(mtmp->data));
	mlet = mtmp->data->mlet;
	if (mtmp->msleeping) {
	    if (vis)
		pline("%s is too tired to look at your %s.",
		      Monnam(mtmp), mirror);
	} else if (!mtmp->mcansee) {
	    if (vis)
		pline("%s can't see anything right now.", Monnam(mtmp));
	} else if (invis_mirror && !perceives(mtmp->data)) {
	    if (vis)
		pline("%s fails to notice your %s.", Monnam(mtmp), mirror);
	/* infravision doesn't produce an image in the mirror */
	} else if ((how_seen & SEENMON) == MONSEEN_INFRAVIS) {
	    if (vis) /* (redundant) */
		pline("%s is too far away to see %sself in the dark.",
		      Monnam(mtmp), mhim(mtmp));
	/* some monsters do special things */
	} else if (mlet == S_VAMPIRE || mlet == S_GHOST ||
		    is_vampshifter(mtmp)) {
	    if (vis)
		pline("%s doesn't have a reflection.", Monnam(mtmp));
	} else if (monable && mtmp->data == &mons[PM_MEDUSA]) {
		if (mon_reflects(mtmp, "The gaze is reflected away by %s %s!"))
			return 1;
		if (vis)
			pline("%s is turned to stone!", Monnam(mtmp));
		stoned = TRUE;
		killed(mtmp);
	} else if (monable && mtmp->data == &mons[PM_FLOATING_EYE]) {
		int tmp = d((int)mtmp->m_lev, (int)mtmp->data->mattk[0].damd);
		if (!rn2(4)) tmp = 120;
		if (vis)
		    pline("%s is frozen by its reflection.", Monnam(mtmp));
		else
		    You_hear("%s stop moving.", something);
		paralyze_monst(mtmp, (int)mtmp->mfrozen + tmp);
	} else if (monable && mtmp->data == &mons[PM_UMBER_HULK]) {
		if (vis)
		    pline("%s confuses itself!", Monnam(mtmp));
		mtmp->mconf = 1;
	} else if (monable &&
		    (mlet == S_NYMPH ||
		     mtmp->data == &mons[PM_SUCCUBUS] ||
		     mtmp->data == &mons[PM_INCUBUS])) {
		if (vis) {
		    char buf[BUFSZ];		/* "She" or "He" */

		    pline("%s admires %sself in your %s.", Monnam(mtmp),
			  mhim(mtmp), mirror);
		    pline("%s takes it!", upstart(strcpy(buf, mhe(mtmp))));
		} else
		    pline("It steals your %s!", mirror);
		setnotworn(obj); /* in case mirror was wielded */
		freeinv(obj);
		(void) mpickobj(mtmp,obj);
		if (!tele_restrict(mtmp)) (void) rloc(mtmp, FALSE);
	} else if (!is_unicorn(mtmp->data) && !humanoid(mtmp->data) &&
			(!mtmp->minvis || perceives(mtmp->data)) && rn2(5)) {
		if (vis)
		    pline("%s is frightened by its reflection.", Monnam(mtmp));
		monflee(mtmp, d(2,4), FALSE, FALSE);
	} else if (!Blind) {
		if (mtmp->minvis && !See_invisible)
		    ;
		else if ((mtmp->minvis && !perceives(mtmp->data)) ||
			/* redundant: can't get here if these are true */
			!haseyes(mtmp->data) || notonhead || !mtmp->mcansee)
		    pline("%s doesn't seem to notice %s reflection.",
			  Monnam(mtmp), mhis(mtmp));
		else
		    pline("%s ignores %s reflection.",
			  Monnam(mtmp), mhis(mtmp));
	}
	return 1;
}

STATIC_OVL void
use_bell(optr)
struct obj **optr;
{
	register struct obj *obj = *optr;
	struct monst *mtmp;
	boolean wakem = FALSE, learno = FALSE,
		ordinary = (obj->otyp != BELL_OF_OPENING || !obj->spe),
		invoking = (obj->otyp == BELL_OF_OPENING &&
			 invocation_pos(u.ux, u.uy) && !On_stairs(u.ux, u.uy));

	You("ring %s.", the(xname(obj)));

	if (Underwater || (u.uswallow && ordinary)) {
#ifdef	AMIGA
	    amii_speaker( obj, "AhDhGqEqDhEhAqDqFhGw", AMII_MUFFLED_VOLUME );
#endif
	    pline("But the sound is muffled.");

	} else if (invoking && ordinary) {
	    /* needs to be recharged... */
	    pline("But it makes no sound.");
	    learno = TRUE;	/* help player figure out why */

	} else if (ordinary) {
#ifdef	AMIGA
	    amii_speaker( obj, "ahdhgqeqdhehaqdqfhgw", AMII_MUFFLED_VOLUME );
#endif
	    if (obj->cursed && !rn2(4) &&
		    /* note: once any of them are gone, we stop all of them */
		    !(mvitals[PM_WOOD_NYMPH].mvflags & G_GONE) &&
		    !(mvitals[PM_WATER_NYMPH].mvflags & G_GONE) &&
		    !(mvitals[PM_MOUNTAIN_NYMPH].mvflags & G_GONE) &&
		    (mtmp = makemon(mkclass(S_NYMPH, 0),
					u.ux, u.uy, NO_MINVENT)) != 0) {
		You("summon %s!", a_monnam(mtmp));
		if (!obj_resists(obj, 93, 100)) {
		    pline("%s shattered!", Tobjnam(obj, "have"));
		    useup(obj);
		    *optr = 0;
		} else switch (rn2(3)) {
			default:
				break;
			case 1:
				mon_adjust_speed(mtmp, 2, (struct obj *)0);
				break;
			case 2: /* no explanation; it just happens... */
				nomovemsg = "";
				multi_reason = NULL;
				nomul(-rnd(2));
				break;
		}
	    }
	    wakem = TRUE;

	} else {
	    /* charged Bell of Opening */
	    consume_obj_charge(obj, TRUE);

	    if (u.uswallow) {
		if (!obj->cursed)
		    (void) openit();
		else
		    pline1(nothing_happens);

	    } else if (obj->cursed) {
		coord mm;

		mm.x = u.ux;
		mm.y = u.uy;
		mkundead(&mm, FALSE, NO_MINVENT);
		wakem = TRUE;

	    } else  if (invoking) {
		pline("%s an unsettling shrill sound...",
		      Tobjnam(obj, "issue"));
#ifdef	AMIGA
		amii_speaker( obj, "aefeaefeaefeaefeaefe", AMII_LOUDER_VOLUME );
#endif
		obj->age = moves;
		learno = TRUE;
		wakem = TRUE;

	    } else if (obj->blessed) {
		int res = 0;

#ifdef	AMIGA
		amii_speaker( obj, "ahahahDhEhCw", AMII_SOFT_VOLUME );
#endif
		if (uchain) {
		    unpunish();
		    res = 1;
		}
		else if (u.utrap && u.utraptype == TT_BURIEDBALL) {
		    buried_ball_to_freedom();
		    res = 1;
		}
		res += openit();
		switch (res) {
		  case 0:  pline1(nothing_happens); break;
		  case 1:  pline("%s opens...", Something);
			   learno = TRUE; break;
		  default: pline("Things open around you...");
			   learno = TRUE; break;
		}

	    } else {  /* uncursed */
#ifdef	AMIGA
		amii_speaker( obj, "AeFeaeFeAefegw", AMII_OKAY_VOLUME );
#endif
		if (findit() != 0) learno = TRUE;
		else pline1(nothing_happens);
	    }

	}	/* charged BofO */

	if (learno) {
	    makeknown(BELL_OF_OPENING);
	    obj->known = 1;
	}
	if (wakem) wake_nearby();
}

STATIC_OVL void
use_candelabrum(obj)
register struct obj *obj;
{
	const char *s = (obj->spe != 1) ? "candles" : "candle";

	if(obj->lamplit) {
		You("snuff the %s.", s);
		end_burn(obj, TRUE);
		return;
	}
	if(obj->spe <= 0) {
		pline("This %s has no %s.", xname(obj), s);
		return;
	}
	if (Underwater) {
		You("cannot make fire under water.");
		return;
	}
	if(u.uswallow || obj->cursed) {
		if (!Blind)
		    pline_The("%s %s for a moment, then %s.",
			      s, vtense(s, "flicker"), vtense(s, "die"));
		return;
	}
	if(obj->spe < 7) {
		There("%s only %d %s in %s.",
		      vtense(s, "are"), obj->spe, s, the(xname(obj)));
		if (!Blind)
		    pline("%s lit.  %s dimly.",
			  obj->spe == 1 ? "It is" : "They are",
			  Tobjnam(obj, "shine"));
	} else {
		pline("%s's %s burn%s", The(xname(obj)), s,
			(Blind ? "." : " brightly!"));
	}
	if (!invocation_pos(u.ux, u.uy) || On_stairs(u.ux, u.uy)) {
		pline_The("%s %s being rapidly consumed!", s, vtense(s, "are"));
		/* this used to be obj->age /= 2, rounding down; an age of
		   1 would yield 0, confusing begin_burn() and producing an
		   unlightable, unrefillable candelabrum; round up instead */
		obj->age = (obj->age + 1L) / 2L;
	} else {
		if(obj->spe == 7) {
		    if (Blind)
		      pline("%s a strange warmth!", Tobjnam(obj, "radiate"));
		    else
		      pline("%s with a strange light!", Tobjnam(obj, "glow"));
		}
		obj->known = 1;
	}
	begin_burn(obj, FALSE);
}

STATIC_OVL void
use_candle(optr)
struct obj **optr;
{
	register struct obj *obj = *optr;
	register struct obj *otmp;
	const char *s = (obj->quan != 1) ? "candles" : "candle";
	char qbuf[QBUFSZ], qsfx[QBUFSZ], *q;

	if(u.uswallow) {
		You(no_elbow_room);
		return;
	}

	otmp = carrying(CANDELABRUM_OF_INVOCATION);
	if(!otmp || otmp->spe == 7) {
		use_lamp(obj);
		return;
	}

	/* first, minimal candelabrum suffix for formatting candles */
	Sprintf(qsfx, " to\033%s?", thesimpleoname(otmp));
	/* next, format the candles as a prefix for the candelabrum */
	(void)safe_qbuf(qbuf, "Attach ", qsfx,
			obj, yname, thesimpleoname, s);
	/* strip temporary candelabrum suffix */
	if ((q = strstri(qbuf, " to\033")) != 0) Strcpy(q, " to ");
	/* last, format final "attach candles to candelabrum?" query */
	if (yn(safe_qbuf(qbuf, qbuf, "?",
			 otmp, yname, thesimpleoname, "it")) == 'n') {
		use_lamp(obj);
		return;
	} else {
		if ((long)otmp->spe + obj->quan > 7L) {
		    obj = splitobj(obj, 7L - (long)otmp->spe);
		    /* avoid a grammatical error if obj->quan gets
		       reduced to 1 candle from more than one */
		    s = (obj->quan != 1) ? "candles" : "candle";
		} else *optr = 0;
		You("attach %ld%s %s to %s.",
		    obj->quan, !otmp->spe ? "" : " more",
		    s, the(xname(otmp)));
		if (!otmp->spe || otmp->age > obj->age)
		    otmp->age = obj->age;
		otmp->spe += (int)obj->quan;
		if (otmp->lamplit && !obj->lamplit)
		    pline_The("new %s magically %s!", s, vtense(s, "ignite"));
		else if (!otmp->lamplit && obj->lamplit)
		    pline("%s out.", (obj->quan > 1L) ? "They go" : "It goes");
		if (obj->unpaid)
		    verbalize("You %s %s, you bought %s!",
			      otmp->lamplit ? "burn" : "use",
			      (obj->quan > 1L) ? "them" : "it",
			      (obj->quan > 1L) ? "them" : "it");
		if (obj->quan < 7L && otmp->spe == 7)
		    pline("%s now has seven%s candles attached.",
			  The(xname(otmp)), otmp->lamplit ? " lit" : "");
		/* candelabrum's light range might increase */
		if (otmp->lamplit) obj_merge_light_sources(otmp, otmp);
		/* candles are no longer a separate light source */
		if (obj->lamplit) end_burn(obj, TRUE);
		/* candles are now gone */
		useupall(obj);
	}
}

boolean
snuff_candle(otmp)  /* call in drop, throw, and put in box, etc. */
register struct obj *otmp;
{
	register boolean candle = Is_candle(otmp);

	if ((candle || otmp->otyp == CANDELABRUM_OF_INVOCATION) &&
		otmp->lamplit) {
	    char buf[BUFSZ];
	    xchar x, y;
	    register boolean many = candle ? otmp->quan > 1L : otmp->spe > 1;

	    (void) get_obj_location(otmp, &x, &y, 0);
	    if (otmp->where == OBJ_MINVENT ? cansee(x,y) : !Blind)
		pline("%s%scandle%s flame%s extinguished.",
		      Shk_Your(buf, otmp),
		      (candle ? "" : "candelabrum's "),
		      (many ? "s'" : "'s"), (many ? "s are" : " is"));
	   end_burn(otmp, TRUE);
	   return(TRUE);
	}
	return(FALSE);
}

/* called when lit lamp is hit by water or put into a container or
   you've been swallowed by a monster; obj might be in transit while
   being thrown or dropped so don't assume that its location is valid */
boolean
snuff_lit(obj)
struct obj *obj;
{
	xchar x, y;

	if (obj->lamplit) {
	    if (obj->otyp == OIL_LAMP || obj->otyp == MAGIC_LAMP ||
		    obj->otyp == BRASS_LANTERN || obj->otyp == POT_OIL) {
		(void) get_obj_location(obj, &x, &y, 0);
		if (obj->where == OBJ_MINVENT ? cansee(x,y) : !Blind)
		    pline("%s %s out!", Yname2(obj), otense(obj, "go"));
		end_burn(obj, TRUE);
		return TRUE;
	    }
	    if (snuff_candle(obj)) return TRUE;
	}
	return FALSE;
}

/* Called when potentially lightable object is affected by fire_damage().
   Return TRUE if object was lit and FALSE otherwise --ALI */
boolean
catch_lit(obj)
struct obj *obj;
{
	xchar x, y;

	if (!obj->lamplit && (obj->otyp == MAGIC_LAMP || ignitable(obj))) {
	    if ((obj->otyp == MAGIC_LAMP ||
		 obj->otyp == CANDELABRUM_OF_INVOCATION) &&
		obj->spe == 0)
		return FALSE;
	    else if (obj->otyp != MAGIC_LAMP && obj->age == 0)
		return FALSE;
	    if (!get_obj_location(obj, &x, &y, 0))
		return FALSE;
	    if (obj->otyp == CANDELABRUM_OF_INVOCATION && obj->cursed)
		return FALSE;
	    if ((obj->otyp == OIL_LAMP || obj->otyp == MAGIC_LAMP ||
		 obj->otyp == BRASS_LANTERN) && obj->cursed && !rn2(2))
		return FALSE;
	    if (obj->where == OBJ_MINVENT ? cansee(x,y) : !Blind)
		pline("%s %s light!", Yname2(obj), otense(obj, "catch"));
	    if (obj->otyp == POT_OIL) makeknown(obj->otyp);
	    if (carried(obj) && obj->unpaid && costly_spot(u.ux, u.uy)) {
	        /* if it catches while you have it, then it's your tough luck */
		check_unpaid(obj);
	        verbalize("That's in addition to the cost of %s %s, of course.",
			  yname(obj), obj->quan == 1L ? "itself" : "themselves");
		bill_dummy_object(obj);
	    }
	    begin_burn(obj, FALSE);
	    return TRUE;
	}
	return FALSE;
}

STATIC_OVL void
use_lamp(obj)
struct obj *obj;
{
	char buf[BUFSZ];

	if(obj->lamplit) {
		if(obj->otyp == OIL_LAMP || obj->otyp == MAGIC_LAMP ||
				obj->otyp == BRASS_LANTERN)
		    pline("%slamp is now off.", Shk_Your(buf, obj));
		else
		    You("snuff out %s.", yname(obj));
		end_burn(obj, TRUE);
		return;
	}
	if (Underwater) {
		pline(!Is_candle(obj) ? "This is not a diving lamp" :
		      "Sorry, fire and water don't mix.");
		return;
	}
	/* magic lamps with an spe == 0 (wished for) cannot be lit */
	if ((!Is_candle(obj) && obj->age == 0)
			|| (obj->otyp == MAGIC_LAMP && obj->spe == 0)) {
		if (obj->otyp == BRASS_LANTERN)
			Your("lamp has run out of power.");
		else pline("This %s has no oil.", xname(obj));
		return;
	}
	if (obj->cursed && !rn2(2)) {
	    if (!Blind)
		pline("%s for a moment, then %s.",
		      Tobjnam(obj, "flicker"), otense(obj, "die"));
	} else {
		if(obj->otyp == OIL_LAMP || obj->otyp == MAGIC_LAMP ||
				obj->otyp == BRASS_LANTERN) {
		    check_unpaid(obj);
		    pline("%slamp is now on.", Shk_Your(buf, obj));
		} else {	/* candle(s) */
		    pline("%s flame%s %s%s",
			s_suffix(Yname2(obj)),
			plur(obj->quan), otense(obj, "burn"),
			Blind ? "." : " brightly!");
		    if (obj->unpaid && costly_spot(u.ux, u.uy) &&
			  obj->age == 20L * (long)objects[obj->otyp].oc_cost) {
			const char *ithem = (obj->quan > 1L) ? "them" : "it";

			verbalize("You burn %s, you bought %s!", ithem, ithem);
			bill_dummy_object(obj);
		    }
		}
		begin_burn(obj, FALSE);
	}
}

STATIC_OVL void
light_cocktail(obj)
	struct obj *obj;	/* obj is a potion of oil */
{
	char buf[BUFSZ];
	boolean split1off;

	if (u.uswallow) {
	    You(no_elbow_room);
	    return;
	}

	if (obj->lamplit) {
	    You("snuff the lit potion.");
	    end_burn(obj, TRUE);
	    /*
	     * Free & add to re-merge potion.  This will average the
	     * age of the potions.  Not exactly the best solution,
	     * but its easy.
	     */
	    freeinv(obj);
	    (void) addinv(obj);
	    return;
	} else if (Underwater) {
	    There("is not enough oxygen to sustain a fire.");
	    return;
	}

	split1off = (obj->quan > 1L);
	if (split1off) obj = splitobj(obj, 1L);

	You("light %spotion.%s", shk_your(buf, obj),
	    Blind ? "" : "  It gives off a dim light.");

	if (obj->unpaid && costly_spot(u.ux, u.uy)) {
	    /* Normally, we shouldn't both partially and fully charge
	     * for an item, but (Yendorian Fuel) Taxes are inevitable...
	     */
	    check_unpaid(obj);
	    verbalize("That's in addition to the cost of the potion, of course.");
	    bill_dummy_object(obj);
	}
	makeknown(obj->otyp);

	begin_burn(obj, FALSE);	/* after shop billing */
	if (split1off) {
	    obj_extract_self(obj);	/* free from inv */
	    obj->nomerge = 1;
	    obj = hold_another_object(obj, "You drop %s!",
				      doname(obj), (const char *)0);
	    if (obj) obj->nomerge = 0;
	}
}

static NEARDATA const char cuddly[] = { TOOL_CLASS, GEM_CLASS, 0 };

int
dorub()
{
	struct obj *obj = getobj(cuddly, "rub");

	if (obj && obj->oclass == GEM_CLASS) {
	    if (is_graystone(obj)) {
		use_stone(obj);
		return 1;
	    } else {
		pline("Sorry, I don't know how to use that.");
		return 0;
	    }
	}

	if (!obj || !wield_tool(obj, "rub")) return 0;

	/* now uwep is obj */
	if (uwep->otyp == MAGIC_LAMP) {
	    if (uwep->spe > 0 && !rn2(3)) {
		check_unpaid_usage(uwep, TRUE);		/* unusual item use */
		/* bones preparation:  perform the lamp transformation
		   before releasing the djinni in case the latter turns out
		   to be fatal (a hostile djinni has no chance to attack yet,
		   but an indebtted one who grants a wish might bestow an
		   artifact which blasts the hero with lethal results) */
		uwep->otyp = OIL_LAMP;
		uwep->spe = 0; /* for safety */
		uwep->age = rn1(500,1000);
		if (uwep->lamplit) begin_burn(uwep, TRUE);
		djinni_from_bottle(uwep);
		makeknown(MAGIC_LAMP);
		update_inventory();
	    } else if (rn2(2)) {
		You("%s smoke.", !Blind ? "see a puff of" : "smell");
	    } else
		pline1(nothing_happens);
	} else if (obj->otyp == BRASS_LANTERN) {
	    /* message from Adventure */
	    pline("Rubbing the electric lamp is not particularly rewarding.");
	    pline("Anyway, nothing exciting happens.");
	} else
	    pline1(nothing_happens);
	return 1;
}

int
dojump()
{
	/* Physical jump */
	return jump(0);
}

boolean
is_valid_jump_pos(x,y, magic, showmsg)
int x,y, magic;
boolean showmsg;
{
    if (!magic && !(HJumping & ~INTRINSIC) && !EJumping &&
	distu(x, y) != 5) {
	/* The Knight jumping restriction still applies when riding a
	 * horse.  After all, what shape is the knight piece in chess?
	 */
	if (showmsg) pline("Illegal move!");
	return FALSE;
    } else if (distu(x, y) > (magic ? 6+magic*3 : 9)) {
	if (showmsg) pline("Too far!");
	return FALSE;
    } else if (!cansee(x, y)) {
	if (showmsg) You("cannot see where to land!");
	return FALSE;
    } else if (!isok(x, y)) {
	if (showmsg) You("cannot jump there!");
	return FALSE;
    }
    return TRUE;
}

int jumping_is_magic;

void
display_jump_positions(state)
int state;
{
    if (state == 0) {
	tmp_at(DISP_BEAM, cmap_to_glyph(S_flashbeam));
    } else if (state == 1) {
	int x,y, dx, dy;
	for (dx = -4; dx <= 4; dx++)
	    for (dy = -4; dy <= 4; dy++) {
		x = dx + (int)u.ux;
		y = dy + (int)u.uy;
		if (isok(x,y) && ACCESSIBLE(levl[x][y].typ) &&
		    is_valid_jump_pos(x,y, jumping_is_magic, FALSE))
		    tmp_at(x,y);
	    }
    } else {
	tmp_at(DISP_END, 0);
    }
}

int
jump(magic)
int magic; /* 0=Physical, otherwise skill level */
{
	coord cc;

	if (!magic && (nolimbs(youmonst.data) || slithy(youmonst.data))) {
		/* normally (nolimbs || slithy) implies !Jumping,
		   but that isn't necessarily the case for knights */
		You_cant("jump; you have no legs!");
		return 0;
	} else if (!magic && !Jumping) {
		You_cant("jump very far.");
		return 0;
	/* if steed is immobile, can't do physical jump but can do spell one */
	} else if (!magic && u.usteed && stucksteed(FALSE)) {
		/* stucksteed gave "<steed> won't move" message */
		return 0;
	} else if (u.uswallow) {
		if (magic) {
			You("bounce around a little.");
			return 1;
		}
		pline("You've got to be kidding!");
		return 0;
	} else if (u.uinwater) {
		if (magic) {
			You("swish around a little.");
			return 1;
		}
		pline("This calls for swimming, not jumping!");
		return 0;
	} else if (u.ustuck) {
		if (u.ustuck->mtame && !Conflict && !u.ustuck->mconf) {
		    You("pull free from %s.", mon_nam(u.ustuck));
		    u.ustuck = 0;
		    return 1;
		}
		if (magic) {
			You("writhe a little in the grasp of %s!", mon_nam(u.ustuck));
			return 1;
		}
		You("cannot escape from %s!", mon_nam(u.ustuck));
		return 0;
	} else if (Levitation || Is_airlevel(&u.uz) || Is_waterlevel(&u.uz)) {
		if (magic) {
			You("flail around a little.");
			return 1;
		}
		You("don't have enough traction to jump.");
		return 0;
	} else if (!magic && near_capacity() > UNENCUMBERED) {
		You("are carrying too much to jump!");
		return 0;
	} else if (!magic && (u.uhunger <= 100 || ACURR(A_STR) < 6)) {
		You("lack the strength to jump!");
		return 0;
	} else if (!magic && Wounded_legs) {
		long wl = (Wounded_legs & BOTH_SIDES);
		const char *bp = body_part(LEG);

		if (wl == BOTH_SIDES) bp = makeplural(bp);
		if (u.usteed)
		    pline("%s is in no shape for jumping.", Monnam(u.usteed));
		else
		    Your("%s%s %s in no shape for jumping.",
		         (wl == LEFT_SIDE) ? "left " :
			    (wl == RIGHT_SIDE) ? "right " : "",
		         bp, (wl == BOTH_SIDES) ? "are" : "is");
		return 0;
	}
	else if (u.usteed && u.utrap) {
		pline("%s is stuck in a trap.", Monnam(u.usteed));
		return (0);
	}

	pline("Where do you want to jump?");
	cc.x = u.ux;
	cc.y = u.uy;
	jumping_is_magic = magic;
	getpos_sethilite(display_jump_positions);
	if (getpos(&cc, TRUE, "the desired position") < 0)
		return 0;	/* user pressed ESC */
	if (!is_valid_jump_pos(cc.x, cc.y, magic, TRUE)) {
	    return 0;
	} else {
	    coord uc;
	    int range, temp;

	    if(u.utrap)
		switch(u.utraptype) {
		case TT_BEARTRAP: {
		    register long side = rn2(3) ? LEFT_SIDE : RIGHT_SIDE;
		    You("rip yourself free of the bear trap!  Ouch!");
		    losehp(Maybe_Half_Phys(rnd(10)),
				"jumping out of a bear trap", KILLED_BY);
		    set_wounded_legs(side, rn1(1000,500));
		    break;
		  }
		case TT_PIT:
		    You("leap from the pit!");
		    break;
		case TT_WEB:
		    You("tear the web apart as you pull yourself free!");
		    deltrap(t_at(u.ux,u.uy));
		    break;
		case TT_LAVA:
		    You("pull yourself above the lava!");
		    u.utrap = 0;
		    return 1;
		case TT_BURIEDBALL:
		case TT_INFLOOR:
		    You("strain your %s, but you're still %s.",
			makeplural(body_part(LEG)),
			(u.utraptype == TT_INFLOOR) ? "stuck in the floor" :
			"attached to the buried ball");
		    set_wounded_legs(LEFT_SIDE, rn1(10, 11));
		    set_wounded_legs(RIGHT_SIDE, rn1(10, 11));
		    return 1;
		}

	    /*
	     * Check the path from uc to cc, calling hurtle_step at each
	     * location.  The final position actually reached will be
	     * in cc.
	     */
	    uc.x = u.ux;
	    uc.y = u.uy;
	    /* calculate max(abs(dx), abs(dy)) as the range */
	    range = cc.x - uc.x;
	    if (range < 0) range = -range;
	    temp = cc.y - uc.y;
	    if (temp < 0) temp = -temp;
	    if (range < temp)
		range = temp;
	    (void) walk_path(&uc, &cc, hurtle_step, (genericptr_t)&range);
	    teleds(cc.x, cc.y, TRUE);
	    sokoban_guilt();
	    nomul(-1);
	    multi_reason = "jumping around";
	    nomovemsg = "";
	    morehungry(rnd(25));
	    return 1;
	}
}

boolean
tinnable(corpse)
struct obj *corpse;
{
	if (corpse->oeaten) return 0;
	if (!mons[corpse->corpsenm].cnutrit) return 0;
	return 1;
}

STATIC_OVL void
use_tinning_kit(obj)
register struct obj *obj;
{
	register struct obj *corpse, *can;

	/* This takes only 1 move.  If this is to be changed to take many
	 * moves, we've got to deal with decaying corpses...
	 */
	if (obj->spe <= 0) {
		You("seem to be out of tins.");
		return;
	}
	if (!(corpse = floorfood("tin", 2))) return;
	if (corpse->oeaten) {
		You("cannot tin %s which is partly eaten.",something);
		return;
	}
	if (touch_petrifies(&mons[corpse->corpsenm])
		&& !Stone_resistance && !uarmg) {
	    char kbuf[BUFSZ];

	    if (poly_when_stoned(youmonst.data))
		You("tin %s without wearing gloves.",
			an(mons[corpse->corpsenm].mname));
	    else {
		pline("Tinning %s without wearing gloves is a fatal mistake...",
			an(mons[corpse->corpsenm].mname));
		Sprintf(kbuf, "trying to tin %s without gloves",
			an(mons[corpse->corpsenm].mname));
	    }
	    instapetrify(kbuf);
	}
	if (is_rider(&mons[corpse->corpsenm])) {
	    if (revive_corpse(corpse))
		verbalize("Yes...  But War does not preserve its enemies...");
	    else
		pline_The("corpse evades your grasp.");
	    return;
	}
	if (mons[corpse->corpsenm].cnutrit == 0) {
		pline("That's too insubstantial to tin.");
		return;
	}
	consume_obj_charge(obj, TRUE);

	if ((can = mksobj(TIN, FALSE, FALSE)) != 0) {
	    static const char you_buy_it[] = "You tin it, you bought it!";

	    can->corpsenm = corpse->corpsenm;
	    can->cursed = obj->cursed;
	    can->blessed = obj->blessed;
	    can->owt = weight(can);
	    can->known = 1;
	    /* Mark tinned tins. No spinach allowed... */
	    set_tin_variety(can, HOMEMADE_TIN);
	    if (carried(corpse)) {
		if (corpse->unpaid)
		    verbalize(you_buy_it);
		useup(corpse);
	    } else {
		if (costly_spot(corpse->ox, corpse->oy) && !corpse->no_charge)
		    verbalize(you_buy_it);
		useupf(corpse, 1L);
	    }
	    can = hold_another_object(can, "You make, but cannot pick up, %s.",
				      doname(can), (const char *)0);
	} else impossible("Tinning failed.");
}

void
use_unicorn_horn(obj)
struct obj *obj;
{
#define PROP_COUNT 6		/* number of properties we're dealing with */
#define ATTR_COUNT (A_MAX*3)	/* number of attribute points we might fix */
	int idx, val, val_limit,
	    trouble_count, unfixable_trbl, did_prop, did_attr;
	int trouble_list[PROP_COUNT + ATTR_COUNT];

	if (obj && obj->cursed) {
	    long lcount = (long) rnd(100);

	    switch (rn2(6)) {
	    case 0: make_sick((Sick & TIMEOUT) ? (Sick & TIMEOUT) / 3L + 1L :
				(long)rn1(ACURR(A_CON),20),
			      xname(obj), TRUE, SICK_NONVOMITABLE);
		    break;
	    case 1: make_blinded((Blinded & TIMEOUT) + lcount, TRUE);
		    break;
	    case 2: if (!Confusion)
			You("suddenly feel %s.",
			    Hallucination ? "trippy" : "confused");
		    make_confused((HConfusion & TIMEOUT) + lcount, TRUE);
		    break;
	    case 3: make_stunned((HStun & TIMEOUT) + lcount, TRUE);
		    break;
	    case 4: (void) adjattrib(rn2(A_MAX), -1, FALSE);
		    break;
	    case 5: (void) make_hallucinated((HHallucination & TIMEOUT)
					     + lcount, TRUE, 0L);
		    break;
	    }
	    return;
	}

/*
 * Entries in the trouble list use a very simple encoding scheme.
 */
#define prop2trbl(X)	((X) + A_MAX)
#define attr2trbl(Y)	(Y)
#define prop_trouble(X) trouble_list[trouble_count++] = prop2trbl(X)
#define attr_trouble(Y) trouble_list[trouble_count++] = attr2trbl(Y)
#define TimedTrouble(P) (((P) && !((P) & ~TIMEOUT)) ? ((P) & TIMEOUT) : 0L)

	trouble_count = unfixable_trbl = did_prop = did_attr = 0;

	/* collect property troubles */
	if (TimedTrouble(Sick)) prop_trouble(SICK);
	if (TimedTrouble(Blinded) > (long)u.ucreamed &&
	    !(u.uswallow &&
	      attacktype_fordmg(u.ustuck->data, AT_ENGL, AD_BLND)))
	    prop_trouble(BLINDED);
	if (TimedTrouble(HHallucination)) prop_trouble(HALLUC);
	if (TimedTrouble(Vomiting)) prop_trouble(VOMITING);
	if (TimedTrouble(HConfusion)) prop_trouble(CONFUSION);
	if (TimedTrouble(HStun)) prop_trouble(STUNNED);

	unfixable_trbl = unfixable_trouble_count(TRUE);

	/* collect attribute troubles */
	for (idx = 0; idx < A_MAX; idx++) {
	    if (ABASE(idx) >= AMAX(idx)) continue;
	    val_limit = AMAX(idx);
	    /* don't recover strength lost from hunger */
	    if (idx == A_STR && u.uhs >= WEAK) val_limit--;
	    if (Fixed_abil) {
		/* potion/spell of restore ability override sustain ability
		   intrinsic but unicorn horn usage doesn't */
		unfixable_trbl += val_limit - ABASE(idx);
		continue;
	    }
	    /* don't recover more than 3 points worth of any attribute */
	    if (val_limit > ABASE(idx) + 3) val_limit = ABASE(idx) + 3;

	    for (val = ABASE(idx); val < val_limit; val++)
		attr_trouble(idx);
	    /* keep track of unfixed trouble, for message adjustment below */
	    unfixable_trbl += (AMAX(idx) - val_limit);
	}

	if (trouble_count == 0) {
	    pline1(nothing_happens);
	    return;
	} else if (trouble_count > 1) {		/* shuffle */
	    int i, j, k;

	    for (i = trouble_count - 1; i > 0; i--)
		if ((j = rn2(i + 1)) != i) {
		    k = trouble_list[j];
		    trouble_list[j] = trouble_list[i];
		    trouble_list[i] = k;
		}
	}

	/*
	 *		Chances for number of troubles to be fixed
	 *		 0	1      2      3      4	    5	   6	  7
	 *   blessed:  22.7%  22.7%  19.5%  15.4%  10.7%   5.7%   2.6%	 0.8%
	 *  uncursed:  35.4%  35.4%  22.9%   6.3%    0	    0	   0	  0
	 */
	val_limit = rn2( d(2, (obj && obj->blessed) ? 4 : 2) );
	if (val_limit > trouble_count) val_limit = trouble_count;

	/* fix [some of] the troubles */
	for (val = 0; val < val_limit; val++) {
	    idx = trouble_list[val];

	    switch (idx) {
	    case prop2trbl(SICK):
		make_sick(0L, (char *) 0, TRUE, SICK_ALL);
		did_prop++;
		break;
	    case prop2trbl(BLINDED):
		make_blinded((long)u.ucreamed, TRUE);
		did_prop++;
		break;
	    case prop2trbl(HALLUC):
		(void) make_hallucinated(0L, TRUE, 0L);
		did_prop++;
		break;
	    case prop2trbl(VOMITING):
		make_vomiting(0L, TRUE);
		did_prop++;
		break;
	    case prop2trbl(CONFUSION):
		make_confused(0L, TRUE);
		did_prop++;
		break;
	    case prop2trbl(STUNNED):
		make_stunned(0L, TRUE);
		did_prop++;
		break;
	    default:
		if (idx >= 0 && idx < A_MAX) {
		    ABASE(idx) += 1;
		    did_attr++;
		} else
		    panic("use_unicorn_horn: bad trouble? (%d)", idx);
		break;
	    }
	}

	if (did_attr)
	    pline("This makes you feel %s!",
		  (did_prop + did_attr) == (trouble_count + unfixable_trbl) ?
		  "great" : "better");
	else if (!did_prop)
	    pline("Nothing seems to happen.");

	context.botl = (did_attr || did_prop);
#undef PROP_COUNT
#undef ATTR_COUNT
#undef prop2trbl
#undef attr2trbl
#undef prop_trouble
#undef attr_trouble
#undef TimedTrouble
}

/*
 * Timer callback routine: turn figurine into monster
 */
void
fig_transform(arg, timeout)
anything *arg;
long timeout;
{
	struct obj *figurine = arg->a_obj;
	struct monst *mtmp;
	coord cc;
	boolean cansee_spot, silent, okay_spot;
	boolean redraw = FALSE;
	boolean suppress_see = FALSE;
	char monnambuf[BUFSZ], carriedby[BUFSZ];

	if (!figurine) {
<<<<<<< HEAD
	    debugpline("null figurine in fig_transform()");
=======
	    debugpline0("null figurine in fig_transform()");
>>>>>>> b7ad4a8a
	    return;
	}
	silent = (timeout != monstermoves); /* happened while away */
	okay_spot = get_obj_location(figurine, &cc.x, &cc.y, 0);
	if (figurine->where == OBJ_INVENT ||
	    figurine->where == OBJ_MINVENT)
		okay_spot = enexto(&cc, cc.x, cc.y,
				   &mons[figurine->corpsenm]);
	if (!okay_spot ||
	    !figurine_location_checks(figurine,&cc, TRUE)) {
		/* reset the timer to try again later */
		(void) start_timer((long)rnd(5000), TIMER_OBJECT,
				FIG_TRANSFORM, obj_to_any(figurine));
		return;
	}

	cansee_spot = cansee(cc.x, cc.y);
	mtmp = make_familiar(figurine, cc.x, cc.y, TRUE);
	if (mtmp) {
	    char and_vanish[BUFSZ];
	    struct obj *mshelter = level.objects[mtmp->mx][mtmp->my];
	    Sprintf(monnambuf, "%s",an(m_monnam(mtmp)));

	    and_vanish[0] = '\0';
	    if ((mtmp->minvis && !See_invisible) ||
		(mtmp->data->mlet == S_MIMIC &&
		 mtmp->m_ap_type != M_AP_NOTHING))
			suppress_see = TRUE;

	    if (mtmp->mundetected) {
		if (hides_under(mtmp->data) && mshelter) {
	    		Sprintf(and_vanish, " and %s under %s",
	    			locomotion(mtmp->data, "crawl"),
	    			doname(mshelter));
		} else if (mtmp->data->mlet == S_MIMIC ||
				mtmp->data->mlet == S_EEL) {
			suppress_see = TRUE;
	    	} else
	    		Strcpy(and_vanish, " and vanish");
	    }

	    switch (figurine->where) {
		case OBJ_INVENT:
		    if (Blind || suppress_see)
			You_feel("%s %s from your pack!", something,
			    locomotion(mtmp->data,"drop"));
		    else
			You_see("%s %s out of your pack%s!",
			    monnambuf,
			    locomotion(mtmp->data,"drop"),
			    and_vanish);
		    break;

		case OBJ_FLOOR:
		    if (cansee_spot && !silent) {
			if (suppress_see)
				pline("%s suddenly vanishes!", an(xname(figurine)));
			else
				You_see("a figurine transform into %s%s!",
					monnambuf, and_vanish);
			redraw = TRUE;	/* update figurine's map location */
		    }
		    break;

		case OBJ_MINVENT:
		    if (cansee_spot && !silent && !suppress_see) {
			struct monst *mon;
			mon = figurine->ocarry;
			/* figurine carring monster might be invisible */
			if (canseemon(figurine->ocarry)) {
			    Sprintf(carriedby, "%s pack",
				     s_suffix(a_monnam(mon)));
			} else if (is_pool(mon->mx, mon->my))
			    Strcpy(carriedby, "empty water");
			else
			    Strcpy(carriedby, "thin air");
			You_see("%s %s out of %s%s!", monnambuf,
			    locomotion(mtmp->data, "drop"), carriedby,
			    and_vanish);
		    }
		    break;
#if 0
		case OBJ_MIGRATING:
		    break;
#endif

		default:
		    impossible("figurine came to life where? (%d)",
				(int)figurine->where);
		break;
	    }
	}
	/* free figurine now */
	if (carried(figurine)) {
	    useup(figurine);
	} else {
	    obj_extract_self(figurine);
	    obfree(figurine, (struct obj *)0);
	}
	if (redraw) newsym(cc.x, cc.y);
}

STATIC_OVL boolean
figurine_location_checks(obj, cc, quietly)
struct obj *obj;
coord *cc;
boolean quietly;
{
	xchar x,y;

	if (carried(obj) && u.uswallow) {
		if (!quietly)
			You("don't have enough room in here.");
		return FALSE;
	}
	x = cc->x; y = cc->y;
	if (!isok(x,y)) {
		if (!quietly)
			You("cannot put the figurine there.");
		return FALSE;
	}
	if (IS_ROCK(levl[x][y].typ) &&
	    !(passes_walls(&mons[obj->corpsenm]) && may_passwall(x,y))) {
		if (!quietly)
		    You("cannot place a figurine in %s!",
			IS_TREE(levl[x][y].typ) ? "a tree" : "solid rock");
		return FALSE;
	}
	if (sobj_at(BOULDER,x,y) && !passes_walls(&mons[obj->corpsenm])
			&& !throws_rocks(&mons[obj->corpsenm])) {
		if (!quietly)
			You("cannot fit the figurine on the boulder.");
		return FALSE;
	}
	return TRUE;
}

STATIC_OVL void
use_figurine(optr)
struct obj **optr;
{
	register struct obj *obj = *optr;
	xchar x, y;
	coord cc;

	if (u.uswallow) {
		/* can't activate a figurine while swallowed */
		if (!figurine_location_checks(obj, (coord *)0, FALSE))
			return;
	}
	if(!getdir((char *)0)) {
		context.move = multi = 0;
		return;
	}
	x = u.ux + u.dx; y = u.uy + u.dy;
	cc.x = x; cc.y = y;
	/* Passing FALSE arg here will result in messages displayed */
	if (!figurine_location_checks(obj, &cc, FALSE)) return;
	You("%s and it transforms.",
	    (u.dx||u.dy) ? "set the figurine beside you" :
	    (Is_airlevel(&u.uz) || Is_waterlevel(&u.uz) ||
	     is_pool(cc.x, cc.y)) ?
		"release the figurine" :
	    (u.dz < 0 ?
		"toss the figurine into the air" :
		"set the figurine on the ground"));
	(void) make_familiar(obj, cc.x, cc.y, FALSE);
	(void) stop_timer(FIG_TRANSFORM, obj_to_any(obj));
	useup(obj);
	*optr = 0;
}

static NEARDATA const char lubricables[] = { ALL_CLASSES, ALLOW_NONE, 0 };

STATIC_OVL void
use_grease(obj)
struct obj *obj;
{
	struct obj *otmp;

	if (Glib) {
	    pline("%s from your %s.", Tobjnam(obj, "slip"),
		  makeplural(body_part(FINGER)));
	    dropx(obj);
	    return;
	}

	if (obj->spe > 0) {
		if ((obj->cursed || Fumbling) && !rn2(2)) {
			consume_obj_charge(obj, TRUE);

			pline("%s from your %s.", Tobjnam(obj, "slip"),
			      makeplural(body_part(FINGER)));
			dropx(obj);
			return;
		}
		otmp = getobj(lubricables, "grease");
		if (!otmp) return;
		if (inaccessible_equipment(otmp, "grease", FALSE)) return;
		consume_obj_charge(obj, TRUE);

		if (otmp != &zeroobj) {
			You("cover %s with a thick layer of grease.",
			    yname(otmp));
			otmp->greased = 1;
			if (obj->cursed && !nohands(youmonst.data)) {
			    incr_itimeout(&Glib, rnd(15));
			    pline("Some of the grease gets all over your %s.",
				makeplural(body_part(HAND)));
			}
		} else {
			incr_itimeout(&Glib, rnd(15));
			You("coat your %s with grease.",
			    makeplural(body_part(FINGER)));
		}
	} else {
	    if (obj->known)
		pline("%s empty.", Tobjnam(obj, "are"));
	    else
		pline("%s to be empty.", Tobjnam(obj, "seem"));
	}
	update_inventory();
}

static struct trapinfo {
	struct obj *tobj;
	xchar tx, ty;
	int time_needed;
	boolean force_bungle;
} trapinfo;

void
reset_trapset()
{
	trapinfo.tobj = 0;
	trapinfo.force_bungle = 0;
}

/* touchstones - by Ken Arnold */
STATIC_OVL void
use_stone(tstone)
struct obj *tstone;
{
    struct obj *obj;
    boolean do_scratch;
    const char *streak_color, *choices;
    char stonebuf[QBUFSZ];
    static const char scritch[] = "\"scritch, scritch\"";
    static const char allowall[3] = { COIN_CLASS, ALL_CLASSES, 0 };
    static const char coins_gems[3] = { COIN_CLASS, GEM_CLASS, 0 };

    /* in case it was acquired while blinded */
    if (!Blind) tstone->dknown = 1;
    /* when the touchstone is fully known, don't bother listing extra
       junk as likely candidates for rubbing */
    choices = (tstone->otyp == TOUCHSTONE && tstone->dknown &&
		objects[TOUCHSTONE].oc_name_known) ? coins_gems : allowall;
    Sprintf(stonebuf, "rub on the stone%s", plur(tstone->quan));
    if ((obj = getobj(choices, stonebuf)) == 0)
	return;

    if (obj == tstone && obj->quan == 1L) {
	You_cant("rub %s on itself.", the(xname(obj)));
	return;
    }

    if (tstone->otyp == TOUCHSTONE && tstone->cursed &&
	    obj->oclass == GEM_CLASS && !is_graystone(obj) &&
	    !obj_resists(obj, 80, 100)) {
	if (Blind)
	    pline("You feel something shatter.");
	else if (Hallucination)
	    pline("Oh, wow, look at the pretty shards.");
	else
	    pline("A sharp crack shatters %s%s.",
		  (obj->quan > 1L) ? "one of " : "", the(xname(obj)));
	useup(obj);
	return;
    }

    if (Blind) {
	pline(scritch);
	return;
    } else if (Hallucination) {
	pline("Oh wow, man: Fractals!");
	return;
    }

    do_scratch = FALSE;
    streak_color = 0;

    switch (obj->oclass) {
    case GEM_CLASS:	/* these have class-specific handling below */
    case RING_CLASS:
	if (tstone->otyp != TOUCHSTONE) {
	    do_scratch = TRUE;
	} else if (obj->oclass == GEM_CLASS && (tstone->blessed ||
		(!tstone->cursed &&
		    (Role_if(PM_ARCHEOLOGIST) || Race_if(PM_GNOME))))) {
	    makeknown(TOUCHSTONE);
	    makeknown(obj->otyp);
	    prinv((char *)0, obj, 0L);
	    return;
	} else {
	    /* either a ring or the touchstone was not effective */
	    if (objects[obj->otyp].oc_material == GLASS) {
		do_scratch = TRUE;
		break;
	    }
	}
	streak_color = c_obj_colors[objects[obj->otyp].oc_color];
	break;		/* gem or ring */

    default:
	switch (objects[obj->otyp].oc_material) {
	case CLOTH:
	    pline("%s a little more polished now.", Tobjnam(tstone, "look"));
	    return;
	case LIQUID:
	    if (!obj->known)		/* note: not "whetstone" */
		You("must think this is a wetstone, do you?");
	    else
		pline("%s a little wetter now.", Tobjnam(tstone, "are"));
	    return;
	case WAX:
	    streak_color = "waxy";
	    break;		/* okay even if not touchstone */
	case WOOD:
	    streak_color = "wooden";
	    break;		/* okay even if not touchstone */
	case GOLD:
	    do_scratch = TRUE;	/* scratching and streaks */
	    streak_color = "golden";
	    break;
	case SILVER:
	    do_scratch = TRUE;	/* scratching and streaks */
	    streak_color = "silvery";
	    break;
	default:
	    /* Objects passing the is_flimsy() test will not
	       scratch a stone.  They will leave streaks on
	       non-touchstones and touchstones alike. */
	    if (is_flimsy(obj))
		streak_color = c_obj_colors[objects[obj->otyp].oc_color];
	    else
		do_scratch = (tstone->otyp != TOUCHSTONE);
	    break;
	}
	break;		/* default oclass */
    }

    Sprintf(stonebuf, "stone%s", plur(tstone->quan));
    if (do_scratch)
	You("make %s%sscratch marks on the %s.",
	      streak_color ? streak_color : (const char *)"",
	      streak_color ? " " : "", stonebuf);
    else if (streak_color)
	You_see("%s streaks on the %s.", streak_color, stonebuf);
    else
	pline(scritch);
    return;
}

/* Place a landmine/bear trap.  Helge Hafting */
STATIC_OVL void
use_trap(otmp)
struct obj *otmp;
{
	int ttyp, tmp;
	const char *what = (char *)0;
	char buf[BUFSZ];
	int levtyp = levl[u.ux][u.uy].typ;
	const char *occutext = "setting the trap";

	if (nohands(youmonst.data))
	    what = "without hands";
	else if (Stunned)
	    what = "while stunned";
	else if (u.uswallow)
	    what = is_animal(u.ustuck->data) ? "while swallowed" :
			"while engulfed";
	else if (Underwater)
	    what = "underwater";
	else if (Levitation)
	    what = "while levitating";
	else if (is_pool(u.ux, u.uy))
	    what = "in water";
	else if (is_lava(u.ux, u.uy))
	    what = "in lava";
	else if (On_stairs(u.ux, u.uy))
	    what = (u.ux == xdnladder || u.ux == xupladder) ?
			"on the ladder" : "on the stairs";
	else if (IS_FURNITURE(levtyp) || IS_ROCK(levtyp) ||
		closed_door(u.ux, u.uy) || t_at(u.ux, u.uy))
	    what = "here";
	else if (Is_airlevel(&u.uz) || Is_waterlevel(&u.uz))
	    what = (levtyp == AIR) ? "in midair" :
		     (levtyp == CLOUD) ? "in a cloud" :
		       "in this place";		/* Air/Water Plane catch-all */
	if (what) {
	    You_cant("set a trap %s!",what);
	    reset_trapset();
	    return;
	}
	ttyp = (otmp->otyp == LAND_MINE) ? LANDMINE : BEAR_TRAP;
	if (otmp == trapinfo.tobj &&
		u.ux == trapinfo.tx && u.uy == trapinfo.ty) {
	    You("resume setting %s%s.",
		shk_your(buf, otmp),
		defsyms[trap_to_defsym(what_trap(ttyp))].explanation);
	    set_occupation(set_trap, occutext, 0);
	    return;
	}
	trapinfo.tobj = otmp;
	trapinfo.tx = u.ux,  trapinfo.ty = u.uy;
	tmp = ACURR(A_DEX);
	trapinfo.time_needed = (tmp > 17) ? 2 : (tmp > 12) ? 3 :
				(tmp > 7) ? 4 : 5;
	if (Blind) trapinfo.time_needed *= 2;
	tmp = ACURR(A_STR);
	if (ttyp == BEAR_TRAP && tmp < 18)
	    trapinfo.time_needed += (tmp > 12) ? 1 : (tmp > 7) ? 2 : 4;
	/*[fumbling and/or confusion and/or cursed object check(s)
	   should be incorporated here instead of in set_trap]*/
	if (u.usteed && P_SKILL(P_RIDING) < P_BASIC) {
	    boolean chance;

	    if (Fumbling || otmp->cursed) chance = (rnl(10) > 3);
	    else  chance = (rnl(10) > 5);
	    You("aren't very skilled at reaching from %s.",
		mon_nam(u.usteed));
	    Sprintf(buf, "Continue your attempt to set %s?",
		the(defsyms[trap_to_defsym(what_trap(ttyp))].explanation));
	    if(yn(buf) == 'y') {
		if (chance) {
			switch(ttyp) {
			    case LANDMINE:	/* set it off */
			    	trapinfo.time_needed = 0;
			    	trapinfo.force_bungle = TRUE;
				break;
			    case BEAR_TRAP:	/* drop it without arming it */
				reset_trapset();
				You("drop %s!",
			  the(defsyms[trap_to_defsym(what_trap(ttyp))].explanation));
				dropx(otmp);
				return;
			}
		}
	    } else {
	    	reset_trapset();
		return;
	    }
	}
	You("begin setting %s%s.",
	    shk_your(buf, otmp),
	    defsyms[trap_to_defsym(what_trap(ttyp))].explanation);
	set_occupation(set_trap, occutext, 0);
	return;
}

STATIC_PTR
int
set_trap()
{
	struct obj *otmp = trapinfo.tobj;
	struct trap *ttmp;
	int ttyp;

	if (!otmp || !carried(otmp) ||
		u.ux != trapinfo.tx || u.uy != trapinfo.ty) {
	    /* ?? */
	    reset_trapset();
	    return 0;
	}

	if (--trapinfo.time_needed > 0) return 1;	/* still busy */

	ttyp = (otmp->otyp == LAND_MINE) ? LANDMINE : BEAR_TRAP;
	ttmp = maketrap(u.ux, u.uy, ttyp);
	if (ttmp) {
	    ttmp->madeby_u = 1;
	    feeltrap(ttmp);
	    if (*in_rooms(u.ux,u.uy,SHOPBASE)) {
		add_damage(u.ux, u.uy, 0L);		/* schedule removal */
	    }
	    if (!trapinfo.force_bungle)
		You("finish arming %s.",
		    the(defsyms[trap_to_defsym(what_trap(ttyp))].explanation));
	    if (((otmp->cursed || Fumbling) && (rnl(10) > 5)) ||
		    trapinfo.force_bungle)
		dotrap(ttmp,
			(unsigned)(trapinfo.force_bungle ? FORCEBUNGLE : 0));
	} else {
	    /* this shouldn't happen */
	    Your("trap setting attempt fails.");
	}
	useup(otmp);
	reset_trapset();
	return 0;
}

STATIC_OVL int
use_whip(obj)
struct obj *obj;
{
    char buf[BUFSZ];
    struct monst *mtmp;
    struct obj *otmp;
    int rx, ry, proficient, res = 0;
    const char *msg_slipsfree = "The bullwhip slips free.";
    const char *msg_snap = "Snap!";

    if (obj != uwep) {
	if (!wield_tool(obj, "lash")) return 0;
	else res = 1;
    }
    if (!getdir((char *)0)) return res;

    if (u.uswallow) {
	mtmp = u.ustuck;
	rx = mtmp->mx;
	ry = mtmp->my;
    } else {
	if (Stunned || (Confusion && !rn2(5))) confdir();
	rx = u.ux + u.dx;
	ry = u.uy + u.dy;
	if (!isok(rx, ry)) {
	    You("miss.");
	    return res;
	}
	mtmp = m_at(rx, ry);
    }

    /* fake some proficiency checks */
    proficient = 0;
    if (Role_if(PM_ARCHEOLOGIST)) ++proficient;
    if (ACURR(A_DEX) < 6) proficient--;
    else if (ACURR(A_DEX) >= 14) proficient += (ACURR(A_DEX) - 14);
    if (Fumbling) --proficient;
    if (proficient > 3) proficient = 3;
    if (proficient < 0) proficient = 0;

    if (u.uswallow && attack(u.ustuck)) {
	There("is not enough room to flick your bullwhip.");

    } else if (Underwater) {
	There("is too much resistance to flick your bullwhip.");

    } else if (u.dz < 0) {
	You("flick a bug off of the %s.",ceiling(u.ux,u.uy));

    } else if ((!u.dx && !u.dy) || (u.dz > 0)) {
	int dam;

	/* Sometimes you hit your steed by mistake */
	if (u.usteed && !rn2(proficient + 2)) {
	    You("whip %s!", mon_nam(u.usteed));
	    kick_steed();
	    return 1;
	}
	if (Levitation || u.usteed) {
	    /* Have a shot at snaring something on the floor */
	    otmp = level.objects[u.ux][u.uy];
	    if (otmp && otmp->otyp == CORPSE && otmp->corpsenm == PM_HORSE) {
		pline("Why beat a dead horse?");
		return 1;
	    }
	    if (otmp && proficient) {
		You("wrap your bullwhip around %s on the %s.",
		    an(singular(otmp, xname)), surface(u.ux, u.uy));
		if (rnl(6) || pickup_object(otmp, 1L, TRUE) < 1)
		    pline1(msg_slipsfree);
		return 1;
	    }
	}
	dam = rnd(2) + dbon() + obj->spe;
	if (dam <= 0) dam = 1;
	You("hit your %s with your bullwhip.", body_part(FOOT));
	Sprintf(buf, "killed %sself with %s bullwhip", uhim(), uhis());
	losehp(Maybe_Half_Phys(dam), buf, NO_KILLER_PREFIX);
	context.botl = 1;
	return 1;

    } else if ((Fumbling || Glib) && !rn2(5)) {
	pline_The("bullwhip slips out of your %s.", body_part(HAND));
	dropx(obj);

    } else if (u.utrap && u.utraptype == TT_PIT) {
	/*
	 *     Assumptions:
	 *
	 *	if you're in a pit
	 *		- you are attempting to get out of the pit
	 *		- or, if you are applying it towards a small
	 *		  monster then it is assumed that you are
	 *		  trying to hit it.
	 *	else if the monster is wielding a weapon
	 *		- you are attempting to disarm a monster
	 *	else
	 *		- you are attempting to hit the monster
	 *
	 *	if you're confused (and thus off the mark)
	 *		- you only end up hitting.
	 *
	 */
	const char *wrapped_what = (char *)0;

	if (mtmp) {
	    if (bigmonst(mtmp->data)) {
		wrapped_what = strcpy(buf, mon_nam(mtmp));
	    } else if (proficient) {
		if (attack(mtmp)) return 1;
		else pline1(msg_snap);
	    }
	}
	if (!wrapped_what) {
	    if (IS_FURNITURE(levl[rx][ry].typ))
		wrapped_what = something;
	    else if (sobj_at(BOULDER, rx, ry))
		wrapped_what = "a boulder";
	}
	if (wrapped_what) {
	    coord cc;

	    cc.x = rx; cc.y = ry;
	    You("wrap your bullwhip around %s.", wrapped_what);
	    if (proficient && rn2(proficient + 2)) {
		if (!mtmp || enexto(&cc, rx, ry, youmonst.data)) {
		    You("yank yourself out of the pit!");
		    teleds(cc.x, cc.y, TRUE);
		    u.utrap = 0;
		    vision_full_recalc = 1;
		}
	    } else {
		pline1(msg_slipsfree);
	    }
	    if (mtmp) wakeup(mtmp);
	} else pline1(msg_snap);

    } else if (mtmp) {
	if (!canspotmon(mtmp) &&
		!glyph_is_invisible(levl[rx][ry].glyph)) {
	   pline("A monster is there that you couldn't see.");
	   map_invisible(rx, ry);
	}
	otmp = MON_WEP(mtmp);	/* can be null */
	if (otmp) {
	    char onambuf[BUFSZ];
	    const char *mon_hand;
	    boolean gotit = proficient && (!Fumbling || !rn2(10));

	    Strcpy(onambuf, cxname(otmp));
	    if (gotit) {
		mon_hand = mbodypart(mtmp, HAND);
		if (bimanual(otmp)) mon_hand = makeplural(mon_hand);
	    } else
		mon_hand = 0;	/* lint suppression */

	    You("wrap your bullwhip around %s.", yname(otmp));
	    if (gotit && mwelded(otmp)) {
		pline("%s welded to %s %s%c",
		      (otmp->quan == 1L) ? "It is" : "They are",
		      mhis(mtmp), mon_hand,
		      !otmp->bknown ? '!' : '.');
		otmp->bknown = 1;
		gotit = FALSE;	/* can't pull it free */
	    }
	    if (gotit) {
		obj_extract_self(otmp);
		possibly_unwield(mtmp, FALSE);
		setmnotwielded(mtmp,otmp);

		switch (rn2(proficient + 1)) {
		case 2:
		    /* to floor near you */
		    You("yank %s to the %s!",
			yname(otmp), surface(u.ux, u.uy));
		    place_object(otmp, u.ux, u.uy);
		    stackobj(otmp);
		    break;
		case 3:
		    /* right to you */
#if 0
		    if (!rn2(25)) {
			/* proficient with whip, but maybe not
			   so proficient at catching weapons */
			int hitu, hitvalu;

			hitvalu = 8 + otmp->spe;
			hitu = thitu(hitvalu,
				     dmgval(otmp, &youmonst),
				     otmp, (char *)0);
			if (hitu) {
			    pline_The("%s hits you as you try to snatch it!",
				the(onambuf));
			}
			place_object(otmp, u.ux, u.uy);
			stackobj(otmp);
			break;
		    }
#endif /* 0 */
		    /* right into your inventory */
		    You("snatch %s!", yname(otmp));
		    if (otmp->otyp == CORPSE &&
			    touch_petrifies(&mons[otmp->corpsenm]) &&
			    !uarmg && !Stone_resistance &&
			    !(poly_when_stoned(youmonst.data) &&
				polymon(PM_STONE_GOLEM))) {
			char kbuf[BUFSZ];

			Sprintf(kbuf, "%s corpse",
				an(mons[otmp->corpsenm].mname));
			pline("Snatching %s is a fatal mistake.", kbuf);
			instapetrify(kbuf);
		    }
		    otmp = hold_another_object(otmp, "You drop %s!",
					       doname(otmp), (const char *)0);
		    break;
		default:
		    /* to floor beneath mon */
		    You("yank %s from %s %s!", the(onambuf),
			s_suffix(mon_nam(mtmp)), mon_hand);
		    obj_no_longer_held(otmp);
		    place_object(otmp, mtmp->mx, mtmp->my);
		    stackobj(otmp);
		    break;
		}
	    } else {
		pline1(msg_slipsfree);
	    }
	    wakeup(mtmp);
	} else {
	    if (mtmp->m_ap_type &&
		!Protection_from_shape_changers && !sensemon(mtmp))
		stumble_onto_mimic(mtmp);
	    else You("flick your bullwhip towards %s.", mon_nam(mtmp));
	    if (proficient) {
		if (attack(mtmp)) return 1;
		else pline1(msg_snap);
	    }
	}

    } else if (Is_airlevel(&u.uz) || Is_waterlevel(&u.uz)) {
	    /* it must be air -- water checked above */
	    You("snap your whip through thin air.");

    } else {
	pline1(msg_snap);

    }
    return 1;
}


static const char
	not_enough_room[] = "There's not enough room here to use that.",
	where_to_hit[] = "Where do you want to hit?",
	cant_see_spot[] = "won't hit anything if you can't see that spot.",
	cant_reach[] = "can't reach that spot from here.";

/* find pos of monster in range, if only one monster */
boolean
find_poleable_mon(pos, min_range, max_range)
coord *pos;
int min_range, max_range;
{
    struct monst *mtmp;
    struct monst *selmon = NULL;
    for (mtmp = fmon; mtmp; mtmp = mtmp->nmon)
	if (mtmp && !DEADMONSTER(mtmp) && !mtmp->mtame &&
	    cansee(mtmp->mx, mtmp->my) &&
	    distu(mtmp->mx, mtmp->my) <= max_range &&
	    distu(mtmp->mx, mtmp->my) >= min_range) {
	    if (selmon) return FALSE;
	    selmon = mtmp;
	}
    if (!selmon) return FALSE;
    pos->x = selmon->mx;
    pos->y = selmon->my;
    return TRUE;
}

int polearm_range_min = -1;
int polearm_range_max = -1;

void
display_polearm_positions(state)
int state;
{
    if (state == 0) {
	tmp_at(DISP_BEAM, cmap_to_glyph(S_flashbeam));
    } else if (state == 1) {
	int x,y, dx,dy;
	for (dx = -4; dx <= 4; dx++)
	    for (dy = -4; dy <= 4; dy++) {
		x = dx + (int)u.ux;
		y = dy + (int)u.uy;
		if (isok(x, y) && ACCESSIBLE(levl[x][y].typ) &&
		    distu(x, y) >= polearm_range_min &&
		    distu(x, y) <= polearm_range_max) {
		    tmp_at(x, y);
		}
	    }
    } else {
	tmp_at(DISP_END, 0);
    }
}

/* Distance attacks by pole-weapons */
STATIC_OVL int
use_pole(obj)
	struct obj *obj;
{
	int res = 0, typ, max_range, min_range, glyph;
	coord cc;
	struct monst *mtmp;
	struct monst *hitm = context.polearm.hitmon;

	/* Are you allowed to use the pole? */
	if (u.uswallow) {
	    pline(not_enough_room);
	    return (0);
	}
	if (obj != uwep) {
	    if (!wield_tool(obj, "swing")) return(0);
	    else res = 1;
	}
     /* assert(obj == uwep); */

		/*
	 * Calculate allowable range (pole's reach is always 2 steps):
	 *	unskilled and basic: orthogonal direction, 4..4;
	 *	skilled: as basic, plus knight's jump position, 4..5;
	 *	expert: as skilled, plus diagonal, 4..8.
	 *		...9...
	 *		.85458.
	 *		.52125.
	 *		9410149
	 *		.52125.
	 *		.85458.
	 *		...9...
	 *	(Note: no roles in nethack can become expert or better
	 *	for polearm skill; Yeoman in slash'em can become expert.)
	 */
	min_range = 4;
	typ = uwep_skill_type();
	if (typ == P_NONE || P_SKILL(typ) <= P_BASIC) max_range = 4;
	else if (P_SKILL(typ) == P_SKILLED) max_range = 5;
	else max_range = 8;	/* (P_SKILL(typ) >= P_EXPERT) */

	polearm_range_min = min_range;
	polearm_range_max = max_range;

	/* Prompt for a location */
	pline(where_to_hit);
	cc.x = u.ux;
	cc.y = u.uy;
	if (!find_poleable_mon(&cc, min_range, max_range) &&
	    hitm && !DEADMONSTER(hitm) && cansee(hitm->mx, hitm->my) &&
	    distu(hitm->mx,hitm->my) <= max_range &&
	    distu(hitm->mx,hitm->my) >= min_range) {
	    cc.x = hitm->mx;
	    cc.y = hitm->my;
	}
	getpos_sethilite(display_polearm_positions);
	if (getpos(&cc, TRUE, "the spot to hit") < 0)
	    return res;	/* ESC; uses turn iff polearm became wielded */

	glyph = glyph_at(cc.x, cc.y);
	if (distu(cc.x, cc.y) > max_range) {
	    pline("Too far!");
	    return (res);
	} else if (distu(cc.x, cc.y) < min_range) {
	    pline("Too close!");
	    return (res);
	} else if (!cansee(cc.x, cc.y) &&
		   !glyph_is_monster(glyph) &&
		   !glyph_is_invisible(glyph) &&
		   !glyph_is_statue(glyph)) {
	    You(cant_see_spot);
	    return (res);
	} else if (!couldsee(cc.x, cc.y)) { /* Eyes of the Overworld */
	    You(cant_reach);
	    return res;
	}

	context.polearm.hitmon = NULL;
	/* Attack the monster there */
	bhitpos = cc;
	if ((mtmp = m_at(bhitpos.x, bhitpos.y)) != (struct monst *)0) {
	    if (attack_checks(mtmp, uwep)) return res;
	    if (overexertion()) return 1; /* burn nutrition; maybe pass out */
	    context.polearm.hitmon = mtmp;
	    check_caitiff(mtmp);
	    notonhead = (bhitpos.x != mtmp->mx || bhitpos.y != mtmp->my);
	    (void) thitmonst(mtmp, uwep);
	} else if (glyph_is_statue(glyph) && /* might be hallucinatory */
		    sobj_at(STATUE, bhitpos.x, bhitpos.y)) {
	    struct trap *t = t_at(bhitpos.x, bhitpos.y);

	    if (t && t->ttyp == STATUE_TRAP &&
		    activate_statue_trap(t, t->tx, t->ty, FALSE)) {
		;	/* feedback has been give by animate_statue() */
	    } else {
		/* Since statues look like monsters now, we say something
		   different from "you miss" or "there's nobody there".
		   Note:  we only do this when a statue is displayed here,
		   because the player is probably attempting to attack it;
		   other statues obscured by anything are just ignored. */
		pline("Thump!  Your blow bounces harmlessly off the statue.");
		wake_nearto(bhitpos.x, bhitpos.y, 25);
	    }
	} else {
	    /* no monster here and no statue seen or remembered here */
	    if (glyph_is_invisible(glyph)) {
		/* now you know that nothing is there... */
		unmap_object(bhitpos.x, bhitpos.y);
		newsym(bhitpos.x, bhitpos.y);
	    }
	    You("miss; there is no one there to hit.");
	}
	u_wipe_engr(2);		/* same as for melee or throwing */
	return (1);
}

STATIC_OVL int
use_cream_pie(obj)
struct obj *obj;
{
	boolean wasblind = Blind;
	boolean wascreamed = u.ucreamed;
	boolean several = FALSE;

	if (obj->quan > 1L) {
		several = TRUE;
		obj = splitobj(obj, 1L);
	}
	if (Hallucination)
		You("give yourself a facial.");
	else
		pline("You immerse your %s in %s%s.", body_part(FACE),
			several ? "one of " : "",
			several ? makeplural(the(xname(obj))) : the(xname(obj)));
	if(can_blnd((struct monst*)0, &youmonst, AT_WEAP, obj)) {
		int blindinc = rnd(25);
		u.ucreamed += blindinc;
		make_blinded(Blinded + (long)blindinc, FALSE);
		if (!Blind || (Blind && wasblind))
			pline("There's %ssticky goop all over your %s.",
				wascreamed ? "more " : "",
				body_part(FACE));
		else /* Blind  && !wasblind */
			You_cant("see through all the sticky goop on your %s.",
				body_part(FACE));
	}

	setnotworn(obj);
	/* useup() is appropriate, but we want costly_alteration()'s message */
	costly_alteration(obj, COST_SPLAT);
	obj_extract_self(obj);
	delobj(obj);
	return(0);
}

STATIC_OVL int
use_grapple(obj)
	struct obj *obj;
{
	int res = 0, typ, max_range = 4, tohit;
	boolean save_confirm;
	coord cc;
	struct monst *mtmp;
	struct obj *otmp;

	/* Are you allowed to use the hook? */
	if (u.uswallow) {
	    pline(not_enough_room);
	    return (0);
	}
	if (obj != uwep) {
	    if (!wield_tool(obj, "cast")) return(0);
	    else res = 1;
	}
     /* assert(obj == uwep); */

	/* Prompt for a location */
	pline(where_to_hit);
	cc.x = u.ux;
	cc.y = u.uy;
	if (getpos(&cc, TRUE, "the spot to hit") < 0)
	    return res;	/* ESC; uses turn iff grapnel became wielded */

	/* Calculate range; unlike use_pole(), there's no minimum for range */
	typ = uwep_skill_type();
	if (typ == P_NONE || P_SKILL(typ) <= P_BASIC) max_range = 4;
	else if (P_SKILL(typ) == P_SKILLED) max_range = 5;
	else max_range = 8;
	if (distu(cc.x, cc.y) > max_range) {
	    pline("Too far!");
	    return (res);
	} else if (!cansee(cc.x, cc.y)) {
	    You(cant_see_spot);
	    return (res);
	} else if (!couldsee(cc.x, cc.y)) { /* Eyes of the Overworld */
	    You(cant_reach);
	    return res;
	}

	/* What do you want to hit? */
	tohit = rn2(5);
	if (typ != P_NONE && P_SKILL(typ) >= P_SKILLED) {
	    winid tmpwin = create_nhwindow(NHW_MENU);
	    anything any;
	    char buf[BUFSZ];
	    menu_item *selected;

	    any = zeroany;	/* set all bits to zero */
	    any.a_int = 1;	/* use index+1 (cant use 0) as identifier */
	    start_menu(tmpwin);
	    any.a_int++;
	    Sprintf(buf, "an object on the %s", surface(cc.x, cc.y));
	    add_menu(tmpwin, NO_GLYPH, &any, 0, 0, ATR_NONE,
			 buf, MENU_UNSELECTED);
	    any.a_int++;
	    add_menu(tmpwin, NO_GLYPH, &any, 0, 0, ATR_NONE,
			"a monster", MENU_UNSELECTED);
	    any.a_int++;
	    Sprintf(buf, "the %s", surface(cc.x, cc.y));
	    add_menu(tmpwin, NO_GLYPH, &any, 0, 0, ATR_NONE,
			 buf, MENU_UNSELECTED);
	    end_menu(tmpwin, "Aim for what?");
	    tohit = rn2(4);
	    if (select_menu(tmpwin, PICK_ONE, &selected) > 0 &&
			rn2(P_SKILL(typ) > P_SKILLED ? 20 : 2))
		tohit = selected[0].item.a_int - 1;
	    free((genericptr_t)selected);
	    destroy_nhwindow(tmpwin);
	}

	/* possibly scuff engraving at your feet;
	   any engraving at the target location is unaffected */
	if (tohit == 2 || !rn2(2)) u_wipe_engr(rnd(2));

	/* What did you hit? */
	switch (tohit) {
	case 0:	/* Trap */
	    /* FIXME -- untrap needs to deal with non-adjacent traps */
	    break;
	case 1:	/* Object */
	    if ((otmp = level.objects[cc.x][cc.y]) != 0) {
		You("snag an object from the %s!", surface(cc.x, cc.y));
		(void) pickup_object(otmp, 1L, FALSE);
		/* If pickup fails, leave it alone */
		newsym(cc.x, cc.y);
		return (1);
	    }
	    break;
	case 2:	/* Monster */
	    bhitpos = cc;
	    if ((mtmp = m_at(cc.x, cc.y)) == (struct monst *)0) break;
	    notonhead = (bhitpos.x != mtmp->mx || bhitpos.y != mtmp->my);
	    save_confirm = flags.confirm;
	    if (verysmall(mtmp->data) && !rn2(4) &&
			enexto(&cc, u.ux, u.uy, (struct permonst *)0)) {
		flags.confirm = FALSE;
		(void) attack_checks(mtmp, uwep);
		flags.confirm = save_confirm;
		check_caitiff(mtmp);	/* despite fact there's no damage */
		You("pull in %s!", mon_nam(mtmp));
		mtmp->mundetected = 0;
		rloc_to(mtmp, cc.x, cc.y);
		return (1);
	    } else if ((!bigmonst(mtmp->data) && !strongmonst(mtmp->data)) ||
		       rn2(4)) {
		flags.confirm = FALSE;
		(void) attack_checks(mtmp, uwep);
		flags.confirm = save_confirm;
		check_caitiff(mtmp);
		(void) thitmonst(mtmp, uwep);
		return (1);
	    }
	    /* FALL THROUGH */
	case 3:	/* Surface */
	    if (IS_AIR(levl[cc.x][cc.y].typ) || is_pool(cc.x, cc.y))
		pline_The("hook slices through the %s.", surface(cc.x, cc.y));
	    else {
		You("are yanked toward the %s!", surface(cc.x, cc.y));
		hurtle(sgn(cc.x-u.ux), sgn(cc.y-u.uy), 1, FALSE);
		spoteffects(TRUE);
	    }
	    return (1);
	default:	/* Yourself (oops!) */
	    if (P_SKILL(typ) <= P_BASIC) {
		You("hook yourself!");
		losehp(Maybe_Half_Phys(rn1(10,10)), "a grappling hook", KILLED_BY);
		return (1);
	    }
	    break;
	}
	pline1(nothing_happens);
	return (1);
}


#define BY_OBJECT	((struct monst *)0)

/* return 1 if the wand is broken, hence some time elapsed */
STATIC_OVL int
do_break_wand(obj)
    struct obj *obj;
{
    static const char nothing_else_happens[] = "But nothing else happens...";
    register int i, x, y;
    register struct monst *mon;
    int dmg, damage;
    boolean affects_objects;
    boolean shop_damage = FALSE;
    boolean fillmsg = FALSE;
    int expltype = EXPL_MAGICAL;
    char confirm[QBUFSZ], buf[BUFSZ];
    boolean is_fragile = (!strcmp(OBJ_DESCR(objects[obj->otyp]), "balsa"));

    if (yn(safe_qbuf(confirm, "Are you really sure you want to break ", "?",
		     obj, yname, ysimple_name, "the wand")) == 'n')
	return 0;

    if (nohands(youmonst.data)) {
	You_cant("break %s without hands!", yname(obj));
	return 0;
    } else if (ACURR(A_STR) < (is_fragile ? 5 : 10)) {
	You("don't have the strength to break %s!", yname(obj));
	return 0;
    }
    pline("Raising %s high above your %s, you break it in two!",
	  yname(obj), body_part(HEAD));

    /* [ALI] Do this first so that wand is removed from bill. Otherwise,
     * the freeinv() below also hides it from setpaid() which causes problems.
     */
    if (obj->unpaid) {
	check_unpaid(obj);		/* Extra charge for use */
	costly_alteration(obj, COST_DSTROY);
    }

    current_wand = obj;		/* destroy_item might reset this */
    freeinv(obj);		/* hide it from destroy_item instead... */
    setnotworn(obj);		/* so we need to do this ourselves */

    if (!zappable(obj)) {
	pline(nothing_else_happens);
	goto discard_broken_wand;
    }
    /* successful call to zappable() consumes a charge; put it back */
    obj->spe++;
    /* might have "wrested" a final charge, taking it from 0 to -1;
       if so, we just brought it back up to 0, which wouldn't do much
       below so give it 1..3 charges now, usually making it stronger
       than an ordinary last charge (the wand is already gone from
       inventory, so perm_invent can't accidentally reveal this) */
    if (!obj->spe) obj->spe = rnd(3);

    obj->ox = u.ux;
    obj->oy = u.uy;
    dmg = obj->spe * 4;
    affects_objects = FALSE;

    switch (obj->otyp) {
    case WAN_WISHING:
    case WAN_NOTHING:
    case WAN_LOCKING:
    case WAN_PROBING:
    case WAN_ENLIGHTENMENT:
    case WAN_OPENING:
    case WAN_SECRET_DOOR_DETECTION:
	pline(nothing_else_happens);
	goto discard_broken_wand;
    case WAN_DEATH:
    case WAN_LIGHTNING:
	dmg *= 4;
	goto wanexpl;
    case WAN_FIRE:
	expltype = EXPL_FIERY;
    case WAN_COLD:
	if (expltype == EXPL_MAGICAL) expltype = EXPL_FROSTY;
	dmg *= 2;
    case WAN_MAGIC_MISSILE:
    wanexpl:
	explode(u.ux, u.uy, -(obj->otyp), dmg, WAND_CLASS, expltype);
	makeknown(obj->otyp);	/* explode describes the effect */
	goto discard_broken_wand;
    case WAN_STRIKING:
	/* we want this before the explosion instead of at the very end */
	pline("A wall of force smashes down around you!");
	dmg = d(1 + obj->spe,6);	/* normally 2d12 */
	/*FALLTHRU*/
    case WAN_CANCELLATION:
    case WAN_POLYMORPH:
    case WAN_TELEPORTATION:
    case WAN_UNDEAD_TURNING:
	affects_objects = TRUE;
	break;
    default:
	break;
    }

    /* magical explosion and its visual effect occur before specific effects */
    /* [TODO?  This really ought to prevent the explosion from being
       fatal so that we never leave a bones file where none of the
       surrounding targets (or underlying objects) got affected yet.] */
    explode(obj->ox, obj->oy, -(obj->otyp), rnd(dmg), WAND_CLASS, EXPL_MAGICAL);

    /* prepare for potential feedback from polymorph... */
    zapsetup();

    /* this makes it hit us last, so that we can see the action first */
    for (i = 0; i <= 8; i++) {
	bhitpos.x = x = obj->ox + xdir[i];
	bhitpos.y = y = obj->oy + ydir[i];
	if (!isok(x,y)) continue;

	if (obj->otyp == WAN_DIGGING) {
	    schar typ;
	    if(dig_check(BY_OBJECT, FALSE, x, y)) {
		if (IS_WALL(levl[x][y].typ) || IS_DOOR(levl[x][y].typ)) {
		    /* normally, pits and holes don't anger guards, but they
		     * do if it's a wall or door that's being dug */
		    watch_dig((struct monst *)0, x, y, TRUE);
		    if (*in_rooms(x,y,SHOPBASE)) shop_damage = TRUE;
		}
		/*
		 * Let liquid flow into the newly created pits.
		 * Adjust corresponding code in music.c for
		 * drum of earthquake if you alter this sequence.
		 */
		typ = fillholetyp(x,y,FALSE); 
		if (typ != ROOM) {
			levl[x][y].typ = typ;
			liquid_flow(x, y, typ, t_at(x,y),
				fillmsg ? (char *)0 :
				"Some holes are quickly filled with %s!");
			fillmsg = TRUE;
		} else
			digactualhole(x, y, BY_OBJECT,
			      (rn2(obj->spe) < 3 ||
				(!Can_dig_down(&u.uz) && !levl[x][y].candig)) ?
			       PIT : HOLE);
	    }
	    continue;
	} else if(obj->otyp == WAN_CREATE_MONSTER) {
	    /* u.ux,u.uy creates it near you--x,y might create it in rock */
	    (void) makemon((struct permonst *)0, u.ux, u.uy, NO_MM_FLAGS);
	    continue;
	} else if (x != u.ux || y != u.uy) {
	    /*
	     * Wand breakage is targetting a square adjacent to the hero,
	     * which might contain a monster or a pile of objects or both.
	     * Handle objects last; avoids having undead turning raise an
	     * undead's corpse and then attack resulting undead monster.
	     * obj->bypass in bhitm() prevents the polymorphing of items
	     * dropped due to monster's polymorph and prevents undead
	     * turning that kills an undead from raising resulting corpse.
	     */
	    if ((mon = m_at(x, y)) != 0) {
		(void) bhitm(mon, obj);
	     /* if (context.botl) bot(); */
	    }
	    if (affects_objects && level.objects[x][y]) {
		(void) bhitpile(obj, bhito, x, y, 0);
		if (context.botl) bot();		/* potion effects */
	    }
	} else {
	    /*
	     * Wand breakage is targetting the hero.  Using xdir[]+ydir[]
	     * deltas for location selection causes this case to happen
	     * after all the surrounding squares have been handled.
	     * Process objects first, in case damage is fatal and leaves
	     * bones, or teleportation sends one or more of the objects to
	     * same destination as hero (lookhere/autopickup); also avoids
	     * the polymorphing of gear dropped due to hero's transformation.
	     * (Unlike with monsters being hit by zaps, we can't rely on use
	     * of obj->bypass in the zap code to accomplish that last case
	     * since it's also used by retouch_equipment() for polyself.)
	     */
	    if (affects_objects && level.objects[x][y]) {
		(void) bhitpile(obj, bhito, x, y, 0);
		if (context.botl) bot();		/* potion effects */
	    }
	    damage = zapyourself(obj, FALSE);
	    if (damage) {
		Sprintf(buf, "killed %sself by breaking a wand", uhim());
		losehp(Maybe_Half_Phys(damage), buf, NO_KILLER_PREFIX);
	    }
	    if (context.botl) bot();		/* blindness */
	}
    }

    /* potentially give post zap/break feedback */
    zapwrapup();

    /* Note: if player fell thru, this call is a no-op.
       Damage is handled in digactualhole in that case */
    if (shop_damage) pay_for_damage("dig into", FALSE);

    if (obj->otyp == WAN_LIGHT)
	litroom(TRUE, obj);	/* only needs to be done once */

 discard_broken_wand:
    obj = current_wand;		/* [see dozap() and destroy_item()] */
    current_wand = 0;
    if (obj)
	delobj(obj);
    nomul(0);
    return 1;
}

STATIC_OVL void
add_class(cl, class)
char *cl;
char class;
{
	char tmp[2];

	tmp[0] = class;
	tmp[1] = '\0';
	Strcat(cl, tmp);
}

static const char tools[] = { TOOL_CLASS, WEAPON_CLASS, WAND_CLASS, 0 };

/* augment tools[] if various items are carried */
STATIC_OVL void
setapplyclasses(class_list)
char class_list[];
{
	register struct obj *otmp;
	int otyp;
	boolean knowoil, knowtouchstone, addpotions, addstones, addfood;

	knowoil = objects[POT_OIL].oc_name_known;
	knowtouchstone = objects[TOUCHSTONE].oc_name_known;
	addpotions = addstones = addfood = FALSE;
	for (otmp = invent; otmp; otmp = otmp->nobj) {
	    otyp = otmp->otyp;
	    if (otyp == POT_OIL ||
		(otmp->oclass == POTION_CLASS &&
		  (!otmp->dknown ||
		    (!knowoil && !objects[otyp].oc_name_known))))
		addpotions = TRUE;
	    if (otyp == TOUCHSTONE ||
		(is_graystone(otmp) &&
		  (!otmp->dknown ||
		    (!knowtouchstone && !objects[otyp].oc_name_known))))
		addstones = TRUE;
	    if (otyp == CREAM_PIE || otyp == EUCALYPTUS_LEAF)
		addfood = TRUE;
	}

	class_list[0] = '\0';
	if (addpotions || addstones) add_class(class_list, ALL_CLASSES);
	Strcat(class_list, tools);
	if (addpotions) add_class(class_list, POTION_CLASS);
	if (addstones) add_class(class_list, GEM_CLASS);
	if (addfood) add_class(class_list, FOOD_CLASS);
}

int
doapply()
{
	struct obj *obj;
	register int res = 1;
	char class_list[MAXOCLASSES+2];

	if(check_capacity((char *)0)) return (0);

	setapplyclasses(class_list);       /* tools[] */
	obj = getobj(class_list, "use or apply");
	if(!obj) return 0;

	if (!retouch_object(&obj, FALSE))
	    return 1;	/* evading your grasp costs a turn; just be
			   grateful that you don't drop it as well */

	if (obj->oclass == WAND_CLASS)
	    return do_break_wand(obj);

	switch(obj->otyp){
	case BLINDFOLD:
	case LENSES:
		if (obj == ublindf) {
		    if (!cursed(obj)) Blindf_off(obj);
		} else if (!ublindf)
		    Blindf_on(obj);
		else You("are already %s.",
			ublindf->otyp == TOWEL ?     "covered by a towel" :
			ublindf->otyp == BLINDFOLD ? "wearing a blindfold" :
						     "wearing lenses");
		break;
	case CREAM_PIE:
		res = use_cream_pie(obj);
		break;
	case BULLWHIP:
		res = use_whip(obj);
		break;
	case GRAPPLING_HOOK:
		res = use_grapple(obj);
		break;
	case LARGE_BOX:
	case CHEST:
	case ICE_BOX:
	case SACK:
	case BAG_OF_HOLDING:
	case OILSKIN_SACK:
		res = use_container(&obj, 1);
		break;
	case BAG_OF_TRICKS:
		(void) bagotricks(obj, FALSE, (int *)0);
		break;
	case CAN_OF_GREASE:
		use_grease(obj);
		break;
	case LOCK_PICK:
	case CREDIT_CARD:
	case SKELETON_KEY:
		res = (pick_lock(obj) != 0);
		break;
	case PICK_AXE:
	case DWARVISH_MATTOCK:
		res = use_pick_axe(obj);
		break;
	case TINNING_KIT:
		use_tinning_kit(obj);
		break;
	case LEASH:
		use_leash(obj);
		break;
	case SADDLE:
		res = use_saddle(obj);
		break;
	case MAGIC_WHISTLE:
		use_magic_whistle(obj);
		break;
	case TIN_WHISTLE:
		use_whistle(obj);
		break;
	case EUCALYPTUS_LEAF:
		/* MRKR: Every Australian knows that a gum leaf makes an */
		/*	 excellent whistle, especially if your pet is a  */
		/*	 tame kangaroo named Skippy.			 */
		if (obj->blessed) {
		    use_magic_whistle(obj);
		    /* sometimes the blessing will be worn off */
		    if (!rn2(49)) {
			if (!Blind) {
			    pline("%s %s.",
				  Yobjnam2(obj, "glow"), hcolor("brown"));
			    obj->bknown = 1;
			}
			unbless(obj);
		    }
		} else {
		    use_whistle(obj);
		}
		break;
	case STETHOSCOPE:
		res = use_stethoscope(obj);
		break;
	case MIRROR:
		res = use_mirror(obj);
		break;
	case BELL:
	case BELL_OF_OPENING:
		use_bell(&obj);
		break;
	case CANDELABRUM_OF_INVOCATION:
		use_candelabrum(obj);
		break;
	case WAX_CANDLE:
	case TALLOW_CANDLE:
		use_candle(&obj);
		break;
	case OIL_LAMP:
	case MAGIC_LAMP:
	case BRASS_LANTERN:
		use_lamp(obj);
		break;
	case POT_OIL:
		light_cocktail(obj);
		break;
	case EXPENSIVE_CAMERA:
		res = use_camera(obj);
		break;
	case TOWEL:
		res = use_towel(obj);
		break;
	case CRYSTAL_BALL:
		use_crystal_ball(obj);
		break;
	case MAGIC_MARKER:
		res = dowrite(obj);
		break;
	case TIN_OPENER:
		if(!carrying(TIN)) {
			You("have no tin to open.");
			goto xit;
		}
		You("cannot open a tin without eating or discarding its contents.");
		if(flags.verbose)
			pline("In order to eat, use the 'e' command.");
		if(obj != uwep)
    pline("Opening the tin will be much easier if you wield the tin opener.");
		goto xit;

	case FIGURINE:
		use_figurine(&obj);
		break;
	case UNICORN_HORN:
		use_unicorn_horn(obj);
		break;
	case WOODEN_FLUTE:
	case MAGIC_FLUTE:
	case TOOLED_HORN:
	case FROST_HORN:
	case FIRE_HORN:
	case WOODEN_HARP:
	case MAGIC_HARP:
	case BUGLE:
	case LEATHER_DRUM:
	case DRUM_OF_EARTHQUAKE:
		res = do_play_instrument(obj);
		break;
	case HORN_OF_PLENTY:	/* not a musical instrument */
		(void) hornoplenty(obj, FALSE);
		break;
	case LAND_MINE:
	case BEARTRAP:
		use_trap(obj);
		break;
	case FLINT:
	case LUCKSTONE:
	case LOADSTONE:
	case TOUCHSTONE:
		use_stone(obj);
		break;
	default:
		/* Pole-weapons can strike at a distance */
		if (is_pole(obj)) {
			res = use_pole(obj);
			break;
		} else if (is_pick(obj) || is_axe(obj)) {
			res = use_pick_axe(obj);
			break;
		}
		pline("Sorry, I don't know how to use that.");
	xit:
		nomul(0);
		return 0;
	}
	if (res && obj && obj->oartifact) arti_speak(obj);
	nomul(0);
	return res;
}

/* Keep track of unfixable troubles for purposes of messages saying you feel
 * great.
 */
int
unfixable_trouble_count(is_horn)
	boolean is_horn;
{
	int unfixable_trbl = 0;

	if (Stoned) unfixable_trbl++;
	if (Strangled) unfixable_trbl++;
	if (Wounded_legs && !u.usteed) unfixable_trbl++;
	if (Slimed) unfixable_trbl++;
	/* lycanthropy is not desirable, but it doesn't actually make you feel
	   bad */

	if (!is_horn || (Confusion & ~TIMEOUT)) unfixable_trbl++;
	if (!is_horn || (Sick & ~TIMEOUT)) unfixable_trbl++;
	if (!is_horn || (HHallucination & ~TIMEOUT)) unfixable_trbl++;
	if (!is_horn || (Vomiting & ~TIMEOUT)) unfixable_trbl++;
	if (!is_horn || (HStun & ~TIMEOUT)) unfixable_trbl++;

	return unfixable_trbl;
}

/*apply.c*/<|MERGE_RESOLUTION|>--- conflicted
+++ resolved
@@ -1,9 +1,4 @@
-<<<<<<< HEAD
-/* NetHack 3.5	apply.c	$NHDT-Date$  $NHDT-Branch$:$NHDT-Revision$ */
-=======
 /* NetHack 3.5	apply.c	$NHDT-Date: 1426465431 2015/03/16 00:23:51 $  $NHDT-Branch: debug $:$NHDT-Revision: 1.173 $ */
->>>>>>> b7ad4a8a
-/* NetHack 3.5	apply.c	$Date: 2012/05/01 02:22:32 $  $Revision: 1.168 $ */
 /* Copyright (c) Stichting Mathematisch Centrum, Amsterdam, 1985. */
 /* NetHack may be freely redistributed.  See license for details. */
 
@@ -1818,11 +1813,269 @@
 	char monnambuf[BUFSZ], carriedby[BUFSZ];
 
 	if (!figurine) {
-<<<<<<< HEAD
-	    debugpline("null figurine in fig_transform()");
-=======
+	    nomovemsg = "";
+	    morehungry(rnd(25));
+	    return 1;
+	}
+}
+
+boolean
+tinnable(corpse)
+struct obj *corpse;
+{
+	if (corpse->oeaten) return 0;
+	if (!mons[corpse->corpsenm].cnutrit) return 0;
+	return 1;
+}
+
+STATIC_OVL void
+use_tinning_kit(obj)
+register struct obj *obj;
+{
+	register struct obj *corpse, *can;
+
+	/* This takes only 1 move.  If this is to be changed to take many
+	 * moves, we've got to deal with decaying corpses...
+	 */
+	if (obj->spe <= 0) {
+		You("seem to be out of tins.");
+		return;
+	}
+	if (!(corpse = floorfood("tin", 2))) return;
+	if (corpse->oeaten) {
+		You("cannot tin %s which is partly eaten.",something);
+		return;
+	}
+	if (touch_petrifies(&mons[corpse->corpsenm])
+		&& !Stone_resistance && !uarmg) {
+	    char kbuf[BUFSZ];
+
+	    if (poly_when_stoned(youmonst.data))
+		You("tin %s without wearing gloves.",
+			an(mons[corpse->corpsenm].mname));
+	    else {
+		pline("Tinning %s without wearing gloves is a fatal mistake...",
+			an(mons[corpse->corpsenm].mname));
+		Sprintf(kbuf, "trying to tin %s without gloves",
+			an(mons[corpse->corpsenm].mname));
+	    }
+	    instapetrify(kbuf);
+	}
+	if (is_rider(&mons[corpse->corpsenm])) {
+	    if (revive_corpse(corpse))
+		verbalize("Yes...  But War does not preserve its enemies...");
+	    else
+		pline_The("corpse evades your grasp.");
+	    return;
+	}
+	if (mons[corpse->corpsenm].cnutrit == 0) {
+		pline("That's too insubstantial to tin.");
+		return;
+	}
+	consume_obj_charge(obj, TRUE);
+
+	if ((can = mksobj(TIN, FALSE, FALSE)) != 0) {
+	    static const char you_buy_it[] = "You tin it, you bought it!";
+
+	    can->corpsenm = corpse->corpsenm;
+	    can->cursed = obj->cursed;
+	    can->blessed = obj->blessed;
+	    can->owt = weight(can);
+	    can->known = 1;
+	    /* Mark tinned tins. No spinach allowed... */
+	    set_tin_variety(can, HOMEMADE_TIN);
+	    if (carried(corpse)) {
+		if (corpse->unpaid)
+		    verbalize(you_buy_it);
+		useup(corpse);
+	    } else {
+		if (costly_spot(corpse->ox, corpse->oy) && !corpse->no_charge)
+		    verbalize(you_buy_it);
+		useupf(corpse, 1L);
+	    }
+	    can = hold_another_object(can, "You make, but cannot pick up, %s.",
+				      doname(can), (const char *)0);
+	} else impossible("Tinning failed.");
+}
+
+void
+use_unicorn_horn(obj)
+struct obj *obj;
+{
+#define PROP_COUNT 6		/* number of properties we're dealing with */
+#define ATTR_COUNT (A_MAX*3)	/* number of attribute points we might fix */
+	int idx, val, val_limit,
+	    trouble_count, unfixable_trbl, did_prop, did_attr;
+	int trouble_list[PROP_COUNT + ATTR_COUNT];
+
+	if (obj && obj->cursed) {
+	    long lcount = (long) rnd(100);
+
+	    switch (rn2(6)) {
+	    case 0: make_sick((Sick & TIMEOUT) ? (Sick & TIMEOUT) / 3L + 1L :
+				(long)rn1(ACURR(A_CON),20),
+			      xname(obj), TRUE, SICK_NONVOMITABLE);
+		    break;
+	    case 1: make_blinded((Blinded & TIMEOUT) + lcount, TRUE);
+		    break;
+	    case 2: if (!Confusion)
+			You("suddenly feel %s.",
+			    Hallucination ? "trippy" : "confused");
+		    make_confused((HConfusion & TIMEOUT) + lcount, TRUE);
+		    break;
+	    case 3: make_stunned((HStun & TIMEOUT) + lcount, TRUE);
+		    break;
+	    case 4: (void) adjattrib(rn2(A_MAX), -1, FALSE);
+		    break;
+	    case 5: (void) make_hallucinated((HHallucination & TIMEOUT)
+					     + lcount, TRUE, 0L);
+		    break;
+	    }
+	    return;
+	}
+
+/*
+ * Entries in the trouble list use a very simple encoding scheme.
+ */
+#define prop2trbl(X)	((X) + A_MAX)
+#define attr2trbl(Y)	(Y)
+#define prop_trouble(X) trouble_list[trouble_count++] = prop2trbl(X)
+#define attr_trouble(Y) trouble_list[trouble_count++] = attr2trbl(Y)
+#define TimedTrouble(P) (((P) && !((P) & ~TIMEOUT)) ? ((P) & TIMEOUT) : 0L)
+
+	trouble_count = unfixable_trbl = did_prop = did_attr = 0;
+
+	/* collect property troubles */
+	if (TimedTrouble(Sick)) prop_trouble(SICK);
+	if (TimedTrouble(Blinded) > (long)u.ucreamed &&
+	    !(u.uswallow &&
+	      attacktype_fordmg(u.ustuck->data, AT_ENGL, AD_BLND)))
+	    prop_trouble(BLINDED);
+	if (TimedTrouble(HHallucination)) prop_trouble(HALLUC);
+	if (TimedTrouble(Vomiting)) prop_trouble(VOMITING);
+	if (TimedTrouble(HConfusion)) prop_trouble(CONFUSION);
+	if (TimedTrouble(HStun)) prop_trouble(STUNNED);
+
+	unfixable_trbl = unfixable_trouble_count(TRUE);
+
+	/* collect attribute troubles */
+	for (idx = 0; idx < A_MAX; idx++) {
+	    if (ABASE(idx) >= AMAX(idx)) continue;
+	    val_limit = AMAX(idx);
+	    /* don't recover strength lost from hunger */
+	    if (idx == A_STR && u.uhs >= WEAK) val_limit--;
+	    if (Fixed_abil) {
+		/* potion/spell of restore ability override sustain ability
+		   intrinsic but unicorn horn usage doesn't */
+		unfixable_trbl += val_limit - ABASE(idx);
+		continue;
+	    }
+	    /* don't recover more than 3 points worth of any attribute */
+	    if (val_limit > ABASE(idx) + 3) val_limit = ABASE(idx) + 3;
+
+	    for (val = ABASE(idx); val < val_limit; val++)
+		attr_trouble(idx);
+	    /* keep track of unfixed trouble, for message adjustment below */
+	    unfixable_trbl += (AMAX(idx) - val_limit);
+	}
+
+	if (trouble_count == 0) {
+	    pline1(nothing_happens);
+	    return;
+	} else if (trouble_count > 1) {		/* shuffle */
+	    int i, j, k;
+
+	    for (i = trouble_count - 1; i > 0; i--)
+		if ((j = rn2(i + 1)) != i) {
+		    k = trouble_list[j];
+		    trouble_list[j] = trouble_list[i];
+		    trouble_list[i] = k;
+		}
+	}
+
+	/*
+	 *		Chances for number of troubles to be fixed
+	 *		 0	1      2      3      4	    5	   6	  7
+	 *   blessed:  22.7%  22.7%  19.5%  15.4%  10.7%   5.7%   2.6%	 0.8%
+	 *  uncursed:  35.4%  35.4%  22.9%   6.3%    0	    0	   0	  0
+	 */
+	val_limit = rn2( d(2, (obj && obj->blessed) ? 4 : 2) );
+	if (val_limit > trouble_count) val_limit = trouble_count;
+
+	/* fix [some of] the troubles */
+	for (val = 0; val < val_limit; val++) {
+	    idx = trouble_list[val];
+
+	    switch (idx) {
+	    case prop2trbl(SICK):
+		make_sick(0L, (char *) 0, TRUE, SICK_ALL);
+		did_prop++;
+		break;
+	    case prop2trbl(BLINDED):
+		make_blinded((long)u.ucreamed, TRUE);
+		did_prop++;
+		break;
+	    case prop2trbl(HALLUC):
+		(void) make_hallucinated(0L, TRUE, 0L);
+		did_prop++;
+		break;
+	    case prop2trbl(VOMITING):
+		make_vomiting(0L, TRUE);
+		did_prop++;
+		break;
+	    case prop2trbl(CONFUSION):
+		make_confused(0L, TRUE);
+		did_prop++;
+		break;
+	    case prop2trbl(STUNNED):
+		make_stunned(0L, TRUE);
+		did_prop++;
+		break;
+	    default:
+		if (idx >= 0 && idx < A_MAX) {
+		    ABASE(idx) += 1;
+		    did_attr++;
+		} else
+		    panic("use_unicorn_horn: bad trouble? (%d)", idx);
+		break;
+	    }
+	}
+
+	if (did_attr)
+	    pline("This makes you feel %s!",
+		  (did_prop + did_attr) == (trouble_count + unfixable_trbl) ?
+		  "great" : "better");
+	else if (!did_prop)
+	    pline("Nothing seems to happen.");
+
+	context.botl = (did_attr || did_prop);
+#undef PROP_COUNT
+#undef ATTR_COUNT
+#undef prop2trbl
+#undef attr2trbl
+#undef prop_trouble
+#undef attr_trouble
+#undef TimedTrouble
+}
+
+/*
+ * Timer callback routine: turn figurine into monster
+ */
+void
+fig_transform(arg, timeout)
+anything *arg;
+long timeout;
+{
+	struct obj *figurine = arg->a_obj;
+	struct monst *mtmp;
+	coord cc;
+	boolean cansee_spot, silent, okay_spot;
+	boolean redraw = FALSE;
+	boolean suppress_see = FALSE;
+	char monnambuf[BUFSZ], carriedby[BUFSZ];
+
+	if (!figurine) {
 	    debugpline0("null figurine in fig_transform()");
->>>>>>> b7ad4a8a
 	    return;
 	}
 	silent = (timeout != monstermoves); /* happened while away */
