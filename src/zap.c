<<<<<<< HEAD
/* NetHack 3.6	zap.c	$NHDT-Date: 1430355196 2015/04/30 00:53:16 $  $NHDT-Branch: master $:$NHDT-Revision: 1.218 $ */
/* NetHack 3.6	zap.c	$Date: 2013/11/05 00:57:56 $  $Revision: 1.183 $ */
=======
/* NetHack 3.5	zap.c	$NHDT-Date: 1430172954 2015/04/27 22:15:54 $  $NHDT-Branch: derek-elbereth $:$NHDT-Revision: 1.218 $ */
>>>>>>> 9c8f4d1f
/* Copyright (c) Stichting Mathematisch Centrum, Amsterdam, 1985. */
/* NetHack may be freely redistributed.  See license for details. */

#include "hack.h"

/* Disintegration rays have special treatment; corpses are never left.
 * But the routine which calculates the damage is separate from the routine
 * which kills the monster.  The damage routine returns this cookie to
 * indicate that the monster should be disintegrated.
 */
#define MAGIC_COOKIE 1000

static NEARDATA boolean obj_zapped;
static NEARDATA int poly_zapped;

extern boolean notonhead;	/* for long worms */

/* kludge to use mondied instead of killed */
extern boolean m_using;

STATIC_DCL void FDECL(polyuse, (struct obj *,int,int));
STATIC_DCL void FDECL(create_polymon, (struct obj *,int));
STATIC_DCL int FDECL(stone_to_flesh_obj, (struct obj *));
STATIC_DCL boolean FDECL(zap_updown, (struct obj *));
STATIC_DCL void FDECL(zhitu, (int,int,const char *,XCHAR_P,XCHAR_P));
STATIC_DCL void FDECL(revive_egg, (struct obj *));
STATIC_DCL boolean FDECL(zap_steed, (struct obj *));
STATIC_DCL void FDECL(skiprange, (int,int *,int *));

STATIC_DCL int FDECL(zap_hit, (int,int));
STATIC_OVL void FDECL(disintegrate_mon, (struct monst *,int,const char *));
STATIC_DCL void FDECL(backfire, (struct obj *));
STATIC_DCL int FDECL(spell_hit_bonus, (int));

#define ZT_MAGIC_MISSILE	(AD_MAGM-1)
#define ZT_FIRE			(AD_FIRE-1)
#define ZT_COLD			(AD_COLD-1)
#define ZT_SLEEP		(AD_SLEE-1)
#define ZT_DEATH		(AD_DISN-1)	/* or disintegration */
#define ZT_LIGHTNING		(AD_ELEC-1)
#define ZT_POISON_GAS		(AD_DRST-1)
#define ZT_ACID			(AD_ACID-1)
/* 8 and 9 are currently unassigned */

#define ZT_WAND(x)		(x)
#define ZT_SPELL(x)		(10+(x))
#define ZT_BREATH(x)		(20+(x))

#define is_hero_spell(type)	((type) >= 10 && (type) < 20)

#define M_IN_WATER(ptr)		((ptr)->mlet == S_EEL || \
				 amphibious(ptr) || \
		 		 is_swimmer(ptr))

STATIC_VAR const char are_blinded_by_the_flash[] = "are blinded by the flash!";

const char * const flash_types[] = {	/* also used in buzzmu(mcastu.c) */
	"magic missile",	/* Wands must be 0-9 */
	"bolt of fire",
	"bolt of cold",
	"sleep ray",
	"death ray",
	"bolt of lightning",
	"",
	"",
	"",
	"",

	"magic missile",	/* Spell equivalents must be 10-19 */
	"fireball",
	"cone of cold",
	"sleep ray",
	"finger of death",
	"bolt of lightning",	/* There is no spell, used for retribution */
	"",
	"",
	"",
	"",

	"blast of missiles",	/* Dragon breath equivalents 20-29*/
	"blast of fire",
	"blast of frost",
	"blast of sleep gas",
	"blast of disintegration",
	"blast of lightning",
	"blast of poison gas",
	"blast of acid",
	"",
	""
};

/*
 * Recognizing unseen wands by zapping:  in 3.4.3 and earlier, zapping
 * most wand types while blind would add that type to the discoveries
 * list even if it had never been seen (ie, picked up while blinded
 * and shown in inventory as simply "a wand").  This behavior has been
 * changed; now such wands won't be discovered.  But if the type is
 * already discovered, then the individual wand whose effect was just
 * observed will be flagged as if seen.  [You already know wands of
 * striking; you zap "a wand" and observe striking effect (presumeably
 * by sound or touch); it'll become shown in inventory as "a wand of
 * striking".]
 *
 * Unfortunately, the new behavior isn't really correct either.  There
 * should be an `eknown' bit for "effect known" added for wands (and
 * for potions since quaffing one of a stack is similar) so that the
 * particular wand which has been zapped would have its type become
 * known (it would change from "a wand" to "a wand of striking", for
 * example) without the type becoming discovered or other unknown wands
 * of that type showing additional information.  When blindness ends,
 * all objects in inventory with the eknown bit set would be discovered
 * and other items of the same type would become known as such.
 */

/* wand discovery gets special handling when hero is blinded */
void
learnwand(obj)
struct obj *obj;
{
    /* For a wand (or wand-like tool) zapped by the player, if the
       effect was observable (determined by caller; usually seen, but
       possibly heard or felt if the hero is blinded) then discover the
       object type provided that the object itself is known (as more
       than just "a wand").  If object type is already discovered and
       we observed the effect, mark the individual wand as having been
       seen.  Suppress spells (which use fake spellbook object for `obj')
       so that casting a spell won't re-discover its forgotten book. */
    if (obj->oclass != SPBOOK_CLASS) {
	/* if type already discovered, treat this item has having been seen
	   even if the hero is currently blinded (skips redundant makeknown) */
	if (objects[obj->otyp].oc_name_known) {
	    obj->dknown = 1;	/* will usually be set already */
	/* otherwise discover it if this item itself has been or can be seen */
	} else {
	    /* in case it was picked up while blind and then zapped without
	       examining inventory after regaining sight (bypassing xname()) */
	    if (!Blind) obj->dknown = 1;
	    /* make the discovery iff we know what we're manipulating */
	    if (obj->dknown) makeknown(obj->otyp);
	}
    }
}

/* Routines for IMMEDIATE wands and spells. */
/* bhitm: monster mtmp was hit by the effect of wand or spell otmp */
int
bhitm(mtmp, otmp)
struct monst *mtmp;
struct obj *otmp;
{
	boolean wake = TRUE;	/* Most 'zaps' should wake monster */
	boolean reveal_invis = FALSE, learn_it = FALSE;
	boolean dbldam = Role_if(PM_KNIGHT) && u.uhave.questart;
	int dmg, otyp = otmp->otyp;
	const char *zap_type_text = "spell";
	struct obj *obj;
	boolean disguised_mimic = (mtmp->data->mlet == S_MIMIC &&
				   mtmp->m_ap_type != M_AP_NOTHING);

	if (u.uswallow && mtmp == u.ustuck)
	    reveal_invis = FALSE;

	switch(otyp) {
	case WAN_STRIKING:
		zap_type_text = "wand";
		/* fall through */
	case SPE_FORCE_BOLT:
		reveal_invis = TRUE;
		if (resists_magm(mtmp)) {	/* match effect on player */
			shieldeff(mtmp->mx, mtmp->my);
			pline("Boing!");
			break;	/* skip makeknown */
		} else if (u.uswallow || rnd(20) < 10 + find_mac(mtmp)) {
			dmg = d(2,12);
			if(dbldam) dmg *= 2;
			if (otyp == SPE_FORCE_BOLT)
			    dmg = spell_damage_bonus(dmg);
			hit(zap_type_text, mtmp, exclam(dmg));
			(void) resist(mtmp, otmp->oclass, dmg, TELL);
		} else miss(zap_type_text, mtmp);
		learn_it = TRUE;
		break;
	case WAN_SLOW_MONSTER:
	case SPE_SLOW_MONSTER:
		if (!resist(mtmp, otmp->oclass, 0, NOTELL)) {
			mon_adjust_speed(mtmp, -1, otmp);
			m_dowear(mtmp, FALSE); /* might want speed boots */
			if (u.uswallow && (mtmp == u.ustuck) &&
			    is_whirly(mtmp->data)) {
				You("disrupt %s!", mon_nam(mtmp));
				pline("A huge hole opens up...");
				expels(mtmp, mtmp->data, TRUE);
			}
		}
		break;
	case WAN_SPEED_MONSTER:
		if (!resist(mtmp, otmp->oclass, 0, NOTELL)) {
			mon_adjust_speed(mtmp, 1, otmp);
			m_dowear(mtmp, FALSE); /* might want speed boots */
		}
		break;
	case WAN_UNDEAD_TURNING:
	case SPE_TURN_UNDEAD:
		wake = FALSE;
		if (unturn_dead(mtmp)) wake = TRUE;
		if (is_undead(mtmp->data) || is_vampshifter(mtmp)) {
			reveal_invis = TRUE;
			wake = TRUE;
			dmg = rnd(8);
			if(dbldam) dmg *= 2;
			if (otyp == SPE_TURN_UNDEAD)
				dmg = spell_damage_bonus(dmg);
			context.bypasses = TRUE;	/* for make_corpse() */
			if (!resist(mtmp, otmp->oclass, dmg, NOTELL)) {
			    if (mtmp->mhp > 0) monflee(mtmp, 0, FALSE, TRUE);
			}
		}
		break;
	case WAN_POLYMORPH:
	case SPE_POLYMORPH:
	case POT_POLYMORPH:
		if (resists_magm(mtmp)) {
		    /* magic resistance protects from polymorph traps, so make
		       it guard against involuntary polymorph attacks too... */
		    shieldeff(mtmp->mx, mtmp->my);
		} else if (!resist(mtmp, otmp->oclass, 0, NOTELL)) {
		    /* dropped inventory (due to death by system shock,
		       or loss of wielded weapon and/or worn armor due to
		       limitations of new shape) won't be hit by this zap */
		    for (obj = mtmp->minvent; obj; obj = obj->nobj)
			bypass_obj(obj);
		    /* natural shapechangers aren't affected by system shock
		       (unless protection from shapechangers is interfering
		       with their metabolism...) */
		    if (mtmp->cham == NON_PM && !rn2(25)) {
			if (canseemon(mtmp)) {
			    pline("%s shudders!", Monnam(mtmp));
			    learn_it = TRUE;
			}
			/* context.bypasses = TRUE; ## for make_corpse() */
			/* no corpse after system shock */
			xkilled(mtmp, 3);
		    } else if (newcham(mtmp, (struct permonst *)0,
				       (otyp != POT_POLYMORPH), FALSE)) {
			if (!Hallucination && canspotmon(mtmp))
			    learn_it = TRUE;
		    }
		}
		break;
	case WAN_CANCELLATION:
	case SPE_CANCELLATION:
		(void) cancel_monst(mtmp, otmp, TRUE, TRUE, FALSE);
		break;
	case WAN_TELEPORTATION:
	case SPE_TELEPORT_AWAY:
		reveal_invis = !u_teleport_mon(mtmp, TRUE);
		break;
	case WAN_MAKE_INVISIBLE:
	    {
		int oldinvis = mtmp->minvis;
		char nambuf[BUFSZ];

		/* format monster's name before altering its visibility */
		Strcpy(nambuf, Monnam(mtmp));
		mon_set_minvis(mtmp);
		if (!oldinvis && knowninvisible(mtmp)) {
		    pline("%s turns transparent!", nambuf);
		    learn_it = TRUE;
		}
		break;
	    }
	case WAN_LOCKING:
	case SPE_WIZARD_LOCK:
		wake = closeholdingtrap(mtmp, &learn_it);
		break;
	case WAN_PROBING:
		wake = FALSE;
		reveal_invis = TRUE;
		probe_monster(mtmp);
		learn_it = TRUE;
		break;
	case WAN_OPENING:
	case SPE_KNOCK:
		wake = FALSE;	/* don't want immediate counterattack */
		if (u.uswallow && mtmp == u.ustuck) {
			if (is_animal(mtmp->data)) {
				if (Blind) You_feel("a sudden rush of air!");
				else pline("%s opens its mouth!", Monnam(mtmp));
			}
			expels(mtmp, mtmp->data, TRUE);
		/* zap which hits steed will only release saddle if it
		   doesn't hit a holding or falling trap; playability
		   here overrides the more logical target ordering */
		} else if (openholdingtrap(mtmp, &learn_it)) {
			break;
		} else if (openfallingtrap(mtmp, TRUE, &learn_it)) {
			/* mtmp might now be on the migrating monsters list */
			break;
		} else if ((obj = which_armor(mtmp, W_SADDLE)) != 0) {
			char buf[BUFSZ];

			Sprintf(buf, "%s %s", s_suffix(Monnam(mtmp)),
				distant_name(obj, xname));
			if (cansee(mtmp->mx, mtmp->my)) {
			    if (!canspotmon(mtmp))
				Strcpy(buf, An(distant_name(obj, xname)));
			    pline("%s falls to the %s.",
				  buf, surface(mtmp->mx, mtmp->my));
			} else if (canspotmon(mtmp)) {
			    pline("%s falls off.", buf);
			}
			obj_extract_self(obj);
			mdrop_obj(mtmp, obj, FALSE);
		}
		break;
	case SPE_HEALING:
	case SPE_EXTRA_HEALING:
		reveal_invis = TRUE;
	    if (mtmp->data != &mons[PM_PESTILENCE]) {
		wake = FALSE;		/* wakeup() makes the target angry */
		mtmp->mhp += d(6, otyp == SPE_EXTRA_HEALING ? 8 : 4);
		if (mtmp->mhp > mtmp->mhpmax)
		    mtmp->mhp = mtmp->mhpmax;
		if (mtmp->mblinded) {
		    mtmp->mblinded = 0;
		    mtmp->mcansee = 1;
		}
		if (canseemon(mtmp)) {
		    if (disguised_mimic) {
			if (mtmp->m_ap_type == M_AP_OBJECT &&
			    mtmp->mappearance == STRANGE_OBJECT) {
			    /* it can do better now */
			    set_mimic_sym(mtmp);
			    newsym(mtmp->mx, mtmp->my);
			} else
			    mimic_hit_msg(mtmp, otyp);
		    } else pline("%s looks%s better.", Monnam(mtmp),
				 otyp == SPE_EXTRA_HEALING ? " much" : "" );
		}
		if (mtmp->mtame || mtmp->mpeaceful) {
		    adjalign(Role_if(PM_HEALER) ? 1 : sgn(u.ualign.type));
		}
	    } else {	/* Pestilence */
		/* Pestilence will always resist; damage is half of 3d{4,8} */
		(void) resist(mtmp, otmp->oclass,
			      d(3, otyp == SPE_EXTRA_HEALING ? 8 : 4), TELL);
	    }
		break;
	case WAN_LIGHT:	/* (broken wand) */
		if (flash_hits_mon(mtmp, otmp)) {
		    learn_it = TRUE;
		    reveal_invis = TRUE;
		}
		break;
	case WAN_SLEEP:	/* (broken wand) */
		/* [wakeup() doesn't rouse victims of temporary sleep,
		    so it's okay to leave `wake' set to TRUE here] */
		reveal_invis = TRUE;
		if (sleep_monst(mtmp, d(1 + otmp->spe, 12), WAND_CLASS))
		    slept_monst(mtmp);
		if (!Blind) learn_it = TRUE;
		break;
	case SPE_STONE_TO_FLESH:
		if (monsndx(mtmp->data) == PM_STONE_GOLEM) {
		    char *name = Monnam(mtmp);
		    /* turn into flesh golem */
		    if (newcham(mtmp, &mons[PM_FLESH_GOLEM], FALSE, FALSE)) {
			if (canseemon(mtmp))
			    pline("%s turns to flesh!", name);
		    } else {
			if (canseemon(mtmp))
			    pline("%s looks rather fleshy for a moment.",
				  name);
		    }
		} else
		    wake = FALSE;
		break;
	case SPE_DRAIN_LIFE:
		dmg = monhp_per_lvl(mtmp);
		if(dbldam) dmg *= 2;
		if (otyp == SPE_DRAIN_LIFE)
			dmg = spell_damage_bonus(dmg);
		if (resists_drli(mtmp))
		    shieldeff(mtmp->mx, mtmp->my);
		else if (!resist(mtmp, otmp->oclass, dmg, NOTELL) &&
				mtmp->mhp > 0) {
		    mtmp->mhp -= dmg;
		    mtmp->mhpmax -= dmg;
		    if (mtmp->mhp <= 0 || mtmp->mhpmax <= 0 || mtmp->m_lev < 1)
			xkilled(mtmp, 1);
		    else {
			mtmp->m_lev--;
			if (canseemon(mtmp))
			    pline("%s suddenly seems weaker!", Monnam(mtmp));
		    }
		}
		break;
	case WAN_NOTHING:
		wake = FALSE;
		break;
	default:
		impossible("What an interesting effect (%d)", otyp);
		break;
	}
	if(wake) {
	    if(mtmp->mhp > 0) {
		wakeup(mtmp);
		m_respond(mtmp);
		if(mtmp->isshk && !*u.ushops) hot_pursuit(mtmp);
	    } else if(mtmp->m_ap_type)
		seemimic(mtmp); /* might unblock if mimicing a boulder/door */
	}
	/* note: bhitpos won't be set if swallowed, but that's okay since
	 * reveal_invis will be false.  We can't use mtmp->mx, my since it
	 * might be an invisible worm hit on the tail.
	 */
	if (reveal_invis) {
	    if (mtmp->mhp > 0 && cansee(bhitpos.x, bhitpos.y) &&
							!canspotmon(mtmp))
		map_invisible(bhitpos.x, bhitpos.y);
	}
	/* if effect was observable then discover the wand type provided
	   that the wand itself has been seen */
	if (learn_it) learnwand(otmp);
	return 0;
}

void
probe_monster(mtmp)
struct monst *mtmp;
{
	struct obj *otmp;

	mstatusline(mtmp);
	if (notonhead) return;	/* don't show minvent for long worm tail */

	if (mtmp->minvent) {
	    for (otmp = mtmp->minvent; otmp; otmp = otmp->nobj) {
		otmp->dknown = 1;	/* treat as "seen" */
		if (Is_container(otmp) || otmp->otyp == STATUE) {
		    otmp->lknown = 1;
		    if (!SchroedingersBox(otmp)) otmp->cknown = 1;
		}
	    }
	    (void) display_minventory(mtmp, MINV_ALL|MINV_NOLET, (char *)0);
	} else {
	    pline("%s is not carrying anything%s.", noit_Monnam(mtmp),
		  (u.uswallow && mtmp == u.ustuck) ? " besides you" : "");
	}
}

/*
 * Return the object's physical location.  This only makes sense for
 * objects that are currently on the level (i.e. migrating objects
 * are nowhere).  By default, only things that can be seen (in hero's
 * inventory, monster's inventory, or on the ground) are reported.
 * By adding BURIED_TOO and/or CONTAINED_TOO flags, you can also get
 * the location of buried and contained objects.  Note that if an
 * object is carried by a monster, its reported position may change
 * from turn to turn.  This function returns FALSE if the position
 * is not available or subject to the constraints above.
 */
boolean
get_obj_location(obj, xp, yp, locflags)
struct obj *obj;
xchar *xp, *yp;
int locflags;
{
	switch (obj->where) {
	    case OBJ_INVENT:
		*xp = u.ux;
		*yp = u.uy;
		return TRUE;
	    case OBJ_FLOOR:
		*xp = obj->ox;
		*yp = obj->oy;
		return TRUE;
	    case OBJ_MINVENT:
		if (obj->ocarry->mx) {
		    *xp = obj->ocarry->mx;
		    *yp = obj->ocarry->my;
		    return TRUE;
		}
		break;	/* !mx => migrating monster */
	    case OBJ_BURIED:
		if (locflags & BURIED_TOO) {
		    *xp = obj->ox;
		    *yp = obj->oy;
		    return TRUE;
		}
		break;
	    case OBJ_CONTAINED:
		if (locflags & CONTAINED_TOO)
		    return get_obj_location(obj->ocontainer, xp, yp, locflags);
		break;
	}
	*xp = *yp = 0;
	return FALSE;
}

boolean
get_mon_location(mon, xp, yp, locflags)
struct monst *mon;
xchar *xp, *yp;
int locflags;	/* non-zero means get location even if monster is buried */
{
	if (mon == &youmonst) {
	    *xp = u.ux;
	    *yp = u.uy;
	    return TRUE;
	} else if (mon->mx > 0 && (!mon->mburied || locflags)) {
	    *xp = mon->mx;
	    *yp = mon->my;
	    return TRUE;
	} else {	/* migrating or buried */
	    *xp = *yp = 0;
	    return FALSE;
	}
}

/* used by revive() and animate_statue() */
struct monst *
montraits(obj,cc)
struct obj *obj;
coord *cc;
{
	struct monst *mtmp = (struct monst *)0;
	struct monst *mtmp2 = (struct monst *)0;

	if (has_omonst(obj))
		mtmp2 = get_mtraits(obj, TRUE);
	if (mtmp2) {
		/* save_mtraits() validated mtmp2->mnum */
		mtmp2->data = &mons[mtmp2->mnum];
		if (mtmp2->mhpmax <= 0 && !is_rider(mtmp2->data))
			return (struct monst *)0;
		mtmp = makemon(mtmp2->data,
				cc->x, cc->y, NO_MINVENT|MM_NOWAIT|MM_NOCOUNTBIRTH);
		if (!mtmp) return mtmp;

		/* heal the monster */
		if (mtmp->mhpmax > mtmp2->mhpmax && is_rider(mtmp2->data))
			mtmp2->mhpmax = mtmp->mhpmax;
		mtmp2->mhp = mtmp2->mhpmax;
		/* Get these ones from mtmp */
		mtmp2->minvent = mtmp->minvent; /*redundant*/
		/* monster ID is available if the monster died in the current
		   game, but will be zero if the corpse was in a bones level
		   (we cleared it when loading bones) */
		if (mtmp->m_id) {
		    mtmp2->m_id = mtmp->m_id;
		    /* might be bringing quest leader back to life */
		    if (quest_status.leader_is_dead &&
			    /* leader_is_dead implies leader_m_id is valid */
			    mtmp2->m_id == quest_status.leader_m_id)
			quest_status.leader_is_dead = FALSE;
		}
		mtmp2->mx   = mtmp->mx;
		mtmp2->my   = mtmp->my;
		mtmp2->mux  = mtmp->mux;
		mtmp2->muy  = mtmp->muy;
		mtmp2->mw   = mtmp->mw;
		mtmp2->wormno = mtmp->wormno;
		mtmp2->misc_worn_check = mtmp->misc_worn_check;
		mtmp2->weapon_check = mtmp->weapon_check;
		mtmp2->mtrapseen = mtmp->mtrapseen;
		mtmp2->mflee = mtmp->mflee;
		mtmp2->mburied = mtmp->mburied;
		mtmp2->mundetected = mtmp->mundetected;
		mtmp2->mfleetim = mtmp->mfleetim;
		mtmp2->mlstmv = mtmp->mlstmv;
		mtmp2->m_ap_type = mtmp->m_ap_type;
		/* set these ones explicitly */
		mtmp2->mrevived = 1;
		mtmp2->mavenge = 0;
		mtmp2->meating = 0;
		mtmp2->mleashed = 0;
		mtmp2->mtrapped = 0;
		mtmp2->msleeping = 0;
		mtmp2->mfrozen = 0;
		mtmp2->mcanmove = 1;
		/* most cancelled monsters return to normal,
		   but some need to stay cancelled */
		if (!dmgtype(mtmp2->data, AD_SEDU)
				&& (!SYSOPT_SEDUCE || !dmgtype(mtmp2->data, AD_SSEX))
		    ) mtmp2->mcan = 0;
		mtmp2->mcansee = 1;	/* set like in makemon */
		mtmp2->mblinded = 0;
		mtmp2->mstun = 0;
		mtmp2->mconf = 0;
		replmon(mtmp,mtmp2);
		newsym(mtmp2->mx, mtmp2->my);	/* Might now be invisible */

		/* in case Protection_from_shape_changers is different
		   now than it was when the traits were stored */
		restore_cham(mtmp2);
	}
	return mtmp2;
}

/*
 * get_container_location() returns the following information
 * about the outermost container:
 * loc argument gets set to: 
 *	OBJ_INVENT	if in hero's inventory; return 0.
 *	OBJ_FLOOR	if on the floor; return 0.
 *	OBJ_BURIED	if buried; return 0.
 *	OBJ_MINVENT	if in monster's inventory; return monster.
 * container_nesting is updated with the nesting depth of the containers
 * if applicable.
 */
struct monst *
get_container_location(obj, loc, container_nesting)
struct obj *obj;
int *loc;
int *container_nesting;
{
	if (!obj || !loc)
		return 0;

	if (container_nesting) *container_nesting = 0;
	while (obj && obj->where == OBJ_CONTAINED) {
		if (container_nesting) *container_nesting += 1;
		obj = obj->ocontainer;
	}
	if (obj) {
	    *loc = obj->where;	/* outermost container's location */
	    if (obj->where == OBJ_MINVENT) return obj->ocarry;
	}
	return (struct monst *)0;
}

/*
 * Attempt to revive the given corpse, return the revived monster if
 * successful.  Note: this does NOT use up the corpse if it fails.
 */
struct monst *
revive(corpse, by_hero)
struct obj *corpse;
boolean by_hero;
{
    struct monst *mtmp = 0;
    struct permonst *mptr;
    struct obj *container;
    coord xy;
    xchar x, y;
    int montype, container_nesting = 0;

    if (corpse->otyp != CORPSE) {
	impossible("Attempting to revive %s?", xname(corpse));
	return (struct monst *)0;
    }

    x = y = 0;
    if (corpse->where != OBJ_CONTAINED) {
	/* only for invent, minvent, or floor */
	container = 0;
	(void) get_obj_location(corpse, &x, &y, 0);
    } else {
	/* deal with corpses in [possibly nested] containers */
	struct monst *carrier;
	int holder = OBJ_FREE;

	container = corpse->ocontainer;
	carrier = get_container_location(container, &holder,
					 &container_nesting);
	switch (holder) {
	case OBJ_MINVENT:
	    x = carrier->mx,  y = carrier->my;
	    break;
	case OBJ_INVENT:
	    x = u.ux,  y = u.uy;
	    break;
	case OBJ_FLOOR:
	    (void) get_obj_location(corpse, &x, &y, CONTAINED_TOO);
	    break;
	default:
	    break;		/* x,y are 0 */
	}
    }
    if (!x || !y ||
	    /* Rules for revival from containers:
	       - the container cannot be locked
	       - the container cannot be heavily nested (>2 is arbitrary)
	       - the container cannot be a statue or bag of holding
	       (except in very rare cases for the latter)
	    */
	    (container &&
		(container->olocked || container_nesting > 2 ||
		 container->otyp == STATUE ||
		 (container->otyp == BAG_OF_HOLDING && rn2(40)))))
	return (struct monst *)0;

    /* record the object's location now that we're sure where it is */
    corpse->ox = x,  corpse->oy = y;

    /* prepare for the monster */
    montype = corpse->corpsenm;
    mptr = &mons[montype];
    /* [should probably handle recorporealization first; if corpse and
       ghost are at same location, revived creature shouldn't be bumped
       to an adjacent spot by ghost which joins with it] */
    if (MON_AT(x,y)) {
	if (enexto(&xy, x, y, mptr))
	    x = xy.x,  y = xy.y;
    }

    if (cant_revive(&montype, TRUE, corpse)) {
	/* make a zombie or doppelganger instead */
	/* note: montype has changed; mptr keeps old value for newcham() */
	mtmp = makemon(&mons[montype], x, y, NO_MINVENT|MM_NOWAIT);
	if (mtmp) {
	    /* skip ghost handling */
	    if (has_omid(corpse)) free_omid(corpse);
	    if (has_omonst(corpse)) free_omonst(corpse);
	    if (mtmp->cham == PM_DOPPELGANGER) {
		/* change shape to match the corpse */
		(void) newcham(mtmp, mptr, FALSE, FALSE);
	    } else if (mtmp->data->mlet == S_ZOMBIE) {
		mtmp->mhp = mtmp->mhpmax = 100;
		mon_adjust_speed(mtmp, 2, (struct obj *)0); /* MFAST */
	    }
	}
    } else if (has_omonst(corpse)) {
	/* use saved traits */
	xy.x = x,  xy.y = y;
	mtmp = montraits(corpse, &xy);
	if (mtmp && mtmp->mtame && !mtmp->isminion)
	    wary_dog(mtmp, TRUE);
    } else {
	/* make a new monster */
	mtmp = makemon(mptr, x, y, NO_MINVENT|MM_NOWAIT|MM_NOCOUNTBIRTH);
    }
    if (!mtmp) return (struct monst *)0;

    /* hiders shouldn't already be re-hidden when they revive */
    if (mtmp->mundetected) {
	mtmp->mundetected = 0;
	newsym(mtmp->mx, mtmp->my);
    }
    if (mtmp->m_ap_type) seemimic(mtmp);

    /* if this is caused by the hero there might be a shop charge */
    if (by_hero) {
	struct monst *shkp = 0;

	x = corpse->ox,  y = corpse->oy;
	if (costly_spot(x, y))
	    shkp = shop_keeper(*in_rooms(x, y, SHOPBASE));

	if (cansee(x, y))
	    pline("%s glows iridescently.",
		  upstart(corpse_xname(corpse, (const char *)0, CXN_PFX_THE)));
	else if (shkp)
	    /* need some prior description of the corpse since
	       stolen_value() will refer to the object as "it" */
	    pline("A corpse is resuscitated.");

	/* don't charge for shopkeeper's own corpse if we just revived him */
	if (shkp && mtmp != shkp)
	    (void) stolen_value(corpse, x, y, (boolean)shkp->mpeaceful, FALSE);

	/* [we don't give any comparable message about the corpse for
	   the !by_hero case because caller might have already done so] */
    }

    /* handle recorporealization of an active ghost */
    if (has_omid(corpse)) {
	unsigned m_id;
	struct monst *ghost;
	struct obj *otmp;

	(void) memcpy((genericptr_t)&m_id,
		      (genericptr_t)OMID(corpse), sizeof m_id);
	ghost = find_mid(m_id, FM_FMON);
	if (ghost && ghost->data == &mons[PM_GHOST]) {
	    if (canseemon(ghost))
		pline("%s is suddenly drawn into its former body!",
		      Monnam(ghost));
	    /* transfer the ghost's inventory along with it */
	    while ((otmp = ghost->minvent) != 0) {
		obj_extract_self(otmp);
		add_to_minv(mtmp, otmp);
	    }
	    /* tame the revived monster if its ghost was tame */
	    if (ghost->mtame && !mtmp->mtame) {
		if (tamedog(mtmp, (struct obj *)0)) {
		    /* ghost's edog data is ignored */
		    mtmp->mtame = ghost->mtame;
		}
	    }
	    /* was ghost, now alive, it's all very confusing */
	    mtmp->mconf = 1;
	    /* separate ghost monster no longer exists */
	    mongone(ghost);
	}
	free_omid(corpse);
    }

    /* monster retains its name */
    if (has_oname(corpse))
	mtmp = christen_monst(mtmp, ONAME(corpse));
    /* partially eaten corpse yields wounded monster */
    if (corpse->oeaten)
	mtmp->mhp = eaten_stat(mtmp->mhp, corpse);
    /* track that this monster was revived at least once */
    mtmp->mrevived = 1;

    /* finally, get rid of the corpse--it's gone now */
    switch (corpse->where) {
    case OBJ_INVENT:
	useup(corpse);
	break;
    case OBJ_FLOOR:
	/* in case MON_AT+enexto for invisible mon */
	x = corpse->ox,  y = corpse->oy;
	/* not useupf(), which charges */
	if (corpse->quan > 1L)
	    corpse = splitobj(corpse, 1L);
	delobj(corpse);
	newsym(x, y);
	break;
    case OBJ_MINVENT:
	m_useup(corpse->ocarry, corpse);
	break;
    case OBJ_CONTAINED:
	obj_extract_self(corpse);
	obfree(corpse, (struct obj *)0);
	break;
    default:
	panic("revive");
    }

    return mtmp;
}

STATIC_OVL void
revive_egg(obj)
struct obj *obj;
{
	/*
	 * Note: generic eggs with corpsenm set to NON_PM will never hatch.
	 */
	if (obj->otyp != EGG) return;
	if (obj->corpsenm != NON_PM && !dead_species(obj->corpsenm, TRUE))
	    attach_egg_hatch_timeout(obj, 0L);
}

/* try to revive all corpses and eggs carried by `mon' */
int
unturn_dead(mon)
struct monst *mon;
{
	struct obj *otmp, *otmp2;
	struct monst *mtmp2;
	char owner[BUFSZ], corpse[BUFSZ];
	boolean youseeit;
	int once = 0, res = 0;

	youseeit = (mon == &youmonst) ? TRUE : canseemon(mon);
	otmp2 = (mon == &youmonst) ? invent : mon->minvent;

	while ((otmp = otmp2) != 0) {
	    otmp2 = otmp->nobj;
	    if (otmp->otyp == EGG)
		revive_egg(otmp);
	    if (otmp->otyp != CORPSE) continue;
	    /* save the name; the object is liable to go away */
	    if (youseeit)
		Strcpy(corpse,
		       corpse_xname(otmp, (const char *)0, CXN_SINGULAR));

	    /* for a merged group, only one is revived; should this be fixed? */
	    if ((mtmp2 = revive(otmp, !context.mon_moving)) != 0) {
		++res;
		if (youseeit) {
		    if (!once++) Strcpy(owner,
					(mon == &youmonst) ? "Your" :
					s_suffix(Monnam(mon)));
		    pline("%s %s suddenly comes alive!", owner, corpse);
		} else if (canseemon(mtmp2))
		    pline("%s suddenly appears!", Amonnam(mtmp2));
	    }
	}
	return res;
}

/* cancel obj, possibly carried by you or a monster */
void
cancel_item(obj)
register struct obj *obj;
{
	boolean u_ring = (obj == uleft || obj == uright);
	int otyp = obj->otyp;

	switch (otyp) {
		case RIN_GAIN_STRENGTH:
			if ((obj->owornmask & W_RING) && u_ring) {
				ABON(A_STR) -= obj->spe;
				context.botl = 1;
			}
			break;
		case RIN_GAIN_CONSTITUTION:
			if ((obj->owornmask & W_RING) && u_ring) {
				ABON(A_CON) -= obj->spe;
				context.botl = 1;
			}
			break;
		case RIN_ADORNMENT:
			if ((obj->owornmask & W_RING) && u_ring) {
				ABON(A_CHA) -= obj->spe;
				context.botl = 1;
			}
			break;
		case RIN_INCREASE_ACCURACY:
			if ((obj->owornmask & W_RING) && u_ring)
				u.uhitinc -= obj->spe;
			break;
		case RIN_INCREASE_DAMAGE:
			if ((obj->owornmask & W_RING) && u_ring)
				u.udaminc -= obj->spe;
			break;
		case GAUNTLETS_OF_DEXTERITY:
			if ((obj->owornmask & W_ARMG) && (obj == uarmg)) {
				ABON(A_DEX) -= obj->spe;
				context.botl = 1;
			}
			break;
		case HELM_OF_BRILLIANCE:
			if ((obj->owornmask & W_ARMH) && (obj == uarmh)) {
				ABON(A_INT) -= obj->spe;
				ABON(A_WIS) -= obj->spe;
				context.botl = 1;
			}
			break;
		/* case RIN_PROTECTION:  not needed */
	}
	if (objects[otyp].oc_magic ||
		(obj->spe && (obj->oclass == ARMOR_CLASS ||
			obj->oclass == WEAPON_CLASS || is_weptool(obj))) ||
		otyp == POT_ACID || otyp == POT_SICKNESS ||
		(otyp == POT_WATER && (obj->blessed || obj->cursed))) {
	    if (obj->spe != ((obj->oclass == WAND_CLASS) ? -1 : 0) &&
		    otyp != WAN_CANCELLATION && /* can't cancel cancellation */
		    otyp != MAGIC_LAMP && /* cancelling doesn't remove djini */
		    otyp != CANDELABRUM_OF_INVOCATION) {
		costly_alteration(obj, COST_CANCEL);
		obj->spe = (obj->oclass == WAND_CLASS) ? -1 : 0;
	    }
	    switch (obj->oclass) {
	      case SCROLL_CLASS:
		costly_alteration(obj, COST_CANCEL);
		obj->otyp = SCR_BLANK_PAPER;
		obj->spe = 0;
		break;
	      case SPBOOK_CLASS:
		if (otyp != SPE_CANCELLATION &&
			otyp != SPE_NOVEL &&
			otyp != SPE_BOOK_OF_THE_DEAD) {
		    costly_alteration(obj, COST_CANCEL);
		    obj->otyp = SPE_BLANK_PAPER;
		}
		break;
	      case POTION_CLASS:
		costly_alteration(obj, (otyp != POT_WATER) ? COST_CANCEL :
				      obj->cursed ? COST_UNCURS : COST_UNBLSS);
		if (otyp == POT_SICKNESS || otyp == POT_SEE_INVISIBLE) {
		    /* sickness is "biologically contaminated" fruit juice;
		       cancel it and it just becomes fruit juice...
		       whereas see invisible tastes like "enchanted" fruit
		       juice, it similarly cancels */
		    obj->otyp = POT_FRUIT_JUICE;
		} else {
		    obj->otyp = POT_WATER;
		    obj->odiluted = 0; /* same as any other water */
		}
		break;
	    }
	}
	unbless(obj);
	uncurse(obj);
	return;
}

/* Remove a positive enchantment or charge from obj,
 * possibly carried by you or a monster
 */
boolean
drain_item(obj)
register struct obj *obj;
{
	boolean u_ring;

	/* Is this a charged/enchanted object? */
	if (!obj || (!objects[obj->otyp].oc_charged &&
			obj->oclass != WEAPON_CLASS &&
			obj->oclass != ARMOR_CLASS && !is_weptool(obj)) ||
			obj->spe <= 0)
	    return (FALSE);
	if (defends(AD_DRLI, obj) || defends_when_carried(AD_DRLI, obj) ||
	        obj_resists(obj, 10, 90))
	    return (FALSE);

	/* Charge for the cost of the object */
	costly_alteration(obj, COST_DRAIN);

	/* Drain the object and any implied effects */
	obj->spe--;
	u_ring = (obj == uleft) || (obj == uright);
	switch(obj->otyp) {
	case RIN_GAIN_STRENGTH:
	    if ((obj->owornmask & W_RING) && u_ring) {
	    	ABON(A_STR)--;
	    	context.botl = 1;
	    }
	    break;
	case RIN_GAIN_CONSTITUTION:
	    if ((obj->owornmask & W_RING) && u_ring) {
	    	ABON(A_CON)--;
	    	context.botl = 1;
	    }
	    break;
	case RIN_ADORNMENT:
	    if ((obj->owornmask & W_RING) && u_ring) {
	    	ABON(A_CHA)--;
	    	context.botl = 1;
	    }
	    break;
	case RIN_INCREASE_ACCURACY:
	    if ((obj->owornmask & W_RING) && u_ring)
	    	u.uhitinc--;
	    break;
	case RIN_INCREASE_DAMAGE:
	    if ((obj->owornmask & W_RING) && u_ring)
	    	u.udaminc--;
	    break;
	case HELM_OF_BRILLIANCE:
	    if ((obj->owornmask & W_ARMH) && (obj == uarmh)) {
	    	ABON(A_INT)--;
	    	ABON(A_WIS)--;
	    	context.botl = 1;
	    }
	    break;
	case GAUNTLETS_OF_DEXTERITY:
	    if ((obj->owornmask & W_ARMG) && (obj == uarmg)) {
	    	ABON(A_DEX)--;
	    	context.botl = 1;
	    }
	    break;
	case RIN_PROTECTION:
	    context.botl = 1;
	    break;
	}
	if (carried(obj)) update_inventory();
	return (TRUE);
}

boolean
obj_resists(obj, ochance, achance)
struct obj *obj;
int ochance, achance;	/* percent chance for ordinary objects, artifacts */
{
	if (obj->otyp == AMULET_OF_YENDOR ||
	    obj->otyp == SPE_BOOK_OF_THE_DEAD ||
	    obj->otyp == CANDELABRUM_OF_INVOCATION ||
	    obj->otyp == BELL_OF_OPENING ||
	    (obj->otyp == CORPSE && is_rider(&mons[obj->corpsenm]))) {
		return TRUE;
	} else {
		int chance = rn2(100);

		return((boolean)(chance < (obj->oartifact ? achance : ochance)));
	}
}

boolean
obj_shudders(obj)
struct obj *obj;
{
	int	zap_odds;

	if (context.bypasses && obj->bypass) return FALSE;

	if (obj->oclass == WAND_CLASS)
		zap_odds = 3;	/* half-life = 2 zaps */
	else if (obj->cursed)
		zap_odds = 3;	/* half-life = 2 zaps */
	else if (obj->blessed)
		zap_odds = 12;	/* half-life = 8 zaps */
	else
		zap_odds = 8;	/* half-life = 6 zaps */

	/* adjust for "large" quantities of identical things */
	if(obj->quan > 4L) zap_odds /= 2;

	return((boolean)(! rn2(zap_odds)));
}

/* Use up at least minwt number of things made of material mat.
 * There's also a chance that other stuff will be used up.  Finally,
 * there's a random factor here to keep from always using the stuff
 * at the top of the pile.
 */
STATIC_OVL void
polyuse(objhdr, mat, minwt)
    struct obj *objhdr;
    int mat, minwt;
{
    register struct obj *otmp, *otmp2;

    for(otmp = objhdr; minwt > 0 && otmp; otmp = otmp2) {
	otmp2 = otmp->nexthere;
	if (context.bypasses && otmp->bypass) continue;
	if (otmp == uball || otmp == uchain) continue;
	if (obj_resists(otmp, 0, 0)) continue;	/* preserve unique objects */
#ifdef MAIL
	if (otmp->otyp == SCR_MAIL) continue;
#endif

	if (((int) objects[otmp->otyp].oc_material == mat) ==
		(rn2(minwt + 1) != 0)) {
	    /* appropriately add damage to bill */
	    if (costly_spot(otmp->ox, otmp->oy)) {
		if (*u.ushops)
			addtobill(otmp, FALSE, FALSE, FALSE);
		else
			(void)stolen_value(otmp,
					   otmp->ox, otmp->oy, FALSE, FALSE);
	    }
	    if (otmp->quan < LARGEST_INT)
		minwt -= (int)otmp->quan;
	    else
		minwt = 0;
	    delobj(otmp);
	}
    }
}

/*
 * Polymorph some of the stuff in this pile into a monster, preferably
 * a golem of the kind okind.
 */
STATIC_OVL void
create_polymon(obj, okind)
    struct obj *obj;
    int okind;
{
	struct permonst *mdat = (struct permonst *)0;
	struct monst *mtmp;
	const char *material;
	int pm_index;

	if (context.bypasses) {
	    /* this is approximate because the "no golems" !obj->nexthere
	       check below doesn't understand bypassed objects; but it
	       should suffice since bypassed objects always end up as a
	       consecutive group at the top of their pile */
	    while (obj && obj->bypass) obj = obj->nexthere;
	}

	/* no golems if you zap only one object -- not enough stuff */
	if(!obj || (!obj->nexthere && obj->quan == 1L)) return;

	/* some of these choices are arbitrary */
	switch(okind) {
	case IRON:
	case METAL:
	case MITHRIL:
	    pm_index = PM_IRON_GOLEM;
	    material = "metal ";
	    break;
	case COPPER:
	case SILVER:
	case PLATINUM:
	case GEMSTONE:
	case MINERAL:
	    pm_index = rn2(2) ? PM_STONE_GOLEM : PM_CLAY_GOLEM;
	    material = "lithic ";
	    break;
	case 0:
	case FLESH:
	    /* there is no flesh type, but all food is type 0, so we use it */
	    pm_index = PM_FLESH_GOLEM;
	    material = "organic ";
	    break;
	case WOOD:
	    pm_index = PM_WOOD_GOLEM;
	    material = "wood ";
	    break;
	case LEATHER:
	    pm_index = PM_LEATHER_GOLEM;
	    material = "leather ";
	    break;
	case CLOTH:
	    pm_index = PM_ROPE_GOLEM;
	    material = "cloth ";
	    break;
	case BONE:
	    pm_index = PM_SKELETON;     /* nearest thing to "bone golem" */
	    material = "bony ";
	    break;
	case GOLD:
	    pm_index = PM_GOLD_GOLEM;
	    material = "gold ";
	    break;
	case GLASS:
	    pm_index = PM_GLASS_GOLEM;
	    material = "glassy ";
	    break;
	case PAPER:
	    pm_index = PM_PAPER_GOLEM;
	    material = "paper ";
	    break;
	default:
	    /* if all else fails... */
	    pm_index = PM_STRAW_GOLEM;
	    material = "";
	    break;
	}

	if (!(mvitals[pm_index].mvflags & G_GENOD))
		mdat = &mons[pm_index];

	mtmp = makemon(mdat, obj->ox, obj->oy, NO_MM_FLAGS);
	polyuse(obj, okind, (int)mons[pm_index].cwt);

	if(mtmp && cansee(mtmp->mx, mtmp->my)) {
	    pline("Some %sobjects meld, and %s arises from the pile!",
		  material, a_monnam(mtmp));
	}
}

/* Assumes obj is on the floor. */
void
do_osshock(obj)
struct obj *obj;
{
	long i;

#ifdef MAIL
	if (obj->otyp == SCR_MAIL) return;
#endif
	obj_zapped = TRUE;

	if(poly_zapped < 0) {
	    /* some may metamorphosize */
	    for (i = obj->quan; i; i--)
		if (! rn2(Luck + 45)) {
		    poly_zapped = objects[obj->otyp].oc_material;
		    break;
		}
	}

	/* if quan > 1 then some will survive intact */
	if (obj->quan > 1L) {
	    if (obj->quan > LARGEST_INT)
		obj = splitobj(obj, (long)rnd(30000));
	    else
		obj = splitobj(obj, (long)rnd((int)obj->quan - 1));
	}

	/* appropriately add damage to bill */
	if (costly_spot(obj->ox, obj->oy)) {
		if (*u.ushops)
			addtobill(obj, FALSE, FALSE, FALSE);
		else
			(void)stolen_value(obj,
					   obj->ox, obj->oy, FALSE, FALSE);
	}

	/* zap the object */
	delobj(obj);
}

/* classes of items whose current charge count carries over across polymorph */
static const char charged_objs[] = {
			WAND_CLASS, WEAPON_CLASS, ARMOR_CLASS, '\0'
};

/*
 * Polymorph the object to the given object ID.  If the ID is STRANGE_OBJECT
 * then pick random object from the source's class (this is the standard
 * "polymorph" case).  If ID is set to a specific object, inhibit fusing
 * n objects into 1.  This could have been added as a flag, but currently
 * it is tied to not being the standard polymorph case. The new polymorphed
 * object replaces obj in its link chains.  Return value is a pointer to
 * the new object.
 *
 * This should be safe to call for an object anywhere.
 */
struct obj *
poly_obj(obj, id)
	struct obj *obj;
	int id;
{
	struct obj *otmp;
	xchar ox, oy;
	boolean can_merge = (id == STRANGE_OBJECT);
	int obj_location = obj->where;

	if (obj->otyp == BOULDER)
	    sokoban_guilt();
	if (id == STRANGE_OBJECT) { /* preserve symbol */
	    int try_limit = 3;
	    unsigned magic_obj = objects[obj->otyp].oc_magic;

	    if (obj->otyp == UNICORN_HORN && obj->degraded_horn) magic_obj = 0;
	    /* Try up to 3 times to make the magic-or-not status of
	       the new item be the same as it was for the old one. */
	    otmp = (struct obj *)0;
	    do {
		if (otmp) delobj(otmp);
		otmp = mkobj(obj->oclass, FALSE);
	    } while (--try_limit > 0 &&
			objects[otmp->otyp].oc_magic != magic_obj);
	} else {
	    /* literally replace obj with this new thing */
	    otmp = mksobj(id, FALSE, FALSE);
	/* Actually more things use corpsenm but they polymorph differently */
#define USES_CORPSENM(typ) ((typ)==CORPSE || (typ)==STATUE || (typ)==FIGURINE)
	    if (USES_CORPSENM(obj->otyp) && USES_CORPSENM(id))
		set_corpsenm(otmp, obj->corpsenm);
#undef USES_CORPSENM
	}

	/* preserve quantity */
	otmp->quan = obj->quan;
	/* preserve the shopkeepers (lack of) interest */
	otmp->no_charge = obj->no_charge;
	/* preserve inventory letter if in inventory */
	if (obj_location == OBJ_INVENT)
	    otmp->invlet = obj->invlet;
#ifdef MAIL
	/* You can't send yourself 100 mail messages and then
	 * polymorph them into useful scrolls
	 */
	if (obj->otyp == SCR_MAIL) {
		otmp->otyp = SCR_MAIL;
		otmp->spe = 1;
	}
#endif

	/* avoid abusing eggs laid by you */
	if (obj->otyp == EGG && obj->spe) {
		int mnum, tryct = 100;

		/* first, turn into a generic egg */
		if (otmp->otyp == EGG)
		    kill_egg(otmp);
		else {
		    otmp->otyp = EGG;
		    otmp->owt = weight(otmp);
		}
		otmp->corpsenm = NON_PM;
		otmp->spe = 0;

		/* now change it into something layed by the hero */
		while (tryct--) {
		    mnum = can_be_hatched(random_monster());
		    if (mnum != NON_PM && !dead_species(mnum, TRUE)) {
			otmp->spe = 1;	/* layed by hero */
			set_corpsenm(otmp, mnum);	/* also sets hatch timer */
			break;
		    }
		}
	}

	/* keep special fields (including charges on wands) */
	if (index(charged_objs, otmp->oclass)) otmp->spe = obj->spe;
	otmp->recharged = obj->recharged;

	otmp->cursed = obj->cursed;
	otmp->blessed = obj->blessed;
	otmp->oeroded = obj->oeroded;
	otmp->oeroded2 = obj->oeroded2;
	if (!is_flammable(otmp) && !is_rustprone(otmp)) otmp->oeroded = 0;
	if (!is_corrodeable(otmp) && !is_rottable(otmp)) otmp->oeroded2 = 0;
	if (is_damageable(otmp))
	    otmp->oerodeproof = obj->oerodeproof;

	/* Keep chest/box traps and poisoned ammo if we may */
	if (obj->otrapped && Is_box(otmp)) otmp->otrapped = TRUE;

	if (obj->opoisoned && is_poisonable(otmp))
		otmp->opoisoned = TRUE;

	if (id == STRANGE_OBJECT && obj->otyp == CORPSE) {
	/* turn crocodile corpses into shoes */
	    if (obj->corpsenm == PM_CROCODILE) {
		otmp->otyp = LOW_BOOTS;
		otmp->oclass = ARMOR_CLASS;
		otmp->spe = 0;
		otmp->oeroded = 0;
		otmp->oerodeproof = TRUE;
		otmp->quan = 1L;
		otmp->cursed = FALSE;
	    }
	}

	/* no box contents --KAA */
	if (Has_contents(otmp)) delete_contents(otmp);

	/* 'n' merged objects may be fused into 1 object */
	if (otmp->quan > 1L && (!objects[otmp->otyp].oc_merge ||
				(can_merge && otmp->quan > (long)rn2(1000))))
	    otmp->quan = 1L;

	switch (otmp->oclass) {

	case TOOL_CLASS:
	    if (otmp->otyp == MAGIC_LAMP) {
		otmp->otyp = OIL_LAMP;
		otmp->age = 1500L;	/* "best" oil lamp possible */
	    } else if (otmp->otyp == MAGIC_MARKER) {
		otmp->recharged = 1;	/* degraded quality */
	    }
	    /* don't care about the recharge count of other tools */
	    break;

	case WAND_CLASS:
	    while (otmp->otyp == WAN_WISHING || otmp->otyp == WAN_POLYMORPH)
		otmp->otyp = rnd_class(WAN_LIGHT, WAN_LIGHTNING);
	    /* altering the object tends to degrade its quality
	       (analogous to spellbook `read count' handling) */
	    if ((int)otmp->recharged < rn2(7))	/* recharge_limit */
		otmp->recharged++;
	    break;

	case POTION_CLASS:
	    while (otmp->otyp == POT_POLYMORPH)
		otmp->otyp = rnd_class(POT_GAIN_ABILITY, POT_WATER);
	    break;

	case SPBOOK_CLASS:
	    while (otmp->otyp == SPE_POLYMORPH)
		otmp->otyp = rnd_class(SPE_DIG, SPE_BLANK_PAPER);
	    /* reduce spellbook abuse; non-blank books degrade */
	    if (otmp->otyp != SPE_BLANK_PAPER) {
		otmp->spestudied = obj->spestudied + 1;
		if (otmp->spestudied > MAX_SPELL_STUDY) {
		    otmp->otyp = SPE_BLANK_PAPER;
		    /* writing a new book over it will yield an unstudied
		       one; re-polymorphing this one as-is may or may not
		       get something non-blank */
		    otmp->spestudied = rn2(otmp->spestudied);
		}
	    }
	    break;

	case GEM_CLASS:
	    if (otmp->quan > (long) rnd(4) &&
		    objects[obj->otyp].oc_material == MINERAL &&
		    objects[otmp->otyp].oc_material != MINERAL) {
		otmp->otyp = ROCK;	/* transmutation backfired */
		otmp->quan /= 2L;	/* some material has been lost */
	    }
	    break;
	}

	/* update the weight */
	otmp->owt = weight(otmp);

	/* handle polymorph of worn item: stone-to-flesh cast on self can
	   affect multiple objects at once, but their new forms won't
	   produce any side-effects; a single worn item dipped into potion
	   of polymorph can produce side-effects but those won't yield out
	   of sequence messages because current polymorph is finished */
	if (obj_location == OBJ_INVENT && obj->owornmask) {
	    long old_wornmask = obj->owornmask & ~(W_ART|W_ARTI),
		 new_wornmask = wearslot(otmp);
	    boolean was_twohanded = bimanual(obj),
		    was_twoweap = u.twoweap;

	    remove_worn_item(obj, TRUE);
	    /* if the new form can be worn in the same slot, make it so
	       [possible extension:  if it could be worn in some other
	       slot which is currently unfilled, wear it there instead] */
	    if ((old_wornmask & W_QUIVER) != 0L) {
		setuqwep(otmp);
	    } else if ((old_wornmask & W_SWAPWEP) != 0L) {
		if (was_twohanded || !bimanual(otmp))
		    setuswapwep(otmp);
		if (was_twoweap && uswapwep) u.twoweap = TRUE;
	    } else if ((old_wornmask & W_WEP) != 0L) {
		if (was_twohanded || !bimanual(otmp) || !uarms)
		    setuwep(otmp);
		if (was_twoweap && uwep && !bimanual(uwep)) u.twoweap = TRUE;
	    } else if ((old_wornmask & new_wornmask) != 0L) {
		new_wornmask &= old_wornmask;
		setworn(otmp, new_wornmask);
		set_wear(otmp);		/* Armor_on() for side-effects */
	    }
	}

	/* ** we are now done adjusting the object ** */

	/* swap otmp for obj */
	replace_object(obj, otmp);
	if (obj_location == OBJ_INVENT) {
	    /*
	     * We may need to do extra adjustments for the hero if we're
	     * messing with the hero's inventory.  The following calls are
	     * equivalent to calling freeinv on obj and addinv on otmp,
	     * while doing an in-place swap of the actual objects.
	     */
	    freeinv_core(obj);
	    addinv_core1(otmp);
	    addinv_core2(otmp);
	} else if (obj_location == OBJ_FLOOR) {
	    ox = otmp->ox,  oy = otmp->oy;	/* set by replace_object() */
	    if (obj->otyp == BOULDER && otmp->otyp != BOULDER &&
		    !does_block(ox, oy, &levl[ox][oy]))
		unblock_point(ox, oy);
	    else if (obj->otyp != BOULDER && otmp->otyp == BOULDER)
		    /* (checking does_block() here would be redundant) */
		block_point(ox, oy);
	}

	if ((!carried(otmp) || obj->unpaid) &&
		get_obj_location(otmp, &ox, &oy, BURIED_TOO|CONTAINED_TOO) &&
		costly_spot(ox, oy)) {
	    register struct monst *shkp =
		shop_keeper(*in_rooms(ox, oy, SHOPBASE));

	    if ((!obj->no_charge ||
		 (Has_contents(obj) &&
		    (contained_cost(obj, shkp, 0L, FALSE, FALSE) != 0L)))
	       && inhishop(shkp)) {
		if(shkp->mpeaceful) {
		    if(*u.ushops && *in_rooms(u.ux, u.uy, 0) ==
			    *in_rooms(shkp->mx, shkp->my, 0) &&
			    !costly_spot(u.ux, u.uy))
			make_angry_shk(shkp, ox, oy);
		    else {
			pline("%s gets angry!", Monnam(shkp));
			hot_pursuit(shkp);
		    }
		} else Norep("%s is furious!", Monnam(shkp));
	    }
	}
	delobj(obj);
	return otmp;
}

/* stone-to-flesh spell hits and maybe transforms or animates obj */
STATIC_OVL int
stone_to_flesh_obj(obj)
struct obj *obj;
{
    int res = 1;	/* affected object by default */
    struct permonst *ptr;
    struct monst *mon;
    struct obj *item;
    xchar oox, ooy;
    boolean smell = FALSE, golem_xform = FALSE;

    if (objects[obj->otyp].oc_material != MINERAL &&
	    objects[obj->otyp].oc_material != GEMSTONE) return 0;
    /* Heart of Ahriman usually resists; ordinary items rarely do */
    if (obj_resists(obj, 2, 98)) return 0;

    (void) get_obj_location(obj, &oox, &ooy, 0);
    /* add more if stone objects are added.. */
    switch (objects[obj->otyp].oc_class) {
    case ROCK_CLASS:	/* boulders and statues */
    case TOOL_CLASS:	/* figurines */
	if (obj->otyp == BOULDER) {
	    obj = poly_obj(obj, HUGE_CHUNK_OF_MEAT);
	    smell = TRUE;
	} else if (obj->otyp == STATUE || obj->otyp == FIGURINE) {
	    ptr = &mons[obj->corpsenm];
	    if (is_golem(ptr)) {
		golem_xform = (ptr != &mons[PM_FLESH_GOLEM]);
	    } else if (vegetarian(ptr)) {
		/* Don't animate monsters that aren't flesh */
		obj = poly_obj(obj, MEATBALL);
		smell = TRUE;
		break;
	    }
	    if (obj->otyp == STATUE) {
		/* animate_statue() forces all golems to become flesh golems */
		mon = animate_statue(obj, oox, ooy, ANIMATE_SPELL, (int *)0);
	    } else { /* (obj->otyp == FIGURINE) */
		if (golem_xform) ptr = &mons[PM_FLESH_GOLEM];
		mon = makemon(ptr, oox, ooy, NO_MINVENT);
		if (mon) {
		    if (costly_spot(oox, ooy) && !obj->no_charge) {
			if (costly_spot(u.ux, u.uy))
			    addtobill(obj, carried(obj), FALSE, FALSE);
			else
			    stolen_value(obj, oox, ooy, TRUE, FALSE);
		    }
		    if (obj->timed) obj_stop_timers(obj);
		    if (carried(obj))
			useup(obj);
		    else
			delobj(obj);
		    if (cansee(mon->mx, mon->my))
			pline_The("figurine %sanimates!",
				  golem_xform ? "turns to flesh and " : "");
		}
	    }
	    if (mon) {
		ptr = mon->data;
		/* this golem handling is redundant... */
		if (is_golem(ptr) && ptr != &mons[PM_FLESH_GOLEM])
		    (void)newcham(mon, &mons[PM_FLESH_GOLEM], TRUE, FALSE);
	    } else if ((ptr->geno & (G_NOCORPSE|G_UNIQ)) != 0) {
		/* didn't revive but can't leave corpse either */
		res = 0;
	    } else {
		/* unlikely to get here since genociding monsters also
		   sets the G_NOCORPSE flag; drop statue's contents */
		while ((item = obj->cobj) != 0) {
		    bypass_obj(item);	/* make stone-to-flesh miss it */
		    obj_extract_self(item);
		    place_object(item, oox, ooy);
		}
		obj = poly_obj(obj, CORPSE);
	    }
	} else { /* miscellaneous tool or unexpected rock... */
	    res = 0;
	}
	break;
    /* maybe add weird things to become? */
    case RING_CLASS:	/* some of the rings are stone */
	obj = poly_obj(obj, MEAT_RING);
	smell = TRUE;
	break;
    case WAND_CLASS:	/* marble wand */
	obj = poly_obj(obj, MEAT_STICK);
	smell = TRUE;
	break;
    case GEM_CLASS:	/* stones & gems */
	obj = poly_obj(obj, MEATBALL);
	smell = TRUE;
	break;
    case WEAPON_CLASS:	/* crysknife */
	/* fall through */
    default:
	res = 0;
	break;
    }

    if (smell) {
	/* non-meat eaters smell meat, meat eaters smell its flavor;
	   monks are considered non-meat eaters regardless of behavior;
	   other roles are non-meat eaters if they haven't broken
	   vegetarian conduct yet (or if poly'd into non-carnivorous/
	   non-omnivorous form, regardless of whether it's herbivorous,
	   non-eating, or something stranger) */
	if (Role_if(PM_MONK) || !u.uconduct.unvegetarian ||
		!carnivorous(youmonst.data))
	    Norep("You smell the odor of meat.");
	else
	    Norep("You smell a delicious smell.");
    }
    newsym(oox, ooy);
    return res;
}

/*
 * Object obj was hit by the effect of the wand/spell otmp.  Return
 * non-zero if the wand/spell had any effect.
 */
int
bhito(obj, otmp)
struct obj *obj, *otmp;
{
	int res = 1;	/* affected object by default */
	boolean learn_it = FALSE, maybelearnit;

	/* fundamental: a wand effect hitting itself doesn't do anything;
	   otherwise we need to guard against accessing otmp after something
	   strange has happened to it (along the lines of polymorph or
	   stone-to-flesh [which aren't good examples since polymorph wands
	   aren't affected by polymorph zaps and stone-to-flesh isn't
	   available in wand form, but the concept still applies...]) */
	if (obj == otmp) return 0;

	if (obj->bypass) {
		/* The bypass bit is currently only used as follows:
		 *
		 * POLYMORPH - When a monster being polymorphed drops something
		 *             from its inventory as a result of the change.
		 *             If the items fall to the floor, they are not
		 *             subject to direct subsequent polymorphing
		 *             themselves on that same zap. This makes it
		 *             consistent with items that remain in the
		 *             monster's inventory. They are not polymorphed
		 *             either.
		 * UNDEAD_TURNING - When an undead creature gets killed via
		 *	       undead turning, prevent its corpse from being
		 *	       immediately revived by the same effect.
		 * STONE_TO_FLESH - If a statue can't be revived, its
		 *	       contents get dropped before turning it into
		 *	       meat; prevent those contents from being hit.
		 * retouch_equipment() - bypass flag is used to track which
		 *	       items have been handled (bhito isn't involved).
		 * menu_drop(), askchain() - inventory traversal where multiple
		 *	       Drop can alter the invent chain while traversal
		 *	       is in progress (bhito isn't involved).
		 *
		 * The bypass bit on all objects is reset each turn, whenever
		 * context.bypasses is set.
		 *
		 * We check the obj->bypass bit above AND context.bypasses
		 * as a safeguard against any stray occurrence left in an obj
		 * struct someplace, although that should never happen.
		 */
		if (context.bypasses) {
			return 0;
		} else {
			debugpline1("%s for a moment.",
				    Tobjnam(obj, "pulsate"));
			obj->bypass = 0;
		}
	}

	/*
	 * Some parts of this function expect the object to be on the floor
	 * obj->{ox,oy} to be valid.  The exception to this (so far) is
	 * for the STONE_TO_FLESH spell.
	 */
	if (!(obj->where == OBJ_FLOOR || otmp->otyp == SPE_STONE_TO_FLESH))
	    impossible("bhito: obj is not floor or Stone To Flesh spell");

	if (obj == uball) {
		res = 0;
	} else if (obj == uchain) {
		if (otmp->otyp == WAN_OPENING || otmp->otyp == SPE_KNOCK) {
		    learn_it = TRUE;
		    unpunish();
		} else
		    res = 0;
	} else
	switch(otmp->otyp) {
	case WAN_POLYMORPH:
	case SPE_POLYMORPH:
		if (obj->otyp == WAN_POLYMORPH ||
			obj->otyp == SPE_POLYMORPH ||
			obj->otyp == POT_POLYMORPH ||
			obj_resists(obj, 5, 95)) {
		    res = 0;
		    break;
		}
		/* KMH, conduct */
		u.uconduct.polypiles++;
		/* any saved lock context will be dangerously obsolete */
		if (Is_box(obj)) (void) boxlock(obj, otmp);

		if (obj_shudders(obj)) {
		    boolean cover = ((obj == level.objects[u.ux][u.uy]) &&
				     u.uundetected &&
				     hides_under(youmonst.data));

		    if (cansee(obj->ox, obj->oy)) learn_it = TRUE;
		    do_osshock(obj);
		    /* eek - your cover might have been blown */
		    if (cover) (void) hideunder(&youmonst);
		    break;
		}
		obj = poly_obj(obj, STRANGE_OBJECT);
		newsym(obj->ox,obj->oy);
		break;
	case WAN_PROBING:
		res = !obj->dknown;
		/* target object has now been "seen (up close)" */
		obj->dknown = 1;
		if (Is_container(obj) || obj->otyp == STATUE) {
		    obj->cknown = obj->lknown = 1;
		    if (!obj->cobj) {
			boolean catbox = SchroedingersBox(obj);

			/* we don't want to force alive vs dead
			   determination for Schroedinger's Cat here,
			   so just make probing be inconclusive for it */
			if (catbox) obj->cknown = 0;
			pline("%s empty.",
			      Tobjnam(obj, catbox ? "seem" : "are"));
		    } else {
			struct obj *o;
			/* view contents (not recursively) */
			for (o = obj->cobj; o; o = o->nobj)
			    o->dknown = 1;	/* "seen", even if blind */
			(void) display_cinventory(obj);
		    }
		    res = 1;
		}
		if (res) learn_it = TRUE;
		break;
	case WAN_STRIKING:
	case SPE_FORCE_BOLT:
		/* learn the type if you see or hear something break
		   (the sound could be implicit) */
		maybelearnit = cansee(obj->ox, obj->oy) || !Deaf;
		if (obj->otyp == BOULDER) {
			if (cansee(obj->ox, obj->oy))
				pline_The("boulder falls apart.");
			else
				You_hear("a crumbling sound.");
  			fracture_rock(obj);
		}
		else if (obj->otyp == STATUE) {
		    if (break_statue(obj)) {
			if (cansee(obj->ox, obj->oy)) {
			    if (Hallucination)
				pline_The("%s shatters.", rndmonnam(NULL));
			    else 
				pline_The("statue shatters.");
			} else
			    You_hear("a crumbling sound.");
		    }
		} else {
		    if (context.mon_moving ?
			    !breaks(obj, obj->ox, obj->oy) :
			    !hero_breaks(obj, obj->ox, obj->oy, FALSE))
			maybelearnit = FALSE;	/* nothing broke */
		    res = 0;
		}
		if (maybelearnit) learn_it = TRUE;
		break;
	case WAN_CANCELLATION:
	case SPE_CANCELLATION:
		cancel_item(obj);
#ifdef TEXTCOLOR
		newsym(obj->ox,obj->oy);	/* might change color */
#endif
		break;
	case SPE_DRAIN_LIFE:
		(void) drain_item(obj);
		break;
	case WAN_TELEPORTATION:
	case SPE_TELEPORT_AWAY:
		(void) rloco(obj);
		break;
	case WAN_MAKE_INVISIBLE:
		break;
	case WAN_UNDEAD_TURNING:
	case SPE_TURN_UNDEAD:
		if (obj->otyp == EGG) {
		    revive_egg(obj);
		} else if (obj->otyp == CORPSE) {
		    int corpsenm = corpse_revive_type(obj);

		    res = !!revive(obj, TRUE);
		    if (res && Role_if(PM_HEALER)) {
			if (Hallucination && !Deaf) {
			    You_hear("the sound of a defibrillator.");
			    learn_it = TRUE;
			} else if (!Blind) {
			    You("observe %s %s change dramatically.",
				s_suffix(an(mons[corpsenm].mname)),
				nonliving(&mons[corpsenm]) ?
					"motility" : "health");
			    learn_it = TRUE;
			}
			if (learn_it) exercise(A_WIS, TRUE);
		    }
		}
		break;
	case WAN_OPENING:
	case SPE_KNOCK:
	case WAN_LOCKING:
	case SPE_WIZARD_LOCK:
		if(Is_box(obj))
			res = boxlock(obj, otmp);
		else
			res = 0;
		if (res) learn_it = TRUE;
		break;
	case WAN_SLOW_MONSTER:		/* no effect on objects */
	case SPE_SLOW_MONSTER:
	case WAN_SPEED_MONSTER:
	case WAN_NOTHING:
	case SPE_HEALING:
	case SPE_EXTRA_HEALING:
		res = 0;
		break;
	case SPE_STONE_TO_FLESH:
		res = stone_to_flesh_obj(obj);
		break;
	default:
		impossible("What an interesting effect (%d)", otmp->otyp);
		break;
	}
	/* if effect was observable then discover the wand type provided
	   that the wand itself has been seen */
	if (learn_it) learnwand(otmp);
	return res;
}

/* returns nonzero if something was hit */
int
bhitpile(obj, fhito, tx, ty, zz)
    struct obj *obj;
    int FDECL((*fhito), (OBJ_P,OBJ_P));
    int tx, ty;
    schar zz;
{
    int hitanything = 0;
    register struct obj *otmp, *next_obj;

    if (obj->otyp == SPE_FORCE_BOLT || obj->otyp == WAN_STRIKING) {
	struct trap *t = t_at(tx, ty);

	/* We can't settle for the default calling sequence of
	   bhito(otmp) -> break_statue(otmp) -> activate_statue_trap(ox,oy)
	   because that last call might end up operating on our `next_obj'
	   (below), rather than on the current object, if it happens to
	   encounter a statue which mustn't become animated. */
	if (t && t->ttyp == STATUE_TRAP &&
		activate_statue_trap(t, tx, ty, TRUE))
	    learnwand(obj);
    }

    poly_zapped = -1;
    for(otmp = level.objects[tx][ty]; otmp; otmp = next_obj) {
	next_obj = otmp->nexthere;
	/* for zap downwards, don't hit object poly'd hero is hiding under */
	if (zz > 0 && u.uundetected && otmp == level.objects[u.ux][u.uy]
	    && hides_under(youmonst.data)) continue;

	hitanything += (*fhito)(otmp, obj);
    }
    if(poly_zapped >= 0)
	create_polymon(level.objects[tx][ty], poly_zapped);

    return hitanything;
}

/*
 * zappable - returns 1 if zap is available, 0 otherwise.
 *	      it removes a charge from the wand if zappable.
 * added by GAN 11/03/86
 */
int
zappable(wand)
register struct obj *wand;
{
	if(wand->spe < 0 || (wand->spe == 0 && rn2(121)))
		return 0;
	if(wand->spe == 0)
		You("wrest one last charge from the worn-out wand.");
	wand->spe--;
	return 1;
}

/*
 * zapnodir - zaps a NODIR wand/spell.
 * added by GAN 11/03/86
 */
void
zapnodir(obj)
register struct obj *obj;
{
	boolean known = FALSE;

	switch(obj->otyp) {
		case WAN_LIGHT:
		case SPE_LIGHT:
			litroom(TRUE,obj);
			if (!Blind) known = TRUE;
			if (lightdamage(obj, TRUE, 5)) known = TRUE;
			break;
		case WAN_SECRET_DOOR_DETECTION:
		case SPE_DETECT_UNSEEN:
			if(!findit()) return;
			if (!Blind) known = TRUE;
			break;
		case WAN_CREATE_MONSTER:
			known = create_critters(rn2(23) ? 1 : rn1(7,2),
					(struct permonst *)0, FALSE);
			break;
		case WAN_WISHING:
			known = TRUE;
			if(Luck + rn2(5) < 0) {
				pline("Unfortunately, nothing happens.");
				break;
			}
			makewish();
			break;
		case WAN_ENLIGHTENMENT:
			known = TRUE;
			You_feel("self-knowledgeable...");
			display_nhwindow(WIN_MESSAGE, FALSE);
			enlightenment(MAGICENLIGHTENMENT, ENL_GAMEINPROGRESS);
			pline_The("feeling subsides.");
			exercise(A_WIS, TRUE);
			break;
	}
	if (known) {
	    if (!objects[obj->otyp].oc_name_known)
		more_experienced(0,10);
	    /* effect was observable; discover the wand type provided
	       that the wand itself has been seen */
	    learnwand(obj);
	}
}

STATIC_OVL void
backfire(otmp)
struct obj *otmp;
{
	int dmg;
	otmp->in_use = TRUE;	/* in case losehp() is fatal */
	pline("%s suddenly explodes!", The(xname(otmp)));
	dmg = d(otmp->spe+2,6);
	losehp(Maybe_Half_Phys(dmg), "exploding wand", KILLED_BY_AN);
	useup(otmp);
}

static NEARDATA const char zap_syms[] = { WAND_CLASS, 0 };

int
dozap()
{
	register struct obj *obj;
	int	damage;

	if(check_capacity((char *)0)) return(0);
	obj = getobj(zap_syms, "zap");
	if(!obj) return(0);

	check_unpaid(obj);

	/* zappable addition done by GAN 11/03/86 */
	if(!zappable(obj)) pline1(nothing_happens);
	else if(obj->cursed && !rn2(WAND_BACKFIRE_CHANCE)) {
		backfire(obj);	/* the wand blows up in your face! */
		exercise(A_STR, FALSE);
		return(1);
	} else if(!(objects[obj->otyp].oc_dir == NODIR) && !getdir((char *)0)) {
		if (!Blind)
		    pline("%s glows and fades.", The(xname(obj)));
		/* make him pay for knowing !NODIR */
	} else if(!u.dx && !u.dy && !u.dz && !(objects[obj->otyp].oc_dir == NODIR)) {
	    if ((damage = zapyourself(obj, TRUE)) != 0) {
		char buf[BUFSZ];
		Sprintf(buf, "zapped %sself with a wand", uhim());
		losehp(Maybe_Half_Phys(damage), buf, NO_KILLER_PREFIX);
	    }
	} else {

		/*	Are we having fun yet?
		 * weffects -> buzz(obj->otyp) -> zhitm (temple priest) ->
		 * attack -> hitum -> known_hitum -> ghod_hitsu ->
		 * buzz(AD_ELEC) -> destroy_item(WAND_CLASS) ->
		 * useup -> obfree -> dealloc_obj -> free(obj)
		 */
		current_wand = obj;
		weffects(obj);
		obj = current_wand;
		current_wand = 0;
	}
	if (obj && obj->spe < 0) {
	    pline("%s to dust.", Tobjnam(obj, "turn"));
	    useup(obj);
	}
	update_inventory();	/* maybe used a charge */
	return(1);
}

int
zapyourself(obj, ordinary)
struct obj *obj;
boolean ordinary;
{
	boolean learn_it = FALSE;
	int	damage = 0;

	switch(obj->otyp) {
		case WAN_STRIKING:
		case SPE_FORCE_BOLT:
		    learn_it = TRUE;
		    if(Antimagic) {
			shieldeff(u.ux, u.uy);
			pline("Boing!");
		    } else {
			if (ordinary) {
			    You("bash yourself!");
			    damage = d(2,12);
			} else
			    damage = d(1 + obj->spe,6);
			exercise(A_STR, FALSE);
		    }
		    break;

		case WAN_LIGHTNING:
		    learn_it = TRUE;
		    if (!Shock_resistance) {
			You("shock yourself!");
			damage = d(12,6);
			exercise(A_CON, FALSE);
		    } else {
			shieldeff(u.ux, u.uy);
			You("zap yourself, but seem unharmed.");
			ugolemeffects(AD_ELEC, d(12,6));
		    }
		    destroy_item(WAND_CLASS, AD_ELEC);
		    destroy_item(RING_CLASS, AD_ELEC);
		    (void) flashburn((long)rnd(100));
		    break;

		case SPE_FIREBALL:
		    You("explode a fireball on top of yourself!");
		    explode(u.ux, u.uy, 11, d(6,6), WAND_CLASS, EXPL_FIERY);
		    break;
		case WAN_FIRE:
		case FIRE_HORN:
		    learn_it = TRUE;
		    if (Fire_resistance) {
                shieldeff(u.ux, u.uy);
                You_feel("rather warm.");
                ugolemeffects(AD_FIRE, d(12,6));
            } else {
                pline("You've set yourself afire!");
                damage = d(12,6);
		    }
		    burn_away_slime();
		    (void) burnarmor(&youmonst);
		    destroy_item(SCROLL_CLASS, AD_FIRE);
		    destroy_item(POTION_CLASS, AD_FIRE);
		    destroy_item(SPBOOK_CLASS, AD_FIRE);
            destroy_item(FOOD_CLASS, AD_FIRE);  /* only slime for now */
		    break;

		case WAN_COLD:
		case SPE_CONE_OF_COLD:
		case FROST_HORN:
		    learn_it = TRUE;
		    if (Cold_resistance) {
			shieldeff(u.ux, u.uy);
			You_feel("a little chill.");
			ugolemeffects(AD_COLD, d(12,6));
		    } else {
			You("imitate a popsicle!");
			damage = d(12,6);
		    }
		    destroy_item(POTION_CLASS, AD_COLD);
		    break;

		case WAN_MAGIC_MISSILE:
		case SPE_MAGIC_MISSILE:
		    learn_it = TRUE;
		    if(Antimagic) {
			shieldeff(u.ux, u.uy);
			pline_The("missiles bounce!");
		    } else {
			damage = d(4,6);
			pline("Idiot!  You've shot yourself!");
		    }
		    break;

		case WAN_POLYMORPH:
		case SPE_POLYMORPH:
		    if (!Unchanging) {
			learn_it = TRUE;
			polyself(0);
		    }
		    break;

		case WAN_CANCELLATION:
		case SPE_CANCELLATION:
		    (void) cancel_monst(&youmonst, obj, TRUE, FALSE, TRUE);
		    break;

		case SPE_DRAIN_LIFE:
		    if (!Drain_resistance) {
			learn_it = TRUE;	/* (no effect for spells...) */
			losexp("life drainage");
		    }
		    damage = 0;	/* No additional damage */
		    break;

		case WAN_MAKE_INVISIBLE: {
		    /* have to test before changing HInvis but must change
		     * HInvis before doing newsym().
		     */
		    int msg = !Invis && !Blind && !BInvis;

		    if (BInvis && uarmc->otyp == MUMMY_WRAPPING) {
			/* A mummy wrapping absorbs it and protects you */
		        You_feel("rather itchy under %s.", yname(uarmc));
		        break;
		    }
		    if (ordinary || !rn2(10)) {	/* permanent */
			HInvis |= FROMOUTSIDE;
		    } else {			/* temporary */
			incr_itimeout(&HInvis, d(obj->spe, 250));
		    }
		    if (msg) {
			learn_it = TRUE;
			newsym(u.ux, u.uy);
			self_invis_message();
		    }
		    break;
		}

		case WAN_SPEED_MONSTER:
		    if (!(HFast & INTRINSIC)) {
			learn_it = TRUE;
			if (!Fast)
			    You("speed up.");
			else
			    Your("quickness feels more natural.");
			exercise(A_DEX, TRUE);
		    }
		    HFast |= FROMOUTSIDE;
		    break;

		case WAN_SLEEP:
		case SPE_SLEEP:
		    learn_it = TRUE;
		    if(Sleep_resistance) {
			shieldeff(u.ux, u.uy);
			You("don't feel sleepy!");
		    } else {
			pline_The("sleep ray hits you!");
			fall_asleep(-rnd(50), TRUE);
		    }
		    break;

		case WAN_SLOW_MONSTER:
		case SPE_SLOW_MONSTER:
		    if(HFast & (TIMEOUT | INTRINSIC)) {
			learn_it = TRUE;
			u_slow_down();
		    }
		    break;

		case WAN_TELEPORTATION:
		case SPE_TELEPORT_AWAY:
		    tele();
		    /* same criteria as when mounted (zap_steed) */
		    if ((Teleport_control && !Stunned) ||
			    !couldsee(u.ux0, u.uy0) ||
			    distu(u.ux0, u.uy0) >= 16)
			learn_it = TRUE;
		    break;

		case WAN_DEATH:
		case SPE_FINGER_OF_DEATH:
		    if (nonliving(youmonst.data) || is_demon(youmonst.data)) {
			pline((obj->otyp == WAN_DEATH) ?
			  "The wand shoots an apparently harmless beam at you."
			  : "You seem no deader than before.");
			break;
		    }
		    learn_it = TRUE;
		    Sprintf(killer.name,"shot %sself with a death ray",uhim());
		    killer.format = NO_KILLER_PREFIX;
		    You("irradiate yourself with pure energy!");
		    You("die.");
			/* They might survive with an amulet of life saving */
		    done(DIED);
		    break;
		case WAN_UNDEAD_TURNING:
		case SPE_TURN_UNDEAD:
		    learn_it = TRUE;
		    (void) unturn_dead(&youmonst);
		    if (is_undead(youmonst.data)) {
			You_feel("frightened and %sstunned.",
			     Stunned ? "even more " : "");
			make_stunned((HStun & TIMEOUT) + (long)rnd(30), FALSE);
		    } else
			You("shudder in dread.");
		    break;
		case SPE_HEALING:
		case SPE_EXTRA_HEALING:
		    learn_it = TRUE;	/* (no effect for spells...) */
		    healup(d(6, obj->otyp == SPE_EXTRA_HEALING ? 8 : 4),
			   0, FALSE, (obj->otyp == SPE_EXTRA_HEALING));
		    You_feel("%sbetter.",
			obj->otyp == SPE_EXTRA_HEALING ? "much " : "");
		    break;
		case WAN_LIGHT:	/* (broken wand) */
		 /* assert( !ordinary ); */
		    damage = d(obj->spe, 25);
		case EXPENSIVE_CAMERA:
		    if (!damage) damage = 5;
		    damage = lightdamage(obj, ordinary, damage);
		    damage += rnd(25);
		    if (flashburn((long)damage)) learn_it = TRUE;
		    damage = 0;	/* reset */
		    break;
		case WAN_OPENING:
		case SPE_KNOCK:
		    if (Punished) {
			learn_it = TRUE;
			unpunish();
		    }
		    if (u.utrap) {	/* escape web or bear trap */
			(void) openholdingtrap(&youmonst, &learn_it);
		    } else {	/* trigger previously escaped trapdoor */
			(void) openfallingtrap(&youmonst, TRUE, &learn_it);
		    }
		    break;
		case WAN_LOCKING:
		case SPE_WIZARD_LOCK:
		    if (!u.utrap) {
			(void) closeholdingtrap(&youmonst, &learn_it);
		    }
		    break;
		case WAN_DIGGING:
		case SPE_DIG:
		case SPE_DETECT_UNSEEN:
		case WAN_NOTHING:
		    break;
		case WAN_PROBING:
		  {
		    struct obj *otmp;

		    for (otmp = invent; otmp; otmp = otmp->nobj) {
			otmp->dknown = 1;
			if (Is_container(otmp) || otmp->otyp == STATUE) {
			    otmp->lknown = 1;
			    if (!SchroedingersBox(otmp)) otmp->cknown = 1;
			}
		    }
		    learn_it = TRUE;
		    ustatusline();
		    break;
		  }
		case SPE_STONE_TO_FLESH:
		  {
		    struct obj *otmp, *onxt;
		    boolean didmerge;

		    if (u.umonnum == PM_STONE_GOLEM) {
			learn_it = TRUE;
			(void) polymon(PM_FLESH_GOLEM);
		    }
		    if (Stoned) {
			learn_it = TRUE;
			fix_petrification();	/* saved! */
		    }
		    /* but at a cost.. */
		    for (otmp = invent; otmp; otmp = onxt) {
			onxt = otmp->nobj;
			if (bhito(otmp, obj)) learn_it = TRUE;
		    }
		    /*
		     * It is possible that we can now merge some inventory.
		     * Do a higly paranoid merge.  Restart from the beginning
		     * until no merges.
		     */
		    do {
			didmerge = FALSE;
			for (otmp = invent; !didmerge && otmp; otmp = otmp->nobj)
			    for (onxt = otmp->nobj; onxt; onxt = onxt->nobj)
				if (merged(&otmp, &onxt)) {
				    didmerge = TRUE;
				    break;
				}
		    } while (didmerge);
		    break;
		  }
		default:
		    impossible("zapyourself: object %d used?", obj->otyp);
		    break;
	}
	/* if effect was observable then discover the wand type provided
	   that the wand itself has been seen */
	if (learn_it) learnwand(obj);
	return(damage);
}

/* called when poly'd hero uses breath attack against self */
void
ubreatheu(mattk)
struct attack *mattk;
{
	int dtyp = 20 + mattk->adtyp - 1;	/* breath by hero */
	const char *fltxt = flash_types[dtyp];	/* blast of <something> */

	zhitu(dtyp, mattk->damn, fltxt, u.ux, u.uy);
}

/* light damages hero in gremlin form */
int
lightdamage(obj, ordinary, amt)
struct obj *obj;	/* item making light (fake book if spell) */
boolean ordinary;	/* wand/camera zap vs wand destruction */
int amt;	/* pseudo-damage used to determine blindness duration */
{
    char buf[BUFSZ];
    const char *how;
    int dmg = amt;

    if (dmg && youmonst.data == &mons[PM_GREMLIN]) {
	/* reduce high values (from destruction of wand with many charges) */
	dmg = rnd(dmg);
	if (dmg > 10) dmg = 10 + rnd(dmg - 10);
	if (dmg > 20) dmg = 20;
	pline("Ow, that light hurts%c", (dmg > 2 || u.mh <= 5) ? '!' : '.');
	/* [composing killer/reason is superfluous here; if fatal, cause
	   of death will always be "killed while stuck in creature form"] */
	if (obj->oclass == SCROLL_CLASS || obj->oclass == SPBOOK_CLASS)
	    ordinary = FALSE;	/* say blasted rather than zapped */
	how = (obj->oclass != SPBOOK_CLASS) ?
		(const char *)ansimpleoname(obj) : "spell of light";
	Sprintf(buf, "%s %sself with %s",
		ordinary ? "zapped" : "blasted", uhim(), how);
	/* might rehumanize(); could be fatal, but only for Unchanging */
	losehp(Maybe_Half_Phys(dmg), buf, NO_KILLER_PREFIX);
    }
    return dmg;
}

/* light[ning] causes blindness */
boolean
flashburn(duration)
long duration;
{
	if (!resists_blnd(&youmonst)) {
		You(are_blinded_by_the_flash);
		make_blinded(duration, FALSE);
		if (!Blind) Your1(vision_clears);
		return TRUE;
	}
	return FALSE;
}

/* you've zapped a wand downwards while riding
 * Return TRUE if the steed was hit by the wand.
 * Return FALSE if the steed was not hit by the wand.
 */
STATIC_OVL boolean
zap_steed(obj)
struct obj *obj;	/* wand or spell */
{
	int steedhit = FALSE;
	
	switch (obj->otyp) {

	   /*
	    * Wands that are allowed to hit the steed
	    * Carefully test the results of any that are
	    * moved here from the bottom section.
	    */
		case WAN_PROBING:
		    probe_monster(u.usteed);
		    learnwand(obj);
		    steedhit = TRUE;
		    break;
		case WAN_TELEPORTATION:
		case SPE_TELEPORT_AWAY:
		    /* you go together */
		    tele();
		    /* same criteria as when unmounted (zapyourself) */
		    if ((Teleport_control && !Stunned) ||
			    !couldsee(u.ux0, u.uy0) ||
			    distu(u.ux0, u.uy0) >= 16)
			learnwand(obj);
		    steedhit = TRUE;
		    break;

		/* Default processing via bhitm() for these */
		case SPE_CURE_SICKNESS:
		case WAN_MAKE_INVISIBLE:
		case WAN_CANCELLATION:
		case SPE_CANCELLATION:
		case WAN_POLYMORPH:
		case SPE_POLYMORPH:
		case WAN_STRIKING:
		case SPE_FORCE_BOLT:
		case WAN_SLOW_MONSTER:
		case SPE_SLOW_MONSTER:
		case WAN_SPEED_MONSTER:
		case SPE_HEALING:
		case SPE_EXTRA_HEALING:
		case SPE_DRAIN_LIFE:
		case WAN_OPENING:
		case SPE_KNOCK:
		    (void) bhitm(u.usteed, obj);
		    steedhit = TRUE;
		    break;

		default:
		    steedhit = FALSE;
		    break;
	}
	return steedhit;
}

/*
 * cancel a monster (possibly the hero).  inventory is cancelled only
 * if the monster is zapping itself directly, since otherwise the
 * effect is too strong.  currently non-hero monsters do not zap
 * themselves with cancellation.
 */
boolean
cancel_monst(mdef, obj, youattack, allow_cancel_kill, self_cancel)
register struct monst	*mdef;
register struct obj	*obj;
boolean			youattack, allow_cancel_kill, self_cancel;
{
	boolean	youdefend = (mdef == &youmonst);
	static const char writing_vanishes[] =
				"Some writing vanishes from %s head!";
	static const char your[] = "your";	/* should be extern */

	if (youdefend ? (!youattack && Antimagic)
		      : resist(mdef, obj->oclass, 0, NOTELL))
		return FALSE;	/* resisted cancellation */

	if (self_cancel) {	/* 1st cancel inventory */
	    struct obj *otmp;

	    for (otmp = (youdefend ? invent : mdef->minvent);
			    otmp; otmp = otmp->nobj)
		cancel_item(otmp);
	    if (youdefend) {
		context.botl = 1;	/* potential AC change */
		find_ac();
	    }
	}

	/* now handle special cases */
	if (youdefend) {
	    if (Upolyd) {
		if ((u.umonnum == PM_CLAY_GOLEM) && !Blind)
		    pline(writing_vanishes, your);

		if (Unchanging)
		    Your("amulet grows hot for a moment, then cools.");
		else
		    rehumanize();
	    }
	} else {
	    mdef->mcan = TRUE;

	    if (is_were(mdef->data) && mdef->data->mlet != S_HUMAN)
		were_change(mdef);

	    if (mdef->data == &mons[PM_CLAY_GOLEM]) {
		if (canseemon(mdef))
		    pline(writing_vanishes, s_suffix(mon_nam(mdef)));

		if (allow_cancel_kill) {
		    if (youattack)
			killed(mdef);
		    else
			monkilled(mdef, "", AD_SPEL);
		}
	    }
	}
	return TRUE;
}

/* you've zapped an immediate type wand up or down */
STATIC_OVL boolean
zap_updown(obj)
struct obj *obj;	/* wand or spell */
{
	boolean striking = FALSE, disclose = FALSE;
	int x, y, xx, yy, ptmp;
	struct obj *otmp;
	struct engr *e;
	struct trap *ttmp;
	char buf[BUFSZ];

	/* some wands have special effects other than normal bhitpile */
	/* drawbridge might change <u.ux,u.uy> */
	x = xx = u.ux;	/* <x,y> is zap location */
	y = yy = u.uy;	/* <xx,yy> is drawbridge (portcullis) position */
	ttmp = t_at(x, y); /* trap if there is one */

	switch (obj->otyp) {
	case WAN_PROBING:
	    ptmp = 0;
	    if (u.dz < 0) {
		You("probe towards the %s.", ceiling(x,y));
	    } else {
		ptmp += bhitpile(obj, bhito, x, y, u.dz);
		You("probe beneath the %s.", surface(x,y));
		ptmp += display_binventory(x, y, TRUE);
	    }
	    if (!ptmp) Your("probe reveals nothing.");
	    return TRUE;	/* we've done our own bhitpile */
	case WAN_OPENING:
	case SPE_KNOCK:
	    /* up or down, but at closed portcullis only */
	    if (is_db_wall(x,y) && find_drawbridge(&xx, &yy)) {
		open_drawbridge(xx, yy);
		disclose = TRUE;
	    } else if (u.dz > 0 && (x == xdnstair && y == ydnstair) &&
			/* can't use the stairs down to quest level 2 until
			   leader "unlocks" them; give feedback if you try */
			on_level(&u.uz, &qstart_level) && !ok_to_quest()) {
		pline_The("stairs seem to ripple momentarily.");
		disclose = TRUE;
	    }
	    /* down will release you from bear trap or web */
	    if (u.dz > 0 && u.utrap) {
		(void) openholdingtrap(&youmonst, &disclose);
	    /* down will trigger trapdoor, hole, or [spiked-] pit */
	    } else if (u.dz > 0 && !u.utrap) {
		(void) openfallingtrap(&youmonst, FALSE, &disclose);
	    }
	    break;
	case WAN_STRIKING:
	case SPE_FORCE_BOLT:
	    striking = TRUE;
	    /*FALLTHRU*/
	case WAN_LOCKING:
	case SPE_WIZARD_LOCK:
	    /* down at open bridge or up or down at open portcullis */
	    if (((levl[x][y].typ == DRAWBRIDGE_DOWN) ? (u.dz > 0) :
			(is_drawbridge_wall(x,y) >= 0 && !is_db_wall(x,y))) &&
		    find_drawbridge(&xx, &yy)) {
		if (!striking)
		    close_drawbridge(xx, yy);
		else
		    destroy_drawbridge(xx, yy);
		disclose = TRUE;
	    } else if (striking && u.dz < 0 && rn2(3) &&
			!Is_airlevel(&u.uz) && !Is_waterlevel(&u.uz) &&
			!Underwater && !Is_qstart(&u.uz)) {
		int dmg;
		/* similar to zap_dig() */
		pline("A rock is dislodged from the %s and falls on your %s.",
		      ceiling(x, y), body_part(HEAD));
		dmg = rnd((uarmh && is_metallic(uarmh)) ? 2 : 6);
		losehp(Maybe_Half_Phys(dmg),
		       "falling rock", KILLED_BY_AN);
		if ((otmp = mksobj_at(ROCK, x, y, FALSE, FALSE)) != 0) {
		    (void)xname(otmp);	/* set dknown, maybe bknown */
		    stackobj(otmp);
		}
		newsym(x, y);
	    } else if (u.dz > 0 && ttmp) {
		if (!striking && closeholdingtrap(&youmonst, &disclose)) {
		    ;	/* now stuck in web or bear trap */
		} else if (striking && ttmp->ttyp == TRAPDOOR) {
		    /* striking transforms trapdoor into hole */
		    if (Blind && !ttmp->tseen) {
			pline("%s beneath you shatters.", Something);
		    } else if (!ttmp->tseen) {	/* => !Blind */
			pline("There's a trapdoor beneath you; it shatters.");
		    } else {
			pline("The trapdoor beneath you shatters.");
			disclose = TRUE;
		    }
		    ttmp->ttyp = HOLE;
		    ttmp->tseen = 1;
		    newsym(x, y);
		    /* might fall down hole */
		    dotrap(ttmp, 0);
		} else if (!striking && ttmp->ttyp == HOLE) {
		    /* locking transforms hole into trapdoor */
		    ttmp->ttyp = TRAPDOOR;
		    if (Blind || !ttmp->tseen) {
			pline("Some %s swirls beneath you.",
			      is_ice(x,y) ? "frost" : "dust");
		    } else {
			ttmp->tseen = 1;
			newsym(x, y);
			pline("A trapdoor appears beneath you.");
			disclose = TRUE;
		    }
		    /* hadn't fallen down hole; won't fall now */
		}
	    }
	    break;
	case SPE_STONE_TO_FLESH:
	    if (Is_airlevel(&u.uz) || Is_waterlevel(&u.uz) ||
		     Underwater || (Is_qstart(&u.uz) && u.dz < 0)) {
		pline1(nothing_happens);
	    } else if (u.dz < 0) {	/* we should do more... */
		pline("Blood drips on your %s.", body_part(FACE));
	    } else if (u.dz > 0 && !OBJ_AT(u.ux, u.uy)) {
		/*
		Print this message only if there wasn't an engraving
		affected here.  If water or ice, act like waterlevel case.
		*/
		e = engr_at(u.ux, u.uy);
		if (!(e && e->engr_type == ENGRAVE)) {
		    if (is_pool(u.ux, u.uy) || is_ice(u.ux, u.uy))
			pline1(nothing_happens);
		    else
			pline("Blood %ss %s your %s.",
			      is_lava(u.ux, u.uy) ? "boil" : "pool",
			      Levitation ? "beneath" : "at",
			      makeplural(body_part(FOOT)));
		}
	    }
	    break;
	default:
	    break;
	}

	if (u.dz > 0) {
	    /* zapping downward */
	    (void) bhitpile(obj, bhito, x, y, u.dz);

	    /* subset of engraving effects; none sets `disclose' */
	    if ((e = engr_at(x, y)) != 0 && e->engr_type != HEADSTONE) {
		switch (obj->otyp) {
		case WAN_POLYMORPH:
		case SPE_POLYMORPH:
		    del_engr(e);
		    make_engr_at(x, y, random_engraving(buf), moves, (xchar)0);
		    break;
		case WAN_CANCELLATION:
		case SPE_CANCELLATION:
		case WAN_MAKE_INVISIBLE:
		    del_engr(e);
		    break;
		case WAN_TELEPORTATION:
		case SPE_TELEPORT_AWAY:
		    rloc_engr(e);
		    break;
		case SPE_STONE_TO_FLESH:
		    if (e->engr_type == ENGRAVE) {
			/* only affects things in stone */
			pline_The(Hallucination ?
			    "floor runs like butter!" :
			    "edges on the floor get smoother.");
			wipe_engr_at(x, y, d(2,4), TRUE);
			}
		    break;
		case WAN_STRIKING:
		case SPE_FORCE_BOLT:
		    wipe_engr_at(x, y, d(2,4), TRUE);
		    break;
		default:
		    break;
		}
	    }
	} else if (u.dz < 0) {
	    /* zapping upward */

	    /* game flavor: if you're hiding under "something"
	     * a zap upward should hit that "something".
	     */
	    if (u.uundetected && hides_under(youmonst.data)) {
		int hitit = 0;
		otmp = level.objects[u.ux][u.uy];

		if (otmp) hitit = bhito(otmp, obj);
		if (hitit) {
		    (void) hideunder(&youmonst);
		    disclose = TRUE;
		}
	    }
	}

	return disclose;
}

/* used by do_break_wand() was well as by weffects() */
void
zapsetup()
{
    obj_zapped = FALSE;
}

void
zapwrapup()
{
    /* if do_osshock() set obj_zapped while polying, give a message now */
    if (obj_zapped)
	You_feel("shuddering vibrations.");
    obj_zapped = FALSE;
}

/* called for various wand and spell effects - M. Stephenson */
void
weffects(obj)
struct	obj	*obj;
{
	int otyp = obj->otyp;
	boolean disclose = FALSE, was_unkn = !objects[otyp].oc_name_known;

	exercise(A_WIS, TRUE);
	if (u.usteed && (objects[otyp].oc_dir != NODIR) &&
	    !u.dx && !u.dy && (u.dz > 0) && zap_steed(obj)) {
		disclose = TRUE;
	} else if (objects[otyp].oc_dir == IMMEDIATE) {
	    zapsetup();		/* reset obj_zapped */
	    if (u.uswallow) {
		(void) bhitm(u.ustuck, obj);
		/* [how about `bhitpile(u.ustuck->minvent)' effect?] */
	    } else if (u.dz) {
		disclose = zap_updown(obj);
	    } else {
		(void) bhit(u.dx,u.dy, rn1(8,6),ZAPPED_WAND, bhitm,bhito, &obj);
	    }
	    zapwrapup();	/* give feedback for obj_zapped */

	} else if (objects[otyp].oc_dir == NODIR) {
	    zapnodir(obj);

	} else {
	    /* neither immediate nor directionless */

	    if (otyp == WAN_DIGGING || otyp == SPE_DIG)
		zap_dig();
	    else if (otyp >= SPE_MAGIC_MISSILE && otyp <= SPE_FINGER_OF_DEATH)
		buzz(otyp - SPE_MAGIC_MISSILE + 10,
		     u.ulevel / 2 + 1,
		     u.ux, u.uy, u.dx, u.dy);
	    else if (otyp >= WAN_MAGIC_MISSILE && otyp <= WAN_LIGHTNING)
		buzz(otyp - WAN_MAGIC_MISSILE,
		     (otyp == WAN_MAGIC_MISSILE) ? 2 : 6,
		     u.ux, u.uy, u.dx, u.dy);
	    else
		impossible("weffects: unexpected spell or wand");
	    disclose = TRUE;
	}
	if (disclose) {
	    learnwand(obj);
	    if (was_unkn) more_experienced(0, 10);
	}
	return;
}

/* augment damage for a spell dased on the hero's intelligence (and level) */
int
spell_damage_bonus(dmg)
int dmg;	/* base amount to be adjusted by bonus or penalty */
{
    int intell = ACURR(A_INT);

    /* Punish low intellegence before low level else low intellegence
       gets punished only when high level */
    if (intell <= 9) {
	/* -3 penalty, but never reduce combined amount below 1
	   (if dmg is 0 for some reason, we're careful to leave it there) */
	if (dmg > 1) dmg = (dmg <= 3) ? 1 : dmg - 3;
    } else if (intell <= 13 || u.ulevel < 5)
	;		/* no bonus or penalty; dmg remains same */
    else if (intell <= 18)
	dmg += 1;
    else if (intell <= 24 || u.ulevel < 14)
	dmg += 2;
    else
	dmg += 3;		/* Int 25 */

    return dmg;
}

/*
 * Generate the to hit bonus for a spell.  Based on the hero's skill in
 * spell class and dexterity.
 */
STATIC_OVL int
spell_hit_bonus(skill)
int skill;
{
    int hit_bon = 0;
    int dex = ACURR(A_DEX);

    switch (P_SKILL(spell_skilltype(skill))) {
	case P_ISRESTRICTED:
	case P_UNSKILLED:   hit_bon = -4; break;
	case P_BASIC:       hit_bon =  0; break;
	case P_SKILLED:     hit_bon =  2; break;
	case P_EXPERT:      hit_bon =  3; break;
    }

    if (dex < 4)
	hit_bon -= 3;
    else if (dex < 6)
	hit_bon -= 2;
    else if (dex < 8)
	hit_bon -= 1;
    else if (dex < 14)
        /* Will change when print stuff below removed */
	hit_bon -= 0;
    else
	/* Even increment for dextrous heroes (see weapon.c abon) */
	hit_bon += dex - 14;

    return hit_bon;
}

const char *
exclam(force)
register int force;
{
	/* force == 0 occurs e.g. with sleep ray */
	/* note that large force is usual with wands so that !! would
		require information about hand/weapon/wand */
	return (const char *)((force < 0) ? "?" : (force <= 4) ? "." : "!");
}

void
hit(str,mtmp,force)
register const char *str;
register struct monst *mtmp;
register const char *force;		/* usually either "." or "!" */
{
	if((!cansee(bhitpos.x,bhitpos.y) && !canspotmon(mtmp) &&
	     !(u.uswallow && mtmp == u.ustuck))
	   || !flags.verbose)
	    pline("%s %s it.", The(str), vtense(str, "hit"));
	else pline("%s %s %s%s", The(str), vtense(str, "hit"),
		   mon_nam(mtmp), force);
}

void
miss(str,mtmp)
register const char *str;
register struct monst *mtmp;
{
	pline("%s %s %s.", The(str), vtense(str, "miss"),
	      ((cansee(bhitpos.x,bhitpos.y) || canspotmon(mtmp))
	       && flags.verbose) ?
	      mon_nam(mtmp) : "it");
}

STATIC_OVL void
skiprange(range, skipstart, skipend)
int range, *skipstart, *skipend;
{
	int tmp = range - (rnd(range / 4));
	*skipstart = tmp;
	*skipend = tmp - ((tmp / 4) * rnd(3));
	if (*skipend >= tmp) *skipend = tmp - 1;
}

/*
 *  Called for the following distance effects:
 *	when a weapon is thrown (weapon == THROWN_WEAPON)
 *	when an object is kicked (KICKED_WEAPON)
 *	when an IMMEDIATE wand is zapped (ZAPPED_WAND)
 *	when a light beam is flashed (FLASHED_LIGHT)
 *	when a mirror is applied (INVIS_BEAM)
 *  A thrown/kicked object falls down at the end of its range or when a monster
 *  is hit.  The variable 'bhitpos' is set to the final position of the weapon
 *  thrown/zapped.  The ray of a wand may affect (by calling a provided
 *  function) several objects and monsters on its path.  The return value
 *  is the monster hit (weapon != ZAPPED_WAND), or a null monster pointer.
 *
 * Thrown and kicked objects (THROWN_WEAPON or KICKED_WEAPON) may be
 * destroyed and *pobj set to NULL to indicate this.
 *
 *  Check !u.uswallow before calling bhit().
 *  This function reveals the absence of a remembered invisible monster in
 *  necessary cases (throwing or kicking weapons).  The presence of a real
 *  one is revealed for a weapon, but if not a weapon is left up to fhitm().
 */
struct monst *
bhit(ddx,ddy,range,weapon,fhitm,fhito,pobj)
register int ddx,ddy,range;		/* direction and range */
int weapon;				/* see values in hack.h */
int FDECL((*fhitm), (MONST_P, OBJ_P)),	/* fns called when mon/obj hit */
    FDECL((*fhito), (OBJ_P, OBJ_P));
struct obj **pobj;			/* object tossed/used, set to NULL
					 * if object is destroyed */
{
	struct monst *mtmp;
	struct obj *obj = *pobj;
	uchar typ;
	boolean shopdoor = FALSE, point_blank = TRUE;
	boolean in_skip = FALSE, allow_skip = FALSE;
	int skiprange_start = 0, skiprange_end = 0, skipcount = 0;

	if (weapon == KICKED_WEAPON) {
	    /* object starts one square in front of player */
	    bhitpos.x = u.ux + ddx;
	    bhitpos.y = u.uy + ddy;
	    range--;
	} else {
	    bhitpos.x = u.ux;
	    bhitpos.y = u.uy;
	}

	if (weapon == THROWN_WEAPON && obj && obj->otyp == ROCK) {
		skiprange(range, &skiprange_start, &skiprange_end);
		allow_skip = !rn2(3);
	}

	if (weapon == FLASHED_LIGHT) {
	    tmp_at(DISP_BEAM, cmap_to_glyph(S_flashbeam));
	} else if (weapon != ZAPPED_WAND && weapon != INVIS_BEAM)
	    tmp_at(DISP_FLASH, obj_to_glyph(obj));

	while(range-- > 0) {
	    int x,y;

	    bhitpos.x += ddx;
	    bhitpos.y += ddy;
	    x = bhitpos.x; y = bhitpos.y;

	    if(!isok(x, y)) {
		bhitpos.x -= ddx;
		bhitpos.y -= ddy;
		break;
	    }

	    if(is_pick(obj) && inside_shop(x, y) &&
					   (mtmp = shkcatch(obj, x, y))) {
		tmp_at(DISP_END, 0);
		return(mtmp);
	    }

	    typ = levl[bhitpos.x][bhitpos.y].typ;

	    /* iron bars will block anything big enough */
	    if ((weapon == THROWN_WEAPON || weapon == KICKED_WEAPON) &&
		    typ == IRONBARS &&
		    hits_bars(pobj, x - ddx, y - ddy,
			      point_blank ? 0 : !rn2(5), 1)) {
		/* caveat: obj might now be null... */
		obj = *pobj;
		bhitpos.x -= ddx;
		bhitpos.y -= ddy;
		break;
	    }

	    if (weapon == ZAPPED_WAND && find_drawbridge(&x,&y)) {
		boolean learn_it = FALSE;

		switch (obj->otyp) {
		    case WAN_OPENING:
		    case SPE_KNOCK:
			if (is_db_wall(bhitpos.x, bhitpos.y)) {
			    if (cansee(x,y) || cansee(bhitpos.x,bhitpos.y))
				learn_it = TRUE;
			    open_drawbridge(x,y);
			}
			break;
		    case WAN_LOCKING:
		    case SPE_WIZARD_LOCK:
			if ((cansee(x,y) || cansee(bhitpos.x, bhitpos.y)) &&
				levl[x][y].typ == DRAWBRIDGE_DOWN)
			    learn_it = TRUE;
			close_drawbridge(x,y);
			break;
		    case WAN_STRIKING:
		    case SPE_FORCE_BOLT:
			if (typ != DRAWBRIDGE_UP)
			    destroy_drawbridge(x,y);
			learn_it = TRUE;
			break;
		}
		if (learn_it) learnwand(obj);
	    }

	    mtmp = m_at(bhitpos.x, bhitpos.y);
		
	    /*
	     * skipping rocks
	     *
	     * skiprange_start is only set if this is a thrown rock
	     */
	    if (skiprange_start && (range == skiprange_start) && allow_skip) {
		if (is_pool(bhitpos.x, bhitpos.y) && !mtmp) {
			in_skip = TRUE;
			if (!Blind) pline("%s %s%s.", Yname2(obj),
					  otense(obj, "skip"),
					  skipcount ? " again" : "");
			else You_hear("%s skip.", yname(obj));
			skipcount++;
		} else if (skiprange_start > skiprange_end + 1) {
			--skiprange_start;
		}
	    }
	    if (in_skip) {
 		if (range <= skiprange_end) {
			in_skip = FALSE;
			if (range > 3)	/* another bounce? */
			    skiprange(range, &skiprange_start, &skiprange_end);
		} else if (mtmp && M_IN_WATER(mtmp->data)) {
			if ((!Blind && canseemon(mtmp)) || sensemon(mtmp))
				pline("%s %s over %s.",
					Yname2(obj), otense(obj, "pass"),
					mon_nam(mtmp));
		}
	    }

	    if (mtmp && !(in_skip && M_IN_WATER(mtmp->data))) {
		notonhead = (bhitpos.x != mtmp->mx ||
			     bhitpos.y != mtmp->my);
		if (weapon == FLASHED_LIGHT) {
		    /* FLASHED_LIGHT hitting invisible monster should
		       pass through instead of stop so we call
		       flash_hits_mon() directly rather than returning
		       mtmp back to caller.  That allows the flash to
		       keep on going.  Note that we use mtmp->minvis
		       not canspotmon() because it makes no difference
		       whether the hero can see the monster or not. */
		    if (mtmp->minvis) {
			obj->ox = u.ux,  obj->oy = u.uy;
			(void) flash_hits_mon(mtmp, obj);
		    } else {
			tmp_at(DISP_END, 0);
			return mtmp;	/* caller will call flash_hits_mon */
		    }
		} else if (weapon == INVIS_BEAM) {
		    /* Like FLASHED_LIGHT, INVIS_BEAM should continue
		       through invisible targets; unlike it, we aren't
		       prepared for multiple hits so just get first one
		       that's either visible or could see its invisible
		       self.  [No tmp_at() cleanup is needed here.] */
		    if (!mtmp->minvis || perceives(mtmp->data))
			return mtmp;
		} else if (weapon != ZAPPED_WAND) {
		    /* THROWN_WEAPON, KICKED_WEAPON */
		    tmp_at(DISP_END, 0);
		    if (cansee(bhitpos.x, bhitpos.y) && !canspotmon(mtmp))
			map_invisible(bhitpos.x, bhitpos.y);
		    return mtmp;
		} else {
		    /* ZAPPED_WAND */
		    (*fhitm)(mtmp, obj);
		    range -= 3;
		}
	    } else {
		if (weapon == ZAPPED_WAND && obj->otyp == WAN_PROBING &&
		   glyph_is_invisible(levl[bhitpos.x][bhitpos.y].glyph)) {
		    unmap_object(bhitpos.x, bhitpos.y);
		    newsym(x, y);
		}
	    }
	    if(fhito) {
		if(bhitpile(obj,fhito,bhitpos.x,bhitpos.y,0))
		    range--;
	    } else {
		if(weapon == KICKED_WEAPON &&
		      ((obj->oclass == COIN_CLASS &&
			 OBJ_AT(bhitpos.x, bhitpos.y)) ||
			    ship_object(obj, bhitpos.x, bhitpos.y,
					costly_spot(bhitpos.x, bhitpos.y)))) {
			tmp_at(DISP_END, 0);
			return (struct monst *)0;
		}
	    }
	    if(weapon == ZAPPED_WAND && (IS_DOOR(typ) || typ == SDOOR)) {
		switch (obj->otyp) {
		case WAN_OPENING:
		case WAN_LOCKING:
		case WAN_STRIKING:
		case SPE_KNOCK:
		case SPE_WIZARD_LOCK:
		case SPE_FORCE_BOLT:
		    if (doorlock(obj, bhitpos.x, bhitpos.y)) {
			if (cansee(bhitpos.x, bhitpos.y) ||
				(obj->otyp == WAN_STRIKING && !Deaf))
			    learnwand(obj);
			if (levl[bhitpos.x][bhitpos.y].doormask == D_BROKEN &&
				*in_rooms(bhitpos.x, bhitpos.y, SHOPBASE)) {
			    shopdoor = TRUE;
			    add_damage(bhitpos.x, bhitpos.y, 400L);
			}
		    }
		    break;
		}
	    }
	    if(!ZAP_POS(typ) || closed_door(bhitpos.x, bhitpos.y)) {
		bhitpos.x -= ddx;
		bhitpos.y -= ddy;
		break;
	    }
	    if(weapon != ZAPPED_WAND && weapon != INVIS_BEAM) {
		/* 'I' present but no monster: erase */
		/* do this before the tmp_at() */
		if (glyph_is_invisible(levl[bhitpos.x][bhitpos.y].glyph)
			&& cansee(x, y)) {
		    unmap_object(bhitpos.x, bhitpos.y);
		    newsym(x, y);
		}
		tmp_at(bhitpos.x, bhitpos.y);
		delay_output();
		/* kicked objects fall in pools */
		if((weapon == KICKED_WEAPON) &&
		   (is_pool(bhitpos.x, bhitpos.y) ||
		   is_lava(bhitpos.x, bhitpos.y)))
		    break;
		if(IS_SINK(typ) && weapon != FLASHED_LIGHT)
		    break;	/* physical objects fall onto sink */
	    }
	    /* limit range of ball so hero won't make an invalid move */
	    if (weapon == THROWN_WEAPON && range > 0 &&
		obj->otyp == HEAVY_IRON_BALL) {
		struct obj *bobj;
		struct trap *t;
		if ((bobj = sobj_at(BOULDER, x, y)) != 0) {
		    if (cansee(x,y))
			pline("%s hits %s.",
			      The(distant_name(obj, xname)), an(xname(bobj)));
		    range = 0;
		} else if (obj == uball) {
		    if (!test_move(x - ddx, y - ddy, ddx, ddy, TEST_MOVE)) {
			/* nb: it didn't hit anything directly */
			if (cansee(x,y))
			    pline("%s jerks to an abrupt halt.",
				  The(distant_name(obj, xname))); /* lame */
			range = 0;
		    } else if (Sokoban && (t = t_at(x, y)) != 0 &&
			       (t->ttyp == PIT || t->ttyp == SPIKED_PIT ||
				t->ttyp == HOLE || t->ttyp == TRAPDOOR)) {
			/* hero falls into the trap, so ball stops */
			range = 0;
		    }
		}
	    }

	    /* thrown/kicked missile has moved away from its starting spot */
	    point_blank = FALSE;	/* affects passing through iron bars */
	}

	if (weapon != ZAPPED_WAND && weapon != INVIS_BEAM) tmp_at(DISP_END, 0);

	if(shopdoor)
	    pay_for_damage("destroy", FALSE);

	return (struct monst *)0;
}

/* process thrown boomerang, which travels a curving path...       
 * A multi-shot volley ought to have all missiles in flight at once,
 * but we're called separately for each one.  We terminate the volley
 * early on a failed catch since continuing to throw after being hit
 * is too obviously silly.
 */
struct monst *
boomhit(obj, dx, dy)
struct obj *obj;
int dx, dy;
{
	register int i, ct;
	int boom;	/* showsym[] index  */
	struct monst *mtmp;
	boolean counterclockwise = TRUE;	/* right-handed throw */

/* counterclockwise traversal patterns:
 *  ..........................54.................................
 *  ..................43.....6..3....765.........................
 *  ..........32.....5..2...7...2...8...4....87..................
 *  .........4..1....6..1...8..1....9...3...9..6.....98..........
 *  ..21@....5...@...7..@....9@......@12....@...5...@..7.....@9..
 *  .3...9....6..9....89.....................1..4...1..6....1..8.
 *  .4...8.....78.............................23....2..5...2...7.
 *  ..567............................................34....3..6..
 *  ........................................................45...
 * (invert rows for corresponding clockwise patterns)
 */

	bhitpos.x = u.ux;
	bhitpos.y = u.uy;
	boom = counterclockwise ? S_boomleft : S_boomright;
	for (i = 0; i < 8; i++) if (xdir[i] == dx && ydir[i] == dy) break;
	tmp_at(DISP_FLASH, cmap_to_glyph(boom));
	for (ct = 0; ct < 10; ct++) {
		i = (i + 8) % 8;	/* 0..7 (8 -> 0, -1 -> 7) */
		boom = (S_boomleft + S_boomright - boom);	/* toggle */
		tmp_at(DISP_CHANGE, cmap_to_glyph(boom));/* change glyph */
		dx = xdir[i];
		dy = ydir[i];
		bhitpos.x += dx;
		bhitpos.y += dy;
		if(MON_AT(bhitpos.x, bhitpos.y)) {
			mtmp = m_at(bhitpos.x,bhitpos.y);
			m_respond(mtmp);
			tmp_at(DISP_END, 0);
			return(mtmp);
		}
		if(!ZAP_POS(levl[bhitpos.x][bhitpos.y].typ) ||
		   closed_door(bhitpos.x, bhitpos.y)) {
			bhitpos.x -= dx;
			bhitpos.y -= dy;
			break;
		}
		if(bhitpos.x == u.ux && bhitpos.y == u.uy) { /* ct == 9 */
			if(Fumbling || rn2(20) >= ACURR(A_DEX)) {
				/* we hit ourselves */
				(void) thitu(10 + obj->spe,
					     dmgval(obj, &youmonst),
					     obj, "boomerang");
				endmultishot(TRUE);
				break;
			} else {	/* we catch it */
				tmp_at(DISP_END, 0);
				You("skillfully catch the boomerang.");
				return(&youmonst);
			}
		}
		tmp_at(bhitpos.x, bhitpos.y);
		delay_output();
		if(IS_SINK(levl[bhitpos.x][bhitpos.y].typ)) {
			if (!Deaf) pline("Klonk!");
			break;	/* boomerang falls on sink */
		}
		/* ct==0, initial position, we want next delta to be same;
		   ct==5, opposite position, repeat delta undoes first one */
		if (ct % 5 != 0) i += (counterclockwise ? -1 : 1);
	}
	tmp_at(DISP_END, 0);	/* do not leave last symbol */
	return (struct monst *)0;
}

/* used by buzz(); also used by munslime(muse.c) */
int
zhitm(mon, type, nd, ootmp)			/* returns damage to mon */
register struct monst *mon;
register int type, nd;
struct obj **ootmp;	/* to return worn armor for caller to disintegrate */
{
	register int tmp = 0;
	register int abstype = abs(type) % 10;
	boolean sho_shieldeff = FALSE;
	boolean spellcaster = is_hero_spell(type); /* maybe get a bonus! */

	*ootmp = (struct obj *)0;
	switch(abstype) {
	case ZT_MAGIC_MISSILE:
		if (resists_magm(mon)) {
		    sho_shieldeff = TRUE;
		    break;
		}
		tmp = d(nd,6);
		if (spellcaster)
		    tmp = spell_damage_bonus(tmp);
		break;
	case ZT_FIRE:
		if (resists_fire(mon)) {
		    sho_shieldeff = TRUE;
		    break;
		}
		tmp = d(nd,6);
		if (resists_cold(mon)) tmp += 7;
		if (spellcaster)
		    tmp = spell_damage_bonus(tmp);
		if (burnarmor(mon)) {
		    if (!rn2(3)) (void)destroy_mitem(mon, POTION_CLASS, AD_FIRE);
		    if (!rn2(3)) (void)destroy_mitem(mon, SCROLL_CLASS, AD_FIRE);
		    if (!rn2(5)) (void)destroy_mitem(mon, SPBOOK_CLASS, AD_FIRE);
            destroy_mitem(mon, FOOD_CLASS, AD_FIRE);  /* carried slime */
		}
		break;
	case ZT_COLD:
		if (resists_cold(mon)) {
		    sho_shieldeff = TRUE;
		    break;
		}
		tmp = d(nd,6);
		if (resists_fire(mon)) tmp += d(nd, 3);
		if (spellcaster)
		    tmp = spell_damage_bonus(tmp);
		if (!rn2(3)) (void)destroy_mitem(mon, POTION_CLASS, AD_COLD);
		break;
	case ZT_SLEEP:
		tmp = 0;
		(void)sleep_monst(mon, d(nd, 25),
				type == ZT_WAND(ZT_SLEEP) ? WAND_CLASS : '\0');
		break;
	case ZT_DEATH:		/* death/disintegration */
		if(abs(type) != ZT_BREATH(ZT_DEATH)) {	/* death */
		    if(mon->data == &mons[PM_DEATH]) {
			mon->mhpmax += mon->mhpmax/2;
			if (mon->mhpmax >= MAGIC_COOKIE)
			    mon->mhpmax = MAGIC_COOKIE - 1;
			mon->mhp = mon->mhpmax;
			tmp = 0;
			break;
		    }
		    if (nonliving(mon->data) || is_demon(mon->data) ||
			    is_vampshifter(mon) || resists_magm(mon)) {
			/* similar to player */
			sho_shieldeff = TRUE;
			break;
		    }
		    type = -1; /* so they don't get saving throws */
		} else {
		    struct obj *otmp2;

		    if (resists_disint(mon)) {
			sho_shieldeff = TRUE;
		    } else if (mon->misc_worn_check & W_ARMS) {
			/* destroy shield; victim survives */
			*ootmp = which_armor(mon, W_ARMS);
		    } else if (mon->misc_worn_check & W_ARM) {
			/* destroy body armor, also cloak if present */
			*ootmp = which_armor(mon, W_ARM);
			if ((otmp2 = which_armor(mon, W_ARMC)) != 0)
			    m_useup(mon, otmp2);
		    } else {
			/* no body armor, victim dies; destroy cloak
			   and shirt now in case target gets life-saved */
			tmp = MAGIC_COOKIE;
			if ((otmp2 = which_armor(mon, W_ARMC)) != 0)
			    m_useup(mon, otmp2);
			if ((otmp2 = which_armor(mon, W_ARMU)) != 0)
			    m_useup(mon, otmp2);
		    }
		    type = -1;	/* no saving throw wanted */
		    break;	/* not ordinary damage */
		}
		tmp = mon->mhp+1;
		break;
	case ZT_LIGHTNING:
		if (resists_elec(mon)) {
		    sho_shieldeff = TRUE;
		    tmp = 0;
		    /* can still blind the monster */
		} else
		    tmp = d(nd,6);
		if (spellcaster)
		    tmp = spell_damage_bonus(tmp);
		if (!resists_blnd(mon) &&
				!(type > 0 && u.uswallow && mon == u.ustuck)) {
			register unsigned rnd_tmp = rnd(50);
			mon->mcansee = 0;
			if((mon->mblinded + rnd_tmp) > 127)
				mon->mblinded = 127;
			else mon->mblinded += rnd_tmp;
		}
		if (!rn2(3)) (void)destroy_mitem(mon, WAND_CLASS, AD_ELEC);
		/* not actually possible yet */
		if (!rn2(3)) (void)destroy_mitem(mon, RING_CLASS, AD_ELEC);
		break;
	case ZT_POISON_GAS:
		if (resists_poison(mon)) {
		    sho_shieldeff = TRUE;
		    break;
		}
		tmp = d(nd,6);
		break;
	case ZT_ACID:
		if (resists_acid(mon)) {
		    sho_shieldeff = TRUE;
		    break;
		}
		tmp = d(nd,6);
		if (!rn2(6)) acid_damage(MON_WEP(mon));
		if (!rn2(6)) erode_armor(mon, ERODE_CORRODE);
		break;
	}
	if (sho_shieldeff) shieldeff(mon->mx, mon->my);
	if (is_hero_spell(type) && (Role_if(PM_KNIGHT) && u.uhave.questart))
	    tmp *= 2;
	if (tmp > 0 && type >= 0 &&
		resist(mon, type < ZT_SPELL(0) ? WAND_CLASS : '\0', 0, NOTELL))
	    tmp /= 2;
	if (tmp < 0) tmp = 0;		/* don't allow negative damage */
	debugpline3("zapped monster hp = %d (= %d - %d)",
		    mon->mhp-tmp, mon->mhp, tmp);
	mon->mhp -= tmp;
	return(tmp);
}

STATIC_OVL void
zhitu(type, nd, fltxt, sx, sy)
int type, nd;
const char *fltxt;
xchar sx, sy;
{
	int dam = 0, abstyp = abs(type);

	switch (abstyp % 10) {
	case ZT_MAGIC_MISSILE:
	    if (Antimagic) {
		shieldeff(sx, sy);
		pline_The("missiles bounce off!");
	    } else {
		dam = d(nd,6);
		exercise(A_STR, FALSE);
	    }
	    break;
	case ZT_FIRE:
	    if (Fire_resistance) {
		shieldeff(sx, sy);
		You("don't feel hot!");
		ugolemeffects(AD_FIRE, d(nd, 6));
	    } else {
		dam = d(nd, 6);
	    }
	    burn_away_slime();
	    if (burnarmor(&youmonst)) {	/* "body hit" */
		if (!rn2(3)) destroy_item(POTION_CLASS, AD_FIRE);
		if (!rn2(3)) destroy_item(SCROLL_CLASS, AD_FIRE);
		if (!rn2(5)) destroy_item(SPBOOK_CLASS, AD_FIRE);
        destroy_item(FOOD_CLASS, AD_FIRE);
	    }
	    break;
	case ZT_COLD:
	    if (Cold_resistance) {
		shieldeff(sx, sy);
		You("don't feel cold.");
		ugolemeffects(AD_COLD, d(nd, 6));
	    } else {
		dam = d(nd, 6);
	    }
	    if (!rn2(3)) destroy_item(POTION_CLASS, AD_COLD);
	    break;
	case ZT_SLEEP:
	    if (Sleep_resistance) {
		shieldeff(u.ux, u.uy);
		You("don't feel sleepy.");
	    } else {
		fall_asleep(-d(nd,25), TRUE); /* sleep ray */
	    }
	    break;
	case ZT_DEATH:
	    if (abstyp == ZT_BREATH(ZT_DEATH)) {
		if (Disint_resistance) {
		    You("are not disintegrated.");
		    break;
		} else if (uarms) {
		    /* destroy shield; other possessions are safe */
		    (void) destroy_arm(uarms);
		    break;
		} else if (uarm) {
		    /* destroy suit; if present, cloak goes too */
		    if (uarmc) (void) destroy_arm(uarmc);
		    (void) destroy_arm(uarm);
		    break;
		}
		/* no shield or suit, you're dead; wipe out cloak
		   and/or shirt in case of life-saving or bones */
		if (uarmc) (void) destroy_arm(uarmc);
		if (uarmu) (void) destroy_arm(uarmu);
	    } else if (nonliving(youmonst.data) || is_demon(youmonst.data)) {
		shieldeff(sx, sy);
		You("seem unaffected.");
		break;
	    } else if (Antimagic) {
		shieldeff(sx, sy);
		You("aren't affected.");
		break;
	    }
	    killer.format = KILLED_BY_AN;
	    Strcpy(killer.name, fltxt ? fltxt : "");
	    /* when killed by disintegration breath, don't leave corpse */
	    u.ugrave_arise = (type == -ZT_BREATH(ZT_DEATH)) ? -3 : NON_PM;
	    done(DIED);
	    return; /* lifesaved */
	case ZT_LIGHTNING:
	    if (Shock_resistance) {
		shieldeff(sx, sy);
		You("aren't affected.");
		ugolemeffects(AD_ELEC, d(nd, 6));
	    } else {
		dam = d(nd, 6);
		exercise(A_CON, FALSE);
	    }
	    if (!rn2(3)) destroy_item(WAND_CLASS, AD_ELEC);
	    if (!rn2(3)) destroy_item(RING_CLASS, AD_ELEC);
	    break;
	case ZT_POISON_GAS:
	    poisoned("blast", A_DEX, "poisoned blast", 15, FALSE);
	    break;
	case ZT_ACID:
	    if (Acid_resistance) {
		pline_The("acid doesn't hurt.");
		dam = 0;
	    } else {
		pline_The("acid burns!");
		dam = d(nd,6);
		exercise(A_STR, FALSE);
	    }
	    /* using two weapons at once makes both of them more vulnerable */
	    if (!rn2(u.twoweap ? 3 : 6))
		acid_damage(uwep);
	    if (u.twoweap && !rn2(3))
		acid_damage(uswapwep);
	    if (!rn2(6)) erode_armor(&youmonst, ERODE_CORRODE);
	    break;
	}

	/* Half_spell_damage protection yields half-damage for wands & spells,
	   including hero's own ricochets; breath attacks do full damage */
	if (dam && Half_spell_damage && !(abstyp >= 20 && abstyp <= 29))
	    dam = (dam + 1) / 2;
	losehp(dam, fltxt, KILLED_BY_AN);
	return;
}

/*
 * burn objects (such as scrolls and spellbooks) on floor 
 * at position x,y; return the number of objects burned
 */
int
burn_floor_objects(x, y, give_feedback, u_caused)
int x, y;
boolean give_feedback;	/* caller needs to decide about visibility checks */
boolean u_caused;
{
	struct obj *obj, *obj2;
	long i, scrquan, delquan;
	char buf1[BUFSZ], buf2[BUFSZ];
	int cnt = 0;

	for (obj = level.objects[x][y]; obj; obj = obj2) {
	    obj2 = obj->nexthere;
	    if (obj->oclass == SCROLL_CLASS || obj->oclass == SPBOOK_CLASS
            || (obj->oclass == FOOD_CLASS 
                && obj->otyp == GLOB_OF_GREEN_SLIME)) {
            if (obj->otyp == SCR_FIRE || obj->otyp == SPE_FIREBALL ||
                obj_resists(obj, 2, 100))
                continue;
            scrquan = obj->quan;	/* number present */
            delquan = 0L;		/* number to destroy */
            for (i = scrquan; i > 0L; i--)
                if (!rn2(3)) delquan++;
            if (delquan) {
                /* save name before potential delobj() */
                if (give_feedback) {
                obj->quan = 1L;
                Strcpy(buf1, (x == u.ux && y == u.uy) ?
                    xname(obj) : distant_name(obj, xname));
                obj->quan = 2L;
                    Strcpy(buf2, (x == u.ux && y == u.uy) ?
                    xname(obj) : distant_name(obj, xname));
                obj->quan = scrquan;
                }
                /* useupf(), which charges, only if hero caused damage */
                if (u_caused) useupf(obj, delquan);
                else if (delquan < scrquan) obj->quan -= delquan;
                else delobj(obj);
                cnt += delquan;
                if (give_feedback) {
                if (delquan > 1L)
                    pline("%ld %s burn.", delquan, buf2);
                else
                    pline("%s burns.", An(buf1));
                }
            }
	    }
	}
	return cnt;
}

/* will zap/spell/breath attack score a hit against armor class `ac'? */
STATIC_OVL int
zap_hit(ac, type)
int ac;
int type;	/* either hero cast spell type or 0 */
{
    int chance = rn2(20);
    int spell_bonus = type ? spell_hit_bonus(type) : 0;

    /* small chance for naked target to avoid being hit */
    if (!chance) return rnd(10) < ac+spell_bonus;

    /* very high armor protection does not achieve invulnerability */
    ac = AC_VALUE(ac);

    return (3 - chance) < ac+spell_bonus;
}

STATIC_OVL void
disintegrate_mon(mon, type, fltxt)
struct monst *mon;
int type;	/* hero vs other */
const char *fltxt;
{
    struct obj *otmp, *otmp2, *m_amulet = mlifesaver(mon);

    if (canseemon(mon)) {
	if (!m_amulet)
	    pline("%s is disintegrated!", Monnam(mon));
	else
	    hit(fltxt, mon, "!");
    }

/* note: worn amulet of life saving must be preserved in order to operate */
#define oresist_disintegration(obj) \
		(objects[obj->otyp].oc_oprop == DISINT_RES || \
		 obj_resists(obj, 5, 50) || is_quest_artifact(obj) || \
		 obj == m_amulet)

    for (otmp = mon->minvent; otmp; otmp = otmp2) {
	otmp2 = otmp->nobj;
	if (!oresist_disintegration(otmp)) {
	    if (otmp->owornmask) {
		/* in case monster's life gets saved */
		mon->misc_worn_check &= ~otmp->owornmask;
		/* also dismounts hero if this object is steed's saddle */
		update_mon_intrinsics(mon, otmp, FALSE, TRUE);
		otmp->owornmask = 0L;
	    }
	    obj_extract_self(otmp);
	    obfree(otmp, (struct obj *)0);
	}
    }

#undef oresist_disintegration

    if (type < 0)
	monkilled(mon, (char *)0, -AD_RBRE);
    else
	xkilled(mon, 2);
}

/* type ==   0 to   9 : you shooting a wand */
/* type ==  10 to  19 : you casting a spell */
/* type ==  20 to  29 : you breathing as a monster */
/* type == -10 to -19 : monster casting spell */
/* type == -20 to -29 : monster breathing at you */
/* type == -30 to -39 : monster shooting a wand */
/* called with dx = dy = 0 with vertical bolts */
void
buzz(type,nd,sx,sy,dx,dy)
register int type, nd;
register xchar sx,sy;
register int dx,dy;
{
    int range, abstype = abs(type) % 10;
    struct rm *lev;
    register xchar lsx, lsy;
    struct monst *mon;
    coord save_bhitpos;
    boolean shopdamage = FALSE;
    register const char *fltxt;
    struct obj *otmp;
    int spell_type;

    /* if its a Hero Spell then get its SPE_TYPE */
    spell_type = is_hero_spell(type) ? SPE_MAGIC_MISSILE + abstype : 0;

    fltxt = flash_types[(type <= -30) ? abstype : abs(type)];
    if(u.uswallow) {
	register int tmp;

	if(type < 0) return;
	tmp = zhitm(u.ustuck, type, nd, &otmp);
	if(!u.ustuck)	u.uswallow = 0;
	else	pline("%s rips into %s%s",
		      The(fltxt), mon_nam(u.ustuck), exclam(tmp));
	/* Using disintegration from the inside only makes a hole... */
	if (tmp == MAGIC_COOKIE)
	    u.ustuck->mhp = 0;
	if (u.ustuck->mhp < 1)
	    killed(u.ustuck);
	return;
    }
    if(type < 0) newsym(u.ux,u.uy);
    range = rn1(7,7);
    if(dx == 0 && dy == 0) range = 1;
    save_bhitpos = bhitpos;

    tmp_at(DISP_BEAM, zapdir_to_glyph(dx, dy, abstype));
    while(range-- > 0) {
	lsx = sx; sx += dx;
	lsy = sy; sy += dy;
	if(isok(sx,sy) && (lev = &levl[sx][sy])->typ) {
	    mon = m_at(sx, sy);
	    if(cansee(sx,sy)) {
		/* reveal/unreveal invisible monsters before tmp_at() */
		if (mon && !canspotmon(mon))
		    map_invisible(sx, sy);
		else if (!mon && glyph_is_invisible(levl[sx][sy].glyph)) {
		    unmap_object(sx, sy);
		    newsym(sx, sy);
		}
		if(ZAP_POS(lev->typ) || (isok(lsx,lsy) && cansee(lsx,lsy)))
		    tmp_at(sx,sy);
		delay_output(); /* wait a little */
	    }
	} else
	    goto make_bounce;

	/* hit() and miss() need bhitpos to match the target */
	bhitpos.x = sx,  bhitpos.y = sy;
	/* Fireballs only damage when they explode */
	if (type != ZT_SPELL(ZT_FIRE))
	    range += zap_over_floor(sx, sy, type, &shopdamage, 0);

	if (mon) {
	    if (type == ZT_SPELL(ZT_FIRE)) break;
	    if (type >= 0) mon->mstrategy &= ~STRAT_WAITMASK;
	    buzzmonst:
	    if (zap_hit(find_mac(mon), spell_type)) {
		if (mon_reflects(mon, (char *)0)) {
		    if(cansee(mon->mx,mon->my)) {
			hit(fltxt, mon, exclam(0));
			shieldeff(mon->mx, mon->my);
			(void) mon_reflects(mon, "But it reflects from %s %s!");
		    }
		    dx = -dx;
		    dy = -dy;
		} else {
		    boolean mon_could_move = mon->mcanmove;
		    int tmp = zhitm(mon, type, nd, &otmp);

		    if (is_rider(mon->data) && abs(type) == ZT_BREATH(ZT_DEATH)) {
			if (canseemon(mon)) {
			    hit(fltxt, mon, ".");
			    pline("%s disintegrates.", Monnam(mon));
			    pline("%s body reintegrates before your %s!",
				  s_suffix(Monnam(mon)),
				  (eyecount(youmonst.data) == 1) ?
				  	body_part(EYE) : makeplural(body_part(EYE)));
			    pline("%s resurrects!", Monnam(mon));
			}
			mon->mhp = mon->mhpmax;
			break; /* Out of while loop */
		    }
		    if (mon->data == &mons[PM_DEATH] && abstype == ZT_DEATH) {
			if (canseemon(mon)) {
			    hit(fltxt, mon, ".");
			    pline("%s absorbs the deadly %s!", Monnam(mon),
				  type == ZT_BREATH(ZT_DEATH) ?
					"blast" : "ray");
			    pline("It seems even stronger than before.");
			}
			break; /* Out of while loop */
		    }

		    if (tmp == MAGIC_COOKIE) { /* disintegration */
			disintegrate_mon(mon, type, fltxt);
		    } else if(mon->mhp < 1) {
			if(type < 0)
			    monkilled(mon, fltxt, AD_RBRE);
			else
			    killed(mon);
		    } else {
			if (!otmp) {
			    /* normal non-fatal hit */
			    hit(fltxt, mon, exclam(tmp));
			} else {
			    /* some armor was destroyed; no damage done */
			    if (canseemon(mon))
				pline("%s %s is disintegrated!",
				      s_suffix(Monnam(mon)),
				      distant_name(otmp, xname));
			    m_useup(mon, otmp);
			}
			if (mon_could_move && !mon->mcanmove)	/* ZT_SLEEP */
			    slept_monst(mon);
		    }
		}
		range -= 2;
	    } else {
		miss(fltxt,mon);
	    }
	} else if (sx == u.ux && sy == u.uy && range >= 0) {
	    nomul(0);
	    if (u.usteed && !rn2(3) && !mon_reflects(u.usteed, (char *)0)) {
		    mon = u.usteed;
		    goto buzzmonst;
	    } else if (zap_hit((int) u.uac, 0)) {
		range -= 2;
		pline("%s hits you!", The(fltxt));
		if (Reflecting) {
		    if (!Blind) {
		    	(void) ureflects("But %s reflects from your %s!", "it");
		    } else
			pline("For some reason you are not affected.");
		    dx = -dx;
		    dy = -dy;
		    shieldeff(sx, sy);
		} else {
		    zhitu(type, nd, fltxt, sx, sy);
		}
	    } else if (!Blind) {
		pline("%s whizzes by you!", The(fltxt));
	    } else if (abstype == ZT_LIGHTNING) {
		Your("%s tingles.", body_part(ARM));
	    }
	    if (abstype == ZT_LIGHTNING) (void) flashburn((long)d(nd,50));
	    stop_occupation();
	    nomul(0);
	}

	if(!ZAP_POS(lev->typ) || (closed_door(sx, sy) && (range >= 0))) {
	    int bounce;
	    uchar rmn;

 make_bounce:
	    if (type == ZT_SPELL(ZT_FIRE)) {
		sx = lsx;
		sy = lsy;
		break; /* fireballs explode before the wall */
	    }
	    bounce = 0;
	    range--;
	    if(range && isok(lsx, lsy) && cansee(lsx,lsy))
		pline("%s bounces!", The(fltxt));
	    if(!dx || !dy || !rn2(20)) {
		dx = -dx;
		dy = -dy;
	    } else {
		if(isok(sx,lsy) && ZAP_POS(rmn = levl[sx][lsy].typ) &&
		   !closed_door(sx,lsy) &&
		   (IS_ROOM(rmn) || (isok(sx+dx,lsy) &&
				     ZAP_POS(levl[sx+dx][lsy].typ))))
		    bounce = 1;
		if(isok(lsx,sy) && ZAP_POS(rmn = levl[lsx][sy].typ) &&
		   !closed_door(lsx,sy) &&
		   (IS_ROOM(rmn) || (isok(lsx,sy+dy) &&
				     ZAP_POS(levl[lsx][sy+dy].typ))))
		    if(!bounce || rn2(2))
			bounce = 2;

		switch(bounce) {
		case 0: dx = -dx; /* fall into... */
		case 1: dy = -dy; break;
		case 2: dx = -dx; break;
		}
		tmp_at(DISP_CHANGE, zapdir_to_glyph(dx,dy,abstype));
	    }
	}
    }
    tmp_at(DISP_END,0);
    if (type == ZT_SPELL(ZT_FIRE))
	explode(sx, sy, type, d(12,6), 0, EXPL_FIERY);
    if (shopdamage)
	pay_for_damage(abstype == ZT_FIRE ?  "burn away" :
		       abstype == ZT_COLD ?  "shatter" :
		       /* "damage" indicates wall rather than door */
		       abstype == ZT_ACID ?  "damage" :
		       abstype == ZT_DEATH ? "disintegrate" : "destroy", FALSE);
    bhitpos = save_bhitpos;
}

void
melt_ice(x, y, msg)
xchar x, y;
const char *msg;
{
	struct rm *lev = &levl[x][y];
	struct obj *otmp;

	if (!msg) msg = "The ice crackles and melts.";
	if (lev->typ == DRAWBRIDGE_UP)
	    lev->drawbridgemask &= ~DB_ICE;	/* revert to DB_MOAT */
	else {	/* lev->typ == ICE */
#ifdef STUPID
	    if (lev->icedpool == ICED_POOL) lev->typ = POOL;
	    else lev->typ = MOAT;
#else
	    lev->typ = (lev->icedpool == ICED_POOL ? POOL : MOAT);
#endif
	    lev->icedpool = 0;
	}
	spot_stop_timers(x, y, MELT_ICE_AWAY);	/* no more ice to melt away */
	obj_ice_effects(x, y, FALSE);
	unearth_objs(x, y);
	if (Underwater) vision_recalc(1);
	newsym(x,y);
	if (cansee(x,y)) Norep("%s", msg);
	if ((otmp = sobj_at(BOULDER, x, y)) != 0) {
	    if (cansee(x,y)) pline("%s settles...", An(xname(otmp)));
	    do {
		obj_extract_self(otmp);	/* boulder isn't being pushed */
		if (!boulder_hits_pool(otmp, x, y, FALSE))
		    impossible("melt_ice: no pool?");
		/* try again if there's another boulder and pool didn't fill */
	    } while (is_pool(x,y) && (otmp = sobj_at(BOULDER, x, y)) != 0);
	    newsym(x,y);
	}
	if (x == u.ux && y == u.uy)
		spoteffects(TRUE);	/* possibly drown, notice objects */
}

#define MIN_ICE_TIME 50
#define MAX_ICE_TIME 2000
/*
 * Uusally start a melt_ice timer; sometimes the ice will become
 * permanent instead.
 */
void
start_melt_ice_timeout(x, y, min_time)
xchar x, y;
long min_time;	/* <x,y>'s old melt timeout (deleted by time we get here) */
{
	int when;
	long where;

	when = (int)min_time;
	if (when < MIN_ICE_TIME - 1) when = MIN_ICE_TIME - 1;

	/* random timeout; surrounding ice locations ought to be a factor... */
	while (++when <= MAX_ICE_TIME)
		if (!rn2((MAX_ICE_TIME - when) + MIN_ICE_TIME)) break;

	/* if we're within MAX_ICE_TIME, install a melt timer;
	   otherwise, omit it to leave this ice permanent */
	if (when <= MAX_ICE_TIME) {
	    where = ((long)x << 16) | (long)y;
	    (void) start_timer((long)when, TIMER_LEVEL,
			       MELT_ICE_AWAY, long_to_any(where));
	}
}
#undef MIN_ICE_TIME
#undef MAX_ICE_TIME

/*
 * Called when ice has melted completely away.
 */
void
melt_ice_away(arg, timeout)
anything *arg;
long timeout UNUSED;
{
	xchar x,y;
	long where = arg->a_long;

	y = (xchar)(where & 0xFFFF);
	x = (xchar)((where >> 16) & 0xFFFF);
	/* melt_ice does newsym when appropriate */
	melt_ice(x,y,"Some ice melts away.");
}

/* Burn floor scrolls, evaporate pools, etc...  in a single square.  Used
 * both for normal bolts of fire, cold, etc... and for fireballs.
 * Sets shopdamage to TRUE if a shop door is destroyed, and returns the
 * amount by which range is reduced (the latter is just ignored by fireballs)
 */
int
zap_over_floor(x, y, type, shopdamage, exploding_wand_typ)
xchar x, y;
int type;
boolean *shopdamage;
short exploding_wand_typ;
{
	const char *zapverb;
	struct monst *mon;
	struct trap *t;
	struct rm *lev = &levl[x][y];
	boolean see_it = cansee(x, y), yourzap;
	int rangemod = 0, abstype = abs(type) % 10;

	switch (abstype) {
	case ZT_FIRE:
	    t = t_at(x, y);
	    if (t && t->ttyp == WEB) {
		/* a burning web is too flimsy to notice if you can't see it */
		if (see_it) Norep("A web bursts into flames!");
		(void) delfloortrap(t);
		if (see_it) newsym(x,y);
	    }
	    if(is_ice(x, y)) {
		melt_ice(x, y, (char *)0);
	    } else if(is_pool(x,y)) {
		const char *msgtxt = "You hear hissing gas.";
		if(lev->typ != POOL) {	/* MOAT or DRAWBRIDGE_UP */
		    if (see_it) msgtxt = "Some water evaporates.";
		} else {
		    rangemod -= 3;
		    lev->typ = ROOM;
		    t = maketrap(x, y, PIT);
		    if (t) t->tseen = 1;
		    if (see_it) msgtxt = "The water evaporates.";
		}
		Norep("%s", msgtxt);
		if (lev->typ == ROOM) newsym(x,y);
	    } else if(IS_FOUNTAIN(lev->typ)) {
		    if (see_it)
			pline("Steam billows from the fountain.");
		    rangemod -= 1;
		    dryup(x, y, type > 0);
	    }
	    break;	/* ZT_FIRE */

	case ZT_COLD:
	    if (is_pool(x,y) || is_lava(x,y)) {
		boolean lava = is_lava(x,y);
		boolean moat = is_moat(x,y);

		if (lev->typ == WATER) {
		    /* For now, don't let WATER freeze. */
		    if (see_it)
			pline_The("water freezes for a moment.");
		    else
			You_hear("a soft crackling.");
		    rangemod -= 1000;	/* stop */
		} else {
		    rangemod -= 3;
		    if (lev->typ == DRAWBRIDGE_UP) {
			lev->drawbridgemask &= ~DB_UNDER;  /* clear lava */
			lev->drawbridgemask |= (lava ? DB_FLOOR : DB_ICE);
		    } else {
			if (!lava)
			    lev->icedpool =
				    (lev->typ == POOL ? ICED_POOL : ICED_MOAT);
			lev->typ = (lava ? ROOM : ICE);
		    }
		    bury_objs(x,y);
		    if (see_it) {
			if(lava)
			    Norep("The lava cools and solidifies.");
			else if(moat)
			    Norep("The %s is bridged with ice!",
                                    waterbody_name(x,y));
			else
			    Norep("The water freezes.");
			newsym(x,y);
		    } else if(!lava)
			You_hear("a crackling sound.");

		    if (x == u.ux && y == u.uy) {
			if (u.uinwater) {   /* not just `if (Underwater)' */
			    /* leave the no longer existent water */
			    u.uinwater = 0;
			    u.uundetected = 0;
			    docrt();
			    vision_full_recalc = 1;
			} else if (u.utrap && u.utraptype == TT_LAVA) {
			    if (Passes_walls) {
				u.utrap = 0;
				You("pass through the now-solid rock.");
			    } else {
				u.utrap = rn1(50,20);
				u.utraptype = TT_INFLOOR;
				You("are firmly stuck in the cooling rock.");
			    }
			}
		    } else if ((mon = m_at(x,y)) != 0) {
			/* probably ought to do some hefty damage to any
			   non-ice creature caught in freezing water;
			   at a minimum, eels are forced out of hiding */
			if (is_swimmer(mon->data) && mon->mundetected) {
			    mon->mundetected = 0;
			    newsym(x,y);
			}
		    }
		    if (!lava) {
			start_melt_ice_timeout(x, y, 0L);
			obj_ice_effects(x,y,TRUE);
		    }
		} /* ?WATER */

	    } else if (is_ice(x, y)) {
		long melt_time;

		/* Already ice here, so just firm it up. */
		/* Now ensure that only ice that is already timed is affected */
		if ((melt_time = spot_time_left(x, y, MELT_ICE_AWAY)) != 0L) {
		    spot_stop_timers(x, y, MELT_ICE_AWAY);
		    start_melt_ice_timeout(x, y, melt_time);
		}
	    }
	    break;	/* ZT_COLD */

	case ZT_ACID:
	    if (lev->typ == IRONBARS) {
		if ((lev->wall_info & W_NONDIGGABLE) != 0) {
		    if (see_it)
			Norep("The %s corrode somewhat but remain intact.",
			      defsyms[S_bars].explanation);
		    /* but nothing actually happens... */
		} else {
		    rangemod -= 3;
		    if (see_it)
			Norep("The %s melt.", defsyms[S_bars].explanation);
		    if (*in_rooms(x, y, SHOPBASE)) {
			/* in case we ever have a shop bounded by bars */
			lev->typ = ROOM;
			if (see_it) newsym(x, y);
			add_damage(x, y, (type >= 0) ? 300L : 0L);
			if (type >= 0) *shopdamage = TRUE;
		    } else {
			lev->typ = DOOR;
			lev->doormask = D_NODOOR;
			if (see_it) newsym(x, y);
		    }
		}
	    }
	    break;	/* ZT_ACID */

	default:
	    break;
	}

	/* set up zap text for possible door feedback; for exploding wand, we
	   want "the blast" rather than "your blast" even if hero caused it */
	yourzap = (type >= 0 && !exploding_wand_typ);
	zapverb = "blast";	/* breath attack or wand explosion */
	if (!exploding_wand_typ) {
	    if (abs(type) < ZT_SPELL(0)) zapverb = "bolt";  /* wand zap */
	    else if (abs(type) < ZT_BREATH(0)) zapverb = "spell";
	}

	/* secret door gets revealed, converted into regular door */
	if (levl[x][y].typ == SDOOR) {
		cvt_sdoor_to_door(&levl[x][y]);	/* .typ = DOOR */
		/* target spot will now pass closed_door() test below
		   (except on rogue level) */
		newsym(x, y);
		if (see_it)
		    pline("%s %s reveals a secret door.",
			  yourzap ? "Your" : "The", zapverb);
		else if (Is_rogue_level(&u.uz))
		    You_feel("a draft.");	/* new open doorway */
	}

	/* regular door absorbs remaining zap range, possibly gets destroyed */
	if(closed_door(x, y)) {
		int new_doormask = -1;
		const char *see_txt = 0, *sense_txt = 0, *hear_txt = 0;
		rangemod = -1000;
		switch(abstype) {
		case ZT_FIRE:
		    new_doormask = D_NODOOR;
		    see_txt = "The door is consumed in flames!";
		    sense_txt = "smell smoke.";
		    break;
		case ZT_COLD:
		    new_doormask = D_NODOOR;
		    see_txt = "The door freezes and shatters!";
		    sense_txt = "feel cold.";
		    break;
		case ZT_DEATH:
		    /* death spells/wands don't disintegrate */
		    if(abs(type) != ZT_BREATH(ZT_DEATH))
			goto def_case;
		    new_doormask = D_NODOOR;
		    see_txt = "The door disintegrates!";
		    hear_txt = "crashing wood.";
		    break;
		case ZT_LIGHTNING:
		    new_doormask = D_BROKEN;
		    see_txt = "The door splinters!";
		    hear_txt = "crackling.";
		    break;
		default:
		def_case:
		    if (exploding_wand_typ > 0) {
			/* Magical explosion from misc exploding wand */
			if (exploding_wand_typ == WAN_STRIKING) {
			    new_doormask = D_BROKEN;
			    see_txt = "The door crashes open!";
			    sense_txt = "feel a burst of cool air.";
			    break;
			}
		    }
		    if (see_it) {
			/* "the door absorbs the blast" would be
			   inaccurate for an exploding wand since
			   other adjacent locations still get hit */
			if (exploding_wand_typ)
			    pline_The("door remains intact.");
			else
			    pline_The("door absorbs %s %s!",
				      yourzap ? "your" : "the", zapverb);
		    } else
			You_feel("vibrations.");
		    break;
		}
		if (new_doormask >= 0) {	/* door gets broken */
		    if (*in_rooms(x, y, SHOPBASE)) {
			if (type >= 0) {
			    add_damage(x, y, 400L);
			    *shopdamage = TRUE;
			} else	/* caused by monster */
			    add_damage(x, y, 0L);
		    }
		    lev->doormask = new_doormask;
		    unblock_point(x, y);	/* vision */
		    if (see_it) {
			pline1(see_txt);
			newsym(x, y);
		    } else if (sense_txt) {
			You1(sense_txt);
		    } else if (hear_txt)
			You_hear1(hear_txt);
		    if (picking_at(x, y)) {
			stop_occupation();
			reset_pick();
		    }
		}
	}

	if(OBJ_AT(x, y) && abstype == ZT_FIRE)
		if (burn_floor_objects(x, y, FALSE, type > 0) && couldsee(x, y)) {
		    newsym(x,y);
		    You("%s of smoke.",
			!Blind ? "see a puff" : "smell a whiff");
		}
	if ((mon = m_at(x,y)) != 0) {
		/* Cannot use wakeup() which also angers the monster */
		mon->msleeping = 0;
		if(mon->m_ap_type) seemimic(mon);
		if(type >= 0) {
		    setmangry(mon);
		    if(mon->ispriest && *in_rooms(mon->mx, mon->my, TEMPLE))
			ghod_hitsu(mon);
		    if(mon->isshk && !*u.ushops)
			hot_pursuit(mon);
		}
	}
	return rangemod;
}

void
fracture_rock(obj)	/* fractured by pick-axe or wand of striking */
register struct obj *obj;		   /* no texts here! */
{
	xchar x, y;
	boolean by_you = !context.mon_moving;

	if (by_you && get_obj_location(obj, &x, &y, 0) && costly_spot(x, y)) {
	    struct monst *shkp = 0;
	    char objroom = *in_rooms(x, y, SHOPBASE);

	    if (billable(&shkp, obj, objroom, FALSE)) {
		/* shop message says "you owe <shk> <$> for it!" so we need
		   to precede that with a message explaining what "it" is */
		You("fracture %s %s.", s_suffix(shkname(shkp)), xname(obj));
		breakobj(obj, x, y, TRUE, FALSE); /* charges for shop goods */
	    }
	}
	if (by_you && obj->otyp == BOULDER)
	    sokoban_guilt();

	obj->otyp = ROCK;
	obj->oclass = GEM_CLASS;
	obj->quan = (long) rn1(60, 7);
	obj->owt = weight(obj);
	obj->dknown = obj->bknown = obj->rknown = 0;
	obj->known = objects[obj->otyp].oc_uses_known ? 0 : 1;
	if (obj->oextra) dealloc_oextra(obj->oextra);
	obj->oextra = (struct oextra *)0;
	if (obj->where == OBJ_FLOOR) {
		obj_extract_self(obj);		/* move rocks back on top */
		place_object(obj, obj->ox, obj->oy);
		if(!does_block(obj->ox,obj->oy,&levl[obj->ox][obj->oy]))
		    unblock_point(obj->ox,obj->oy);
		if(cansee(obj->ox,obj->oy))
		    newsym(obj->ox,obj->oy);
	}
}

/* handle statue hit by striking/force bolt/pick-axe */
boolean
break_statue(obj)
register struct obj *obj;
{
	/* [obj is assumed to be on floor, so no get_obj_location() needed] */
	struct trap *trap = t_at(obj->ox, obj->oy);
	struct obj *item;
	boolean by_you = !context.mon_moving;

	if (trap && trap->ttyp == STATUE_TRAP &&
		activate_statue_trap(trap, obj->ox, obj->oy, TRUE))
	    return FALSE;
	/* drop any objects contained inside the statue */
	while ((item = obj->cobj) != 0) {
	    obj_extract_self(item);
	    place_object(item, obj->ox, obj->oy);
	}
	if (by_you && Role_if(PM_ARCHEOLOGIST) && (obj->spe & STATUE_HISTORIC)) {
	    You_feel("guilty about damaging such a historic statue.");
	    adjalign(-1);
	}
	obj->spe = 0;
	fracture_rock(obj);
	return TRUE;
}

/*
 * destroy_strings[dindx][0:singular,1:plural,2:killer_reason]
 *	[0] freezing potion
 *	[1] boiling potion other than oil
 *	[2] boiling potion of oil
 *	[3] burning scroll
 *	[4] burning spellbook
 *	[5] shocked ring
 *	[6] shocked wand
 * (books, rings, and wands don't stack so don't need plural form;
 *  crumbling ring doesn't do damage so doesn't need killer reason)
 */
const char * const destroy_strings[][3] = {	/* also used in trap.c */
    { "freezes and shatters", "freeze and shatter", "shattered potion" },
    { "boils and explodes", "boil and explode", "boiling potion" },
    { "ignites and explodes", "ignite and explode", "exploding potion" },
    { "catches fire and burns", "catch fire and burn", "burning scroll" },
    { "catches fire and burns", "", "burning book" },
    { "turns to dust and vanishes", "", "" },
    { "breaks apart and explodes", "", "exploding wand" },
};

void
destroy_item(osym, dmgtyp)
    register int osym, dmgtyp;
{
    register struct obj *obj, *obj2;
    register int dmg, xresist, skip;
    register long i, cnt, quan;
    register int dindx;
    const char *mult;
    boolean physical_damage;

    for(obj = invent; obj; obj = obj2) {
        obj2 = obj->nobj;
        physical_damage = FALSE;
        if(obj->oclass != osym) continue; /* test only objs of type osym */
        if(obj->oartifact) continue; /* don't destroy artifacts */
        if(obj->in_use && obj->quan == 1L) continue; /* not available */
        xresist = skip = 0;
        /* lint suppression */
        dmg = dindx = 0;
        quan = 0L;

        switch(dmgtyp) {
            case AD_COLD:
                if(osym == POTION_CLASS && obj->otyp != POT_OIL) {
                    quan = obj->quan;
                    dindx = 0;
                    dmg = rnd(4);
                } else skip++;
                break;
            case AD_FIRE:
                xresist = (Fire_resistance 
                        && obj->oclass != POTION_CLASS
                        && obj->otyp != GLOB_OF_GREEN_SLIME);

                if (obj->otyp == SCR_FIRE || obj->otyp == SPE_FIREBALL)
                    skip++;
                if (obj->otyp == SPE_BOOK_OF_THE_DEAD) {
                    skip++;
                    if (!Blind)
                        pline("%s glows a strange %s, but remains intact.",
                                The(xname(obj)), hcolor("dark red"));
                }
                quan = obj->quan;
                switch(osym) {
                    case POTION_CLASS:
                        dindx = (obj->otyp != POT_OIL) ? 1 : 2;
                        dmg = rnd(6);
                        break;
                    case SCROLL_CLASS:
                        dindx = 3;
                        dmg = 1;
                        break;
                    case SPBOOK_CLASS:
                        dindx = 4;
                        dmg = 1;
                        break;
                    case FOOD_CLASS:
                        if (obj->otyp == GLOB_OF_GREEN_SLIME) {
                            dindx = obj->owt / 20;
                            dmg = 1;
                        } else { skip++; }
                        break;
                    default:
                        skip++;
                        break;
                }
                break;
            case AD_ELEC:
                xresist = (Shock_resistance && obj->oclass != RING_CLASS);
                quan = obj->quan;
                switch(osym) {
                    case RING_CLASS:
                        if(obj->otyp == RIN_SHOCK_RESISTANCE)
                        { skip++; break; }
                        dindx = 5;
                        dmg = 0;
                        break;
                    case WAND_CLASS:
                        if(obj->otyp == WAN_LIGHTNING) { skip++; break; }
#if 0
                        if (obj == current_wand) { skip++; break; }
#endif
                        dindx = 6;
                        dmg = rnd(10);
                        break;
                    default:
                        skip++;
                        break;
                }
                break;
            default:
                skip++;
                break;
        }
        if(!skip) {
            if (obj->in_use) --quan; /* one will be used up elsewhere */
            for(i = cnt = 0L; i < quan; i++)
                if(!rn2(3)) cnt++;

            if(!cnt) continue;
            mult = (cnt == quan) ? (quan > 1) ?  "All of your " : "Your" :
                (cnt == 1L) ? "One of your" : "Some of your";
            pline("%s %s %s!", mult, xname(obj),
                    destroy_strings[dindx][(cnt > 1L)]);
            if(osym == POTION_CLASS && dmgtyp != AD_COLD) {
                if (!breathless(youmonst.data) || haseyes(youmonst.data))
                    potionbreathe(obj);
            }
            if (obj->owornmask) {
                if (obj->owornmask & W_RING) /* ring being worn */
                    Ring_gone(obj);
                else
                    setnotworn(obj);
            }
            if (obj == current_wand) current_wand = 0;	/* destroyed */
            for (i = 0; i < cnt; i++)
                useup(obj);
            if(dmg) {
                if(xresist)	You("aren't hurt!");
                else {
                    const char *how = destroy_strings[dindx][2];
                    boolean one = (cnt == 1L);

                    if (physical_damage) dmg = Maybe_Half_Phys(dmg);
                    losehp(dmg, one ? how : (const char *)makeplural(how),
                            one ? KILLED_BY_AN : KILLED_BY);
                    exercise(A_STR, FALSE);
                }
            }
        }
    }
    return;
}

int
destroy_mitem(mtmp, osym, dmgtyp)
struct monst *mtmp;
int osym, dmgtyp;
{
	struct obj *obj, *obj2;
	int skip, tmp = 0;
	long i, cnt, quan;
	int dindx;
	boolean vis;

	if (mtmp == &youmonst) {	/* this simplifies artifact_hit() */
	    destroy_item(osym, dmgtyp);
	    return 0;	/* arbitrary; value doesn't matter to artifact_hit() */
	}

	vis = canseemon(mtmp);
	for(obj = mtmp->minvent; obj; obj = obj2) {
	    obj2 = obj->nobj;
	    if(obj->oclass != osym) continue; /* test only objs of type osym */
	    skip = 0;
	    quan = 0L;
	    dindx = 0;

	    switch(dmgtyp) {
		case AD_COLD:
		    if(osym == POTION_CLASS && obj->otyp != POT_OIL) {
			quan = obj->quan;
			dindx = 0;
			tmp++;
		    } else skip++;
		    break;
		case AD_FIRE:
		    if (obj->otyp == SCR_FIRE || obj->otyp == SPE_FIREBALL)
			skip++;
		    if (obj->otyp == SPE_BOOK_OF_THE_DEAD) {
			skip++;
			if (vis)
			    pline("%s glows a strange %s, but remains intact.",
				The(distant_name(obj, xname)),
				hcolor("dark red"));
		    }
		    quan = obj->quan;
		    switch(osym) {
			case POTION_CLASS:
			    dindx = (obj->otyp != POT_OIL) ? 1 : 2;
			    tmp++;
			    break;
			case SCROLL_CLASS:
			    dindx = 3;
			    tmp++;
			    break;
			case SPBOOK_CLASS:
			    dindx = 4;
			    tmp++;
			    break;
            case FOOD_CLASS:
                if (obj->otyp == GLOB_OF_GREEN_SLIME) {
                    dindx = obj->owt / 20;
                    tmp++;
                } else { skip++; }
                break;
			default:
			    skip++;
			    break;
		    }
		    break;
		case AD_ELEC:
		    quan = obj->quan;
		    switch(osym) {
			case RING_CLASS:
			    if(obj->otyp == RIN_SHOCK_RESISTANCE)
				    { skip++; break; }
			    dindx = 5;
			    break;
			case WAND_CLASS:
			    if(obj->otyp == WAN_LIGHTNING) { skip++; break; }
			    dindx = 6;
			    tmp++;
			    break;
			default:
			    skip++;
			    break;
		    }
		    break;
		default:
		    skip++;
		    break;
	    }
	    if(!skip) {
		for(i = cnt = 0L; i < quan; i++)
		    if(!rn2(3)) cnt++;

		if(!cnt) continue;
		if (vis) pline("%s%s %s!",
			       (cnt == obj->quan) ? "" :
				 (cnt > 1L) ? "Some of " : "One of ",
			       (cnt == obj->quan) ? Yname2(obj) : yname(obj),
			       destroy_strings[dindx][(cnt > 1L)]);
		for(i = 0; i < cnt; i++) m_useup(mtmp, obj);
	    }
	}
	return(tmp);
}

int
resist(mtmp, oclass, damage, tell)
struct monst *mtmp;
char oclass;
int damage, tell;
{
	int resisted;
	int alev, dlev;

	/* attack level */
	switch (oclass) {
	    case WAND_CLASS:	alev = 12;	 break;
	    case TOOL_CLASS:	alev = 10;	 break;	/* instrument */
	    case WEAPON_CLASS:	alev = 10;	 break;	/* artifact */
	    case SCROLL_CLASS:	alev =  9;	 break;
	    case POTION_CLASS:	alev =  6;	 break;
	    case RING_CLASS:	alev =  5;	 break;
	    default:		alev = u.ulevel; break;	/* spell */
	}
	/* defense level */
	dlev = (int)mtmp->m_lev;
	if (dlev > 50) dlev = 50;
	else if (dlev < 1) dlev = is_mplayer(mtmp->data) ? u.ulevel : 1;

	resisted = rn2(100 + alev - dlev) < mtmp->data->mr;
	if (resisted) {
	    if (tell) {
		shieldeff(mtmp->mx, mtmp->my);
		pline("%s resists!", Monnam(mtmp));
	    }
	    damage = (damage + 1) / 2;
	}

	if (damage) {
	    mtmp->mhp -= damage;
	    if (mtmp->mhp < 1) {
		if(m_using) monkilled(mtmp, "", AD_RBRE);
		else killed(mtmp);
	    }
	}
	return(resisted);
}

#define MAXWISHTRY 5

STATIC_OVL void
wishcmdassist(triesleft)
int triesleft;
{
	static NEARDATA const char *wishinfo[] = {
 "Wish details:",
 "",
 "Enter the name of an object, such as \"potion of monster detection\",",
 "\"scroll labeled README\", \"elven mithril-coat\", or \"Grimtooth\"",
 "(without the quotes).",
 "",
 "For object types which come in stacks, you may specify a plural name",
 "such as \"potions of healing\", or specify a count, such as \"1000 gold",
 "pieces\", although that aspect of your wish might not be granted.",
 "",
 "You may also specify various prefix values which might be used to",
 "modify the item, such as \"uncursed\" or \"rustproof\" or \"+1\".",
 "Most modifiers shown when viewing your inventory can be specified.",
 "",
 "You may specify 'nothing' to explicitly decline this wish.",
	    0,
	},
	preserve_wishless[] = "Doing so will preserve 'wishless' conduct.",
	retry_info[] =
 "If you specify an unrecognized object name %s%s time%s,",
	retry_too[] = "a randomly chosen item will be granted.",
	suppress_cmdassist[] =
 "(Suppress this assistance with !cmdassist in your config file.)",
	*cardinals[] = { "zero", "one", "two", "three", "four", "five" },
	too_many[] = "too many";
	int i;
	winid win;
	char buf[BUFSZ];

	win = create_nhwindow(NHW_TEXT);
	if (!win) return;
	for (i = 0; i < SIZE(wishinfo) - 1; ++i)
	    putstr(win, 0, wishinfo[i]);
	if (!u.uconduct.wishes)
	    putstr(win, 0, preserve_wishless);
	putstr(win, 0, "");
	Sprintf(buf, retry_info,
		(triesleft >= 0 && triesleft < SIZE(cardinals)) ?
			cardinals[triesleft] : too_many,
		(triesleft < MAXWISHTRY) ? " more" : "",
		plur(triesleft));
	putstr(win, 0, buf);
	putstr(win, 0, retry_too);
	putstr(win, 0, "");
	if (iflags.cmdassist)
	    putstr(win, 0, suppress_cmdassist);
	display_nhwindow(win, FALSE);
	destroy_nhwindow(win);
}

void
makewish()
{
	char buf[BUFSZ], promptbuf[BUFSZ];
	struct obj *otmp, nothing;
	int tries = 0;

	promptbuf[0] = '\0';
	nothing = zeroobj;  /* lint suppression; only its address matters */
	if (flags.verbose) You("may wish for an object.");
retry:
	Strcpy(promptbuf, "For what do you wish");
	if (iflags.cmdassist && tries > 0)
	    Strcat(promptbuf, " (enter 'help' for assistance)");
	Strcat(promptbuf, "?");
	getlin(promptbuf, buf);
	(void)mungspaces(buf);
	if (buf[0] == '\033') {
	    buf[0] = '\0';
	} else if (!strcmpi(buf, "help")) {
	    wishcmdassist(MAXWISHTRY - tries);
	    goto retry;
	}
	/*
	 *  Note: if they wished for and got a non-object successfully,
	 *  otmp == &zeroobj.  That includes gold, or an artifact that
	 *  has been denied.  Wishing for "nothing" requires a separate
	 *  value to remain distinct.
	 */
	otmp = readobjnam(buf, &nothing);
	if (!otmp) {
	    pline("Nothing fitting that description exists in the game.");
	    if (++tries < MAXWISHTRY) goto retry;
	    pline1(thats_enough_tries);
	    otmp = readobjnam((char *)0, (struct obj *)0);
	    if (!otmp) return;	/* for safety; should never happen */
	} else if (otmp == &nothing) {
	    /* explicitly wished for "nothing", presumeably attempting
	       to retain wishless conduct */
	    return;
	}

	/* KMH, conduct */
	u.uconduct.wishes++;

	if (otmp != &zeroobj) {
	    /* The(aobjnam()) is safe since otmp is unidentified -dlc */
	    (void) hold_another_object(otmp, u.uswallow ?
				       "Oops!  %s out of your reach!" :
				       (Is_airlevel(&u.uz) ||
					Is_waterlevel(&u.uz) ||
					levl[u.ux][u.uy].typ < IRONBARS ||
					levl[u.ux][u.uy].typ >= ICE) ?
				       "Oops!  %s away from you!" :
				       "Oops!  %s to the floor!",
				       The(aobjnam(otmp,
					     Is_airlevel(&u.uz) || u.uinwater ?
						   "slip" : "drop")),
				       (const char *)0);
	    u.ublesscnt += rn1(100,50);  /* the gods take notice */
	}
}

/*zap.c*/<|MERGE_RESOLUTION|>--- conflicted
+++ resolved
@@ -1,9 +1,4 @@
-<<<<<<< HEAD
 /* NetHack 3.6	zap.c	$NHDT-Date: 1430355196 2015/04/30 00:53:16 $  $NHDT-Branch: master $:$NHDT-Revision: 1.218 $ */
-/* NetHack 3.6	zap.c	$Date: 2013/11/05 00:57:56 $  $Revision: 1.183 $ */
-=======
-/* NetHack 3.5	zap.c	$NHDT-Date: 1430172954 2015/04/27 22:15:54 $  $NHDT-Branch: derek-elbereth $:$NHDT-Revision: 1.218 $ */
->>>>>>> 9c8f4d1f
 /* Copyright (c) Stichting Mathematisch Centrum, Amsterdam, 1985. */
 /* NetHack may be freely redistributed.  See license for details. */
 
