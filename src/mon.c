--- conflicted
+++ resolved
@@ -1,8 +1,4 @@
-<<<<<<< HEAD
 /* NetHack 3.5	mon.c	$NHDT-Date: 1426470347 2015/03/16 01:45:47 $  $NHDT-Branch: derek-farming $:$NHDT-Revision: 1.140 $ */
-=======
-/* NetHack 3.5	mon.c	$NHDT-Date: 1426465438 2015/03/16 00:23:58 $  $NHDT-Branch: debug $:$NHDT-Revision: 1.139 $ */
->>>>>>> 12ca92aa
 /* NetHack 3.5	mon.c	$Date: 2012/05/16 02:15:10 $  $Revision: 1.126 $ */
 /* Copyright (c) Stichting Mathematisch Centrum, Amsterdam, 1985. */
 /* NetHack may be freely redistributed.  See license for details. */
@@ -1282,15 +1278,9 @@
 
     /* transfer the monster's inventory */
     for (otmp = mtmp2->minvent; otmp; otmp = otmp->nobj) {
-<<<<<<< HEAD
     if (otmp->where != OBJ_MINVENT || otmp->ocarry != mtmp)
-        debugpline("replmon: minvent inconsistency");
+	    debugpline0("replmon: minvent inconsistency");
     otmp->ocarry = mtmp2;
-=======
-	if (otmp->where != OBJ_MINVENT || otmp->ocarry != mtmp)
-	    debugpline0("replmon: minvent inconsistency");
-	otmp->ocarry = mtmp2;
->>>>>>> 12ca92aa
     }
     mtmp->minvent = 0;
 
@@ -1618,7 +1608,6 @@
     if (tmp == PM_MAIL_DAEMON) mvitals[tmp].mvflags |= G_GENOD;
 #endif
 
-<<<<<<< HEAD
     if (mtmp->data->mlet == S_KOP) {
         /* Dead Kops may come back. */
         switch(rnd(5)) {
@@ -1634,31 +1623,11 @@
     }
     if(mtmp->iswiz) wizdead();
     if(mtmp->data->msound == MS_NEMESIS) nemdead();
+        if(mtmp->data == &mons[PM_MEDUSA])
+            u.uachieve.killed_medusa = 1;
     if(glyph_is_invisible(levl[mtmp->mx][mtmp->my].glyph))
         unmap_object(mtmp->mx, mtmp->my);
     m_detach(mtmp, mptr);
-=======
-	if (mtmp->data->mlet == S_KOP) {
-	    /* Dead Kops may come back. */
-	    switch(rnd(5)) {
-		case 1:	     /* returns near the stairs */
-			(void) makemon(mtmp->data,xdnstair,ydnstair,NO_MM_FLAGS);
-			break;
-		case 2:	     /* randomly */
-			(void) makemon(mtmp->data,0,0,NO_MM_FLAGS);
-			break;
-		default:
-			break;
-	    }
-	}
-	if(mtmp->iswiz) wizdead();
-	if(mtmp->data->msound == MS_NEMESIS) nemdead();
-        if(mtmp->data == &mons[PM_MEDUSA])
-            u.uachieve.killed_medusa = 1;
-	if(glyph_is_invisible(levl[mtmp->mx][mtmp->my].glyph))
-	    unmap_object(mtmp->mx, mtmp->my);
-	m_detach(mtmp, mptr);
->>>>>>> 12ca92aa
 }
 
 /* TRUE if corpse might be dropped, magr may die if mon was swallowed */
