--- conflicted
+++ resolved
@@ -1,8 +1,4 @@
-<<<<<<< HEAD
-/* NetHack 3.5	potion.c	$NHDT-Date$  $NHDT-Branch$:$NHDT-Revision$ */
-=======
 /* NetHack 3.5	potion.c	$NHDT-Date: 1426953330 2015/03/21 15:55:30 $  $NHDT-Branch: master $:$NHDT-Revision: 1.99 $ */
->>>>>>> e41b3f71
 /* NetHack 3.5	potion.c	$Date: 2013/11/05 00:57:55 $  $Revision: 1.91 $ */
 /* Copyright (c) Stichting Mathematisch Centrum, Amsterdam, 1985. */
 /* NetHack may be freely redistributed.  See license for details. */
@@ -1668,13 +1664,8 @@
 			rider_cant_reach(); /* not skilled enough to reach */
 		    } else {
 			if (obj->otyp == POT_ACID) obj->in_use = 1;
-<<<<<<< HEAD
-			(void) water_damage(obj, 0, TRUE);
-			if (obj->in_use) useup(obj);
-=======
 			if (water_damage(obj, 0, TRUE) != ER_DESTROYED && obj->in_use)
 			    useup(obj);
->>>>>>> e41b3f71
 		    }
 		    return 1;
 		}
