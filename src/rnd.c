--- conflicted
+++ resolved
@@ -1,9 +1,4 @@
-<<<<<<< HEAD
-/* NetHack 3.5	rnd.c	$NHDT-Date$  $NHDT-Branch$:$NHDT-Revision$ */
-=======
 /* NetHack 3.5	rnd.c	$NHDT-Date: 1426465440 2015/03/16 00:24:00 $  $NHDT-Branch: debug $:$NHDT-Revision: 1.8 $ */
->>>>>>> b7ad4a8a
-/* NetHack 3.5	rnd.c	$Date: 2009/05/06 10:47:41 $  $Revision: 1.7 $ */
 /*	SCCS Id: @(#)rnd.c	3.5	2004/08/27	*/
 /* NetHack may be freely redistributed.  See license for details. */
 
@@ -28,11 +23,7 @@
 {
 #ifdef BETA
 	if (x <= 0) {
-<<<<<<< HEAD
-		debugpline("rn2(%d) attempted", x);
-=======
 		debugpline1("rn2(%d) attempted", x);
->>>>>>> b7ad4a8a
 		return(0);
 	}
 	x = RND(x);
@@ -50,11 +41,7 @@
 
 #ifdef BETA
 	if (x <= 0) {
-<<<<<<< HEAD
-		debugpline("rnl(%d) attempted", x);
-=======
 		debugpline1("rnl(%d) attempted", x);
->>>>>>> b7ad4a8a
 		return(0);
 	}
 #endif
@@ -93,11 +80,7 @@
 {
 #ifdef BETA
 	if (x <= 0) {
-<<<<<<< HEAD
-		debugpline("rnd(%d) attempted", x);
-=======
 		debugpline1("rnd(%d) attempted", x);
->>>>>>> b7ad4a8a
 		return(1);
 	}
 	x = RND(x)+1;
@@ -115,11 +98,7 @@
 
 #ifdef BETA
 	if (x < 0 || n < 0 || (x == 0 && n != 0)) {
-<<<<<<< HEAD
-		debugpline("d(%d,%d) attempted", n, x);
-=======
 		debugpline2("d(%d,%d) attempted", n, x);
->>>>>>> b7ad4a8a
 		return(1);
 	}
 #endif
