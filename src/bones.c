<<<<<<< HEAD
/* NetHack 3.5	bones.c	$NHDT-Date$  $NHDT-Branch$:$NHDT-Revision$ */
=======
/* NetHack 3.5	bones.c	$NHDT-Date: 1426465433 2015/03/16 00:23:53 $  $NHDT-Branch: debug $:$NHDT-Revision: 1.45 $ */
>>>>>>> b7ad4a8a
/* NetHack 3.5	bones.c	$Date: 2012/02/16 02:40:24 $  $Revision: 1.39 $ */
/* Copyright (c) Stichting Mathematisch Centrum, Amsterdam, 1985,1993. */
/* NetHack may be freely redistributed.  See license for details. */

#include "hack.h"
#include "lev.h"

extern char bones[];	/* from files.c */
#ifdef MFLOPPY
extern long bytes_counted;
#endif

STATIC_DCL boolean FDECL(no_bones_level, (d_level *));
STATIC_DCL void FDECL(goodfruit, (int));
STATIC_DCL void FDECL(resetobjs,(struct obj *,BOOLEAN_P));
STATIC_DCL boolean FDECL(fixuporacle, (struct monst *));

STATIC_OVL boolean
no_bones_level(lev)
d_level *lev;
{
	extern d_level save_dlevel;		/* in do.c */
	s_level *sptr;

	if (ledger_no(&save_dlevel)) assign_level(lev, &save_dlevel);

	return (boolean)(((sptr = Is_special(lev)) != 0 && !sptr->boneid)
		|| !dungeons[lev->dnum].boneid
		   /* no bones on the last or multiway branch levels */
		   /* in any dungeon (level 1 isn't multiway).       */
		|| Is_botlevel(lev) || (Is_branchlev(lev) && lev->dlevel > 1)
		   /* no bones in the invocation level               */
		|| (In_hell(lev) && lev->dlevel == dunlevs_in_dungeon(lev) - 1)
		);
}

/* Call this function for each fruit object saved in the bones level: it marks
 * that particular type of fruit as existing (the marker is that that type's
 * ID is positive instead of negative).  This way, when we later save the
 * chain of fruit types, we know to only save the types that exist.
 */
STATIC_OVL void
goodfruit(id)
int id;
{
	register struct fruit *f;

	for(f=ffruit; f; f=f->nextf) {
		if(f->fid == -id) {
			f->fid = id;
			return;
		}
	}
}

STATIC_OVL void
resetobjs(ochain,restore)
struct obj *ochain;
boolean restore;
{
	struct obj *otmp, *nobj;

	for (otmp = ochain; otmp; otmp = nobj) {
		nobj = otmp->nobj;
		if (otmp->cobj)
		    resetobjs(otmp->cobj,restore);
		if (otmp->in_use) {
		    obj_extract_self(otmp);
		    dealloc_obj(otmp);
		    continue;
		}

		if (restore) {
			/* artifact bookeeping needs to be done during
			   restore; other fixups are done while saving */
			if (otmp->oartifact) {
			    if (exist_artifact(otmp->otyp, safe_oname(otmp)) ||
				    is_quest_artifact(otmp)) {
				/* prevent duplicate--revert to ordinary obj */
				otmp->oartifact = 0;
				if (has_oname(otmp))
					free_oname(otmp);
			    } else {
				artifact_exists(otmp, safe_oname(otmp), TRUE);
			    }
			} else if (has_oname(otmp)) {
			    sanitize_name(ONAME(otmp));
			}
		} else {	/* saving */
			/* do not zero out o_ids for ghost levels anymore */

			if(objects[otmp->otyp].oc_uses_known) otmp->known = 0;
			otmp->dknown = otmp->bknown = 0;
			otmp->rknown = 0;
			otmp->lknown = 0;
			otmp->cknown = 0;
			otmp->invlet = 0;
			otmp->no_charge = 0;
			otmp->was_thrown = 0;

			/* strip user-supplied names */
			/* Statue and some corpse names are left intact,
			   presumeably in case they came from score file.
			   [TODO: this ought to be done differently--names
			   which came from such a source or came from any
			   stoned or killed monster should be flagged in
			   some manner; then we could just check the flag
			   here and keep "real" names (dead pets, &c) while
			   discarding player notes attached to statues.] */
			if (has_oname(otmp) &&
				!(otmp->oartifact || otmp->otyp == STATUE ||
				    (otmp->otyp == CORPSE &&
					 otmp->corpsenm >= SPECIAL_PM))) {
			    free_oname(otmp);
			}

			if (otmp->otyp == SLIME_MOLD) goodfruit(otmp->spe);
#ifdef MAIL
			else if (otmp->otyp == SCR_MAIL) otmp->spe = 1;
#endif
			else if (otmp->otyp == EGG) otmp->spe = 0;
			else if (otmp->otyp == TIN) {
			    /* make tins of unique monster's meat be empty */
			    if (otmp->corpsenm >= LOW_PM &&
				    unique_corpstat(&mons[otmp->corpsenm]))
				otmp->corpsenm = NON_PM;
			} else if (otmp->otyp == CORPSE ||
				 otmp->otyp == STATUE) {
			    int mnum = otmp->corpsenm;

			    /* Discard incarnation details of unique
			       monsters (by passing null instead of otmp
			       for object), shopkeepers (by passing false
			       for revival flag), temple priests, and
			       vault guards in order to prevent corpse
			       revival or statue reanimation. */
			    if (has_omonst(otmp) &&
				  cant_revive(&mnum, FALSE, (struct obj *)0)) {
				free_omonst(otmp);
				/* mnum is now either human_zombie or
				   doppelganger; for corpses of uniques,
				   we need to force the transformation
				   now rather than wait until a revival
				   attempt, otherwise eating this corpse
				   would behave as if it remains unique */
				if (mnum == PM_DOPPELGANGER &&
					otmp->otyp == CORPSE)
				    set_corpsenm(otmp, mnum);
			    }
			} else if (otmp->otyp == AMULET_OF_YENDOR) {
			    /* no longer the real Amulet */
			    otmp->otyp = FAKE_AMULET_OF_YENDOR;
			    curse(otmp);
			} else if (otmp->otyp == CANDELABRUM_OF_INVOCATION) {
			    if (otmp->lamplit)
				end_burn(otmp, TRUE);
			    otmp->otyp = WAX_CANDLE;
			    otmp->age = 50L;  /* assume used */
			    if (otmp->spe > 0)
				otmp->quan = (long)otmp->spe;
			    otmp->spe = 0;
			    otmp->owt = weight(otmp);
			    curse(otmp);
			} else if (otmp->otyp == BELL_OF_OPENING) {
			    otmp->otyp = BELL;
			    curse(otmp);
			} else if (otmp->otyp == SPE_BOOK_OF_THE_DEAD) {
			    otmp->otyp = SPE_BLANK_PAPER;
			    curse(otmp);
			}
		}
	}
}

/* while loading bones, strip out text possibly supplied by old player
   that might accidentally or maliciously disrupt new player's display */
void
sanitize_name(namebuf)
char *namebuf;
{
	int c;
	boolean strip_8th_bit = !strcmp(windowprocs.name, "tty") &&
				!iflags.wc_eight_bit_input;

	/* it's tempting to skip this for single-user platforms, since
	   only the current player could have left these bones--except
	   things like "hearse" and other bones exchange schemes make
	   that assumption false */
	while (*namebuf) {
	    c = *namebuf & 0177;
	    if (c < ' ' || c == '\177') {
		/* non-printable or undesireable */
		*namebuf = '.';
	    } else if (c != *namebuf) {
		/* expected to be printable if user wants such things */
		if (strip_8th_bit) *namebuf = '_';
	    }
	    ++namebuf;
	}
}

/* called by savebones(); also by finish_paybill(shk.c) */
void
drop_upon_death(mtmp, cont, x, y)
struct monst *mtmp;
struct obj *cont;
int x, y;
{
	struct obj *otmp;

	u.twoweap = 0; /* ensure curse() won't cause swapwep to drop twice */
	while ((otmp = invent) != 0) {
		obj_extract_self(otmp);
		obj_no_longer_held(otmp);

		otmp->owornmask = 0;
		/* lamps don't go out when dropped */
		if ((cont || artifact_light(otmp)) && obj_is_burning(otmp))
		    end_burn(otmp, TRUE);	/* smother in statue */

		if(otmp->otyp == SLIME_MOLD) goodfruit(otmp->spe);

		if(rn2(5)) curse(otmp);
		if (mtmp)
			(void) add_to_minv(mtmp, otmp);
		else if (cont)
			(void) add_to_container(cont, otmp);
		else
			place_object(otmp, x, y);
	}
	if (cont) cont->owt = weight(cont);
}

/* possibly restore oracle's room and/or put her back inside it; returns
   False if she's on the wrong level and should be removed, True otherwise */
STATIC_OVL boolean
fixuporacle(oracle)
struct monst *oracle;
{
    coord cc;
    int ridx, o_ridx;

    /* oracle doesn't move, but knight's joust or monk's staggering blow
       could push her onto a hole in the floor; at present, traps don't
       activate in such situation hence she won't fall to another level;
       however, that could change so be prepared to cope with such things */
    if (!Is_oracle_level(&u.uz))
	return FALSE;

    oracle->mpeaceful = 1;
    o_ridx = levl[oracle->mx][oracle->my].roomno - ROOMOFFSET;
    if (o_ridx >= 0 && rooms[o_ridx].rtype == DELPHI)
	return TRUE;		/* no fixup needed */

    /*
     * The Oracle isn't in DELPHI room.  Either hero entered her chamber
     * and got the one-time welcome message, converting it into an
     * ordinary room, or she got teleported out, or both.  Try to put
     * her back inside her room, if necessary, and restore its type.
     */

    /* find original delphi chamber; should always succeed */
    for (ridx = 0; ridx < SIZE(rooms); ++ridx)
	if (rooms[ridx].orig_rtype == DELPHI) break;

    if (o_ridx != ridx && ridx < SIZE(rooms)) {
	/* room found and she's not not in it, so try to move her there */
	cc.x = (rooms[ridx].lx + rooms[ridx].hx) / 2;
	cc.y = (rooms[ridx].ly + rooms[ridx].hy) / 2;
	if (enexto(&cc, cc.x, cc.y, oracle->data)) {
	    rloc_to(oracle, cc.x, cc.y);
	    o_ridx = levl[oracle->mx][oracle->my].roomno - ROOMOFFSET;
	}
	/* [if her room is already full, she might end up outside;
	   that's ok, next hero just won't get any welcome message,
	   same as used to happen before this fixup was introduced] */
    }
    if (ridx == o_ridx)		/* if she's in her room, mark it as such */
	rooms[ridx].rtype = DELPHI;
    return TRUE;		/* keep oracle in new bones file */
}

/* check whether bones are feasible */
boolean
can_make_bones()
{
	register struct trap *ttmp;

	if (!flags.bones) return FALSE;
	if (ledger_no(&u.uz) <= 0 || ledger_no(&u.uz) > maxledgerno())
	    return FALSE;
	if (no_bones_level(&u.uz))
	    return FALSE;		/* no bones for specific levels */
	if (u.uswallow) {
	    return FALSE;		/* no bones when swallowed */
	}
	if (!Is_branchlev(&u.uz)) {
	    /* no bones on non-branches with portals */
	    for(ttmp = ftrap; ttmp; ttmp = ttmp->ntrap)
		if (ttmp->ttyp == MAGIC_PORTAL) return FALSE;
	}

	if(depth(&u.uz) <= 0 ||		/* bulletproofing for endgame */
	   (!rn2(1 + (depth(&u.uz)>>2))	/* fewer ghosts on low levels */
		&& !wizard)) return FALSE;
	/* don't let multiple restarts generate multiple copies of objects
	 * in bones files */
	if (discover) return FALSE;
	return TRUE;
}

/* save bones and possessions of a deceased adventurer */
void
savebones(how, when, corpse)
int how;
time_t when;
struct obj *corpse;
{
	int fd, x, y;
	struct trap *ttmp;
	struct monst *mtmp;
	struct permonst *mptr;
	struct fruit *f;
	struct cemetery *newbones;
	char c, *bonesid;
	char whynot[BUFSZ];

	/* caller has already checked `can_make_bones()' */

	clear_bypasses();
	fd = open_bonesfile(&u.uz, &bonesid);
	if (fd >= 0) {
<<<<<<< HEAD
		(void) nhclose(fd);
=======
		(void) close(fd);
>>>>>>> b7ad4a8a
		if (wizard) {
		    if (yn("Bones file already exists.  Replace it?") == 'y') {
			if (delete_bonesfile(&u.uz)) goto make_bones;
			else pline("Cannot unlink old bones.");
		    }
		}
		/* compression can change the file's name, so must
		   wait until after any attempt to delete this file */
		compress_bonesfile();
		return;
	}

 make_bones:
	unleash_all();
	/* in case these characters are not in their home bases */
	for (mtmp = fmon; mtmp; mtmp = mtmp->nmon) {
	    if (DEADMONSTER(mtmp)) continue;
	    mptr = mtmp->data;
	    if (mtmp->iswiz || mptr == &mons[PM_MEDUSA] ||
		    mptr->msound == MS_NEMESIS || mptr->msound == MS_LEADER ||
		    mptr == &mons[PM_VLAD_THE_IMPALER] ||
		    (mptr == &mons[PM_ORACLE] && !fixuporacle(mtmp)))
		mongone(mtmp);
	}
	if (u.usteed) dismount_steed(DISMOUNT_BONES);
	dmonsfree();		/* discard dead or gone monsters */

	/* mark all fruits as nonexistent; when we come to them we'll mark
	 * them as existing (using goodfruit())
	 */
	for(f=ffruit; f; f=f->nextf) f->fid = -f->fid;

	/* check iron balls separately--maybe they're not carrying it */
	if (uball) uball->owornmask = uchain->owornmask = 0;

	/* dispose of your possessions, usually cursed */
	if (u.ugrave_arise == (NON_PM - 1)) {
		struct obj *otmp;

		/* embed your possessions in your statue */
		otmp = mk_named_object(STATUE, &mons[u.umonnum],
				       u.ux, u.uy, plname);

		drop_upon_death((struct monst *)0, otmp, u.ux, u.uy);
		if (!otmp) return;	/* couldn't make statue */
		mtmp = (struct monst *)0;
	} else if (u.ugrave_arise < LOW_PM) {
		/* drop everything */
		drop_upon_death((struct monst *)0, (struct obj *)0, u.ux, u.uy);
		/* trick makemon() into allowing monster creation
		 * on your location
		 */
		in_mklev = TRUE;
		mtmp = makemon(&mons[PM_GHOST], u.ux, u.uy, MM_NONAME);
		in_mklev = FALSE;
		if (!mtmp) return;
		mtmp = christen_monst(mtmp, plname);
		if (corpse)
			(void) obj_attach_mid(corpse, mtmp->m_id); 
	} else {
		/* give your possessions to the monster you become */
		in_mklev = TRUE;	/* use <u.ux,u.uy> as-is */
		mtmp = makemon(&mons[u.ugrave_arise], u.ux, u.uy, NO_MINVENT);
		in_mklev = FALSE;
		if (!mtmp) {
			drop_upon_death((struct monst *)0, (struct obj *)0,
					u.ux, u.uy);
			u.ugrave_arise = NON_PM; /* in case caller cares */
			return;
		}
		/* give mummy-from-hero a wrapping unless hero already
		   carries one; don't bother forcing it to become worn */
		if (mtmp->data->mlet == S_MUMMY && !carrying(MUMMY_WRAPPING))
			(void)mongets(mtmp, MUMMY_WRAPPING);
		mtmp = christen_monst(mtmp, plname);
		newsym(u.ux, u.uy);
		/* ["Your body rises from the dead as an <mname>..." used
		   to be given here, but it has been moved to done() so that
		   it gets delivered even when savebones() isn't called] */
		drop_upon_death(mtmp, (struct obj *)0, u.ux, u.uy);
		m_dowear(mtmp, TRUE);
	}
	if (mtmp) {
		mtmp->m_lev = (u.ulevel ? u.ulevel : 1);
		mtmp->mhp = mtmp->mhpmax = u.uhpmax;
		mtmp->female = flags.female;
		mtmp->msleeping = 1;
	}
	for(mtmp = fmon; mtmp; mtmp = mtmp->nmon) {
		resetobjs(mtmp->minvent,FALSE);
		/* do not zero out m_ids for bones levels any more */
		mtmp->mlstmv = 0L;
		if(mtmp->mtame) mtmp->mtame = mtmp->mpeaceful = 0;
	}
	for(ttmp = ftrap; ttmp; ttmp = ttmp->ntrap) {
		ttmp->madeby_u = 0;
		ttmp->tseen = (ttmp->ttyp == HOLE);
	}
	resetobjs(fobj,FALSE);
	resetobjs(level.buriedobjlist, FALSE);

	/* Hero is no longer on the map. */
	u.ux = u.uy = 0;

	/* Clear all memory from the level. */
	for (x = 1; x < COLNO; x++) for (y = 0; y<ROWNO; y++) {
	    levl[x][y].seenv = 0;
	    levl[x][y].waslit = 0;
	    levl[x][y].glyph = cmap_to_glyph(S_stone);
	    lastseentyp[x][y] = 0;
	}

	/* Attach bones info to the current level before saving. */
	newbones = (struct cemetery *)alloc(sizeof *newbones);
	/* entries are '\0' terminated but have fixed length allocations,
	   so pre-fill with spaces to initialize any excess room */
	(void)memset((genericptr_t)newbones, ' ', sizeof *newbones);
	/* format name+role,&c, death reason, and date+time;
	   gender and alignment reflect final values rather than what the
	   character started out as, same as topten and logfile entries */
	Sprintf(newbones->who, "%s-%.3s-%.3s-%.3s-%.3s",
		plname, urole.filecode, urace.filecode,
		genders[flags.female].filecode,
		aligns[1 - u.ualign.type].filecode);
	formatkiller(newbones->how, sizeof newbones->how, how);
	Strcpy(newbones->when, yyyymmddhhmmss(when));
	/* final resting place, used to decide when bones are discovered */
	newbones->frpx = u.ux, newbones->frpy = u.uy;
	newbones->bonesknown = FALSE;
	/* if current character died on a bones level, the cememtery list
	   will have multiple entries, most recent (this dead hero) first */
	newbones->next = level.bonesinfo;
	level.bonesinfo = newbones;
	/* flag these bones if they are being created in wizard mode;
	   they might already be flagged as such, even when we're playing
	   in normal mode, if this level came from a previous bones file */
	if (wizard) level.flags.wizard_bones = 1;

	fd = create_bonesfile(&u.uz, &bonesid, whynot);
	if(fd < 0) {
		if(wizard)
			pline1(whynot);
		/* bones file creation problems are silent to the player.
		 * Keep it that way, but place a clue into the paniclog.
		 */
		paniclog("savebones", whynot);
		return;
	}
	c = (char) (strlen(bonesid) + 1);

#ifdef MFLOPPY  /* check whether there is room */
	if (iflags.checkspace) {
	    savelev(fd, ledger_no(&u.uz), COUNT_SAVE);
	    /* savelev() initializes bytes_counted to 0, so it must come
	     * first here even though it does not in the real save.  the
	     * resulting extra bflush() at the end of savelev() may increase
	     * bytes_counted by a couple over what the real usage will be.
	     *
	     * note it is safe to call store_version() here only because
	     * bufon() is null for ZEROCOMP, which MFLOPPY uses -- otherwise
	     * this code would have to know the size of the version
	     * information itself.
	     */
	    store_version(fd);
	    store_savefileinfo(fd);
	    bwrite(fd, (genericptr_t) &c, sizeof c);
	    bwrite(fd, (genericptr_t) bonesid, (unsigned) c);	/* DD.nnn */
	    savefruitchn(fd, COUNT_SAVE);
	    bflush(fd);
	    if (bytes_counted > freediskspace(bones)) { /* not enough room */
		if (wizard)
			pline("Insufficient space to create bones file.");
<<<<<<< HEAD
		(void) nhclose(fd);
=======
		(void) close(fd);
>>>>>>> b7ad4a8a
		cancel_bonesfile();
		return;
	    }
	    co_false();	/* make sure stuff before savelev() gets written */
	}
#endif /* MFLOPPY */

	store_version(fd);
	store_savefileinfo(fd);
	bwrite(fd, (genericptr_t) &c, sizeof c);
	bwrite(fd, (genericptr_t) bonesid, (unsigned) c);	/* DD.nnn */
	savefruitchn(fd, WRITE_SAVE | FREE_SAVE);
	update_mlstmv();	/* update monsters for eventual restoration */
	savelev(fd, ledger_no(&u.uz), WRITE_SAVE | FREE_SAVE);
	bclose(fd);
	commit_bonesfile(&u.uz);
	compress_bonesfile();
}

int
getbones()
{
	register int fd;
	register int ok;
	char c, *bonesid, oldbonesid[10];

	if(discover)		/* save bones files for real games */
		return(0);

	if (!flags.bones) return (0);
	/* wizard check added by GAN 02/05/87 */
	if(rn2(3)	/* only once in three times do we find bones */
		&& !wizard
		) return(0);
	if(no_bones_level(&u.uz)) return(0);
	fd = open_bonesfile(&u.uz, &bonesid);
	if (fd < 0) return(0);

	if (validate(fd, bones) != 0) {
	    if (!wizard)
		pline("Discarding unuseable bones; no need to panic...");
	    ok = FALSE;
	} else {
		ok = TRUE;
		if(wizard)  {
			if(yn("Get bones?") == 'n') {
				(void) nhclose(fd);
				compress_bonesfile();
				return(0);
			}
		}
		mread(fd, (genericptr_t) &c, sizeof c);	/* length incl. '\0' */
		mread(fd, (genericptr_t) oldbonesid, (unsigned) c); /* DD.nnn */
		if (strcmp(bonesid, oldbonesid) != 0) {
			char errbuf[BUFSZ];

			Sprintf(errbuf, "This is bones level '%s', not '%s'!",
				oldbonesid, bonesid);
			if (wizard) {
				pline1(errbuf);
				ok = FALSE;	/* won't die of trickery */
			}
			trickery(errbuf);
		} else {
			register struct monst *mtmp;

			getlev(fd, 0, 0, TRUE);

			/* Note that getlev() now keeps tabs on unique
			 * monsters such as demon lords, and tracks the
			 * birth counts of all species just as makemon()
			 * does.  If a bones monster is extinct or has been
			 * subject to genocide, their mhpmax will be
			 * set to the magic DEFUNCT_MONSTER cookie value.
			 */
			for(mtmp = fmon; mtmp; mtmp = mtmp->nmon) {
			    if (has_mname(mtmp)) sanitize_name(MNAME(mtmp));
			    if (mtmp->mhpmax == DEFUNCT_MONSTER) {
				if (wizard)
<<<<<<< HEAD
				    debugpline("Removing defunct monster %s from bones.",
=======
				    debugpline1("Removing defunct monster %s from bones.",
>>>>>>> b7ad4a8a
					mtmp->data->mname);
				mongone(mtmp);
			    } else
				/* to correctly reset named artifacts on the level */
				resetobjs(mtmp->minvent,TRUE);
			}
			resetobjs(fobj,TRUE);
			resetobjs(level.buriedobjlist,TRUE);
		}
	}
	(void) nhclose(fd);
	sanitize_engravings();
	u.uroleplay.numbones++;

	if(wizard) {
		if(yn("Unlink bones?") == 'n') {
			compress_bonesfile();
			return(ok);
		}
	}
	if (!delete_bonesfile(&u.uz)) {
		/* When N games try to simultaneously restore the same
		 * bones file, N-1 of them will fail to delete it
		 * (the first N-1 under AmigaDOS, the last N-1 under UNIX).
		 * So no point in a mysterious message for a normal event
		 * -- just generate a new level for those N-1 games.
		 */
		/* pline("Cannot unlink bones."); */
		return(0);
	}
	return(ok);
}

/*bones.c*/<|MERGE_RESOLUTION|>--- conflicted
+++ resolved
@@ -1,9 +1,4 @@
-<<<<<<< HEAD
-/* NetHack 3.5	bones.c	$NHDT-Date$  $NHDT-Branch$:$NHDT-Revision$ */
-=======
 /* NetHack 3.5	bones.c	$NHDT-Date: 1426465433 2015/03/16 00:23:53 $  $NHDT-Branch: debug $:$NHDT-Revision: 1.45 $ */
->>>>>>> b7ad4a8a
-/* NetHack 3.5	bones.c	$Date: 2012/02/16 02:40:24 $  $Revision: 1.39 $ */
 /* Copyright (c) Stichting Mathematisch Centrum, Amsterdam, 1985,1993. */
 /* NetHack may be freely redistributed.  See license for details. */
 
@@ -335,11 +330,7 @@
 	clear_bypasses();
 	fd = open_bonesfile(&u.uz, &bonesid);
 	if (fd >= 0) {
-<<<<<<< HEAD
 		(void) nhclose(fd);
-=======
-		(void) close(fd);
->>>>>>> b7ad4a8a
 		if (wizard) {
 		    if (yn("Bones file already exists.  Replace it?") == 'y') {
 			if (delete_bonesfile(&u.uz)) goto make_bones;
@@ -512,11 +503,7 @@
 	    if (bytes_counted > freediskspace(bones)) { /* not enough room */
 		if (wizard)
 			pline("Insufficient space to create bones file.");
-<<<<<<< HEAD
 		(void) nhclose(fd);
-=======
-		(void) close(fd);
->>>>>>> b7ad4a8a
 		cancel_bonesfile();
 		return;
 	    }
@@ -596,11 +583,7 @@
 			    if (has_mname(mtmp)) sanitize_name(MNAME(mtmp));
 			    if (mtmp->mhpmax == DEFUNCT_MONSTER) {
 				if (wizard)
-<<<<<<< HEAD
-				    debugpline("Removing defunct monster %s from bones.",
-=======
 				    debugpline1("Removing defunct monster %s from bones.",
->>>>>>> b7ad4a8a
 					mtmp->data->mname);
 				mongone(mtmp);
 			    } else
