/* NetHack 3.5	u_init.c	$NHDT-Date$  $NHDT-Branch$:$NHDT-Revision$ */
/* NetHack 3.5	u_init.c	$Date: 2011/10/01 00:25:56 $  $Revision: 1.18 $ */
/* Copyright (c) Stichting Mathematisch Centrum, Amsterdam, 1985. */
/* NetHack may be freely redistributed.  See license for details. */

#include "hack.h"

struct trobj {
	short trotyp;
	schar trspe;
	char trclass;
	Bitfield(trquan,6);
	Bitfield(trbless,2);
};

STATIC_DCL void FDECL(ini_inv, (struct trobj *));
STATIC_DCL void FDECL(knows_object,(int));
STATIC_DCL void FDECL(knows_class,(CHAR_P));
STATIC_DCL boolean FDECL(restricted_spell_discipline, (int));

#define UNDEF_TYP	0
#define UNDEF_SPE	'\177'
#define UNDEF_BLESS	2

/*
 *	Initial inventory for the various roles.
 */

static struct trobj Archeologist[] = {
	/* if adventure has a name...  idea from tan@uvm-gen */
	{ BULLWHIP, 2, WEAPON_CLASS, 1, UNDEF_BLESS },
	{ LEATHER_JACKET, 0, ARMOR_CLASS, 1, UNDEF_BLESS },
	{ FEDORA, 0, ARMOR_CLASS, 1, UNDEF_BLESS },
	{ FOOD_RATION, 0, FOOD_CLASS, 3, 0 },
	{ PICK_AXE, UNDEF_SPE, TOOL_CLASS, 1, UNDEF_BLESS },
	{ TINNING_KIT, UNDEF_SPE, TOOL_CLASS, 1, UNDEF_BLESS },
	{ TOUCHSTONE, 0, GEM_CLASS, 1, 0 },
	{ SACK, 0, TOOL_CLASS, 1, 0 },
	{ 0, 0, 0, 0, 0 }
};
static struct trobj Barbarian[] = {
#define B_MAJOR	0	/* two-handed sword or battle-axe  */
#define B_MINOR	1	/* matched with axe or short sword */
	{ TWO_HANDED_SWORD, 0, WEAPON_CLASS, 1, UNDEF_BLESS },
	{ AXE, 0, WEAPON_CLASS, 1, UNDEF_BLESS },
	{ RING_MAIL, 0, ARMOR_CLASS, 1, UNDEF_BLESS },
	{ FOOD_RATION, 0, FOOD_CLASS, 1, 0 },
	{ 0, 0, 0, 0, 0 }
};
static struct trobj Cave_man[] = {
#define C_AMMO	2
	{ CLUB, 1, WEAPON_CLASS, 1, UNDEF_BLESS },
	{ SLING, 2, WEAPON_CLASS, 1, UNDEF_BLESS },
	{ FLINT, 0, GEM_CLASS, 15, UNDEF_BLESS },	/* quan is variable */
	{ ROCK, 0, GEM_CLASS, 3, 0 },			/* yields 18..33 */
	{ LEATHER_ARMOR, 0, ARMOR_CLASS, 1, UNDEF_BLESS },
	{ 0, 0, 0, 0, 0 }
};
static struct trobj Healer[] = {
	{ SCALPEL, 0, WEAPON_CLASS, 1, UNDEF_BLESS },
	{ LEATHER_GLOVES, 1, ARMOR_CLASS, 1, UNDEF_BLESS },
	{ STETHOSCOPE, 0, TOOL_CLASS, 1, 0 },
	{ POT_HEALING, 0, POTION_CLASS, 4, UNDEF_BLESS },
	{ POT_EXTRA_HEALING, 0, POTION_CLASS, 4, UNDEF_BLESS },
	{ WAN_SLEEP, UNDEF_SPE, WAND_CLASS, 1, UNDEF_BLESS },
	/* always blessed, so it's guaranteed readable */
	{ SPE_HEALING, 0, SPBOOK_CLASS, 1, 1 },
	{ SPE_EXTRA_HEALING, 0, SPBOOK_CLASS, 1, 1 },
	{ SPE_STONE_TO_FLESH, 0, SPBOOK_CLASS, 1, 1 },
	{ APPLE, 0, FOOD_CLASS, 5, 0 },
	{ 0, 0, 0, 0, 0 }
};
static struct trobj Knight[] = {
	{ LONG_SWORD, 1, WEAPON_CLASS, 1, UNDEF_BLESS },
	{ LANCE, 1, WEAPON_CLASS, 1, UNDEF_BLESS },
	{ RING_MAIL, 1, ARMOR_CLASS, 1, UNDEF_BLESS },
	{ HELMET, 0, ARMOR_CLASS, 1, UNDEF_BLESS },
	{ SMALL_SHIELD, 0, ARMOR_CLASS, 1, UNDEF_BLESS },
	{ LEATHER_GLOVES, 0, ARMOR_CLASS, 1, UNDEF_BLESS },
	{ APPLE, 0, FOOD_CLASS, 10, 0 },
	{ CARROT, 0, FOOD_CLASS, 10, 0 },
	{ 0, 0, 0, 0, 0 }
};
static struct trobj Monk[] = {
#define M_BOOK		2
	{ LEATHER_GLOVES, 2, ARMOR_CLASS, 1, UNDEF_BLESS },
	{ ROBE, 1, ARMOR_CLASS, 1, UNDEF_BLESS },
	{ UNDEF_TYP, UNDEF_SPE, SPBOOK_CLASS, 1, 1 },
	{ UNDEF_TYP, UNDEF_SPE, SCROLL_CLASS, 1, UNDEF_BLESS },
	{ POT_HEALING, 0, POTION_CLASS, 3, UNDEF_BLESS },
	{ FOOD_RATION, 0, FOOD_CLASS, 3, 0 },
	{ APPLE, 0, FOOD_CLASS, 5, UNDEF_BLESS },
	{ ORANGE, 0, FOOD_CLASS, 5, UNDEF_BLESS },
	/* Yes, we know fortune cookies aren't really from China.  They were
	 * invented by George Jung in Los Angeles, California, USA in 1916.
	 */
	{ FORTUNE_COOKIE, 0, FOOD_CLASS, 3, UNDEF_BLESS },
	{ 0, 0, 0, 0, 0 }
};
static struct trobj Priest[] = {
	{ MACE, 1, WEAPON_CLASS, 1, 1 },
	{ ROBE, 0, ARMOR_CLASS, 1, UNDEF_BLESS },
	{ SMALL_SHIELD, 0, ARMOR_CLASS, 1, UNDEF_BLESS },
	{ POT_WATER, 0, POTION_CLASS, 4, 1 },	/* holy water */
	{ CLOVE_OF_GARLIC, 0, FOOD_CLASS, 1, 0 },
	{ SPRIG_OF_WOLFSBANE, 0, FOOD_CLASS, 1, 0 },
	{ UNDEF_TYP, UNDEF_SPE, SPBOOK_CLASS, 2, UNDEF_BLESS },
	{ 0, 0, 0, 0, 0 }
};
static struct trobj Ranger[] = {
#define RAN_BOW			1
#define RAN_TWO_ARROWS	2
#define RAN_ZERO_ARROWS	3
	{ DAGGER, 1, WEAPON_CLASS, 1, UNDEF_BLESS },
	{ BOW, 1, WEAPON_CLASS, 1, UNDEF_BLESS },
	{ ARROW, 2, WEAPON_CLASS, 50, UNDEF_BLESS },
	{ ARROW, 0, WEAPON_CLASS, 30, UNDEF_BLESS },
	{ CLOAK_OF_DISPLACEMENT, 2, ARMOR_CLASS, 1, UNDEF_BLESS },
	{ CRAM_RATION, 0, FOOD_CLASS, 4, 0 },
	{ 0, 0, 0, 0, 0 }
};
static struct trobj Rogue[] = {
#define R_DAGGERS	1
	{ SHORT_SWORD, 0, WEAPON_CLASS, 1, UNDEF_BLESS },
	{ DAGGER, 0, WEAPON_CLASS, 10, 0 },	/* quan is variable */
	{ LEATHER_ARMOR, 1, ARMOR_CLASS, 1, UNDEF_BLESS },
	{ POT_SICKNESS, 0, POTION_CLASS, 1, 0 },
	{ LOCK_PICK, 9, TOOL_CLASS, 1, 0 },
	{ SACK, 0, TOOL_CLASS, 1, 0 },
	{ 0, 0, 0, 0, 0 }
};
static struct trobj Samurai[] = {
#define S_ARROWS	3
	{ KATANA, 0, WEAPON_CLASS, 1, UNDEF_BLESS },
	{ SHORT_SWORD, 0, WEAPON_CLASS, 1, UNDEF_BLESS }, /* wakizashi */
	{ YUMI, 0, WEAPON_CLASS, 1, UNDEF_BLESS },
	{ YA, 0, WEAPON_CLASS, 25, UNDEF_BLESS }, /* variable quan */
	{ SPLINT_MAIL, 0, ARMOR_CLASS, 1, UNDEF_BLESS },
	{ 0, 0, 0, 0, 0 }
};
static struct trobj Tourist[] = {
#define T_DARTS		0
	{ DART, 2, WEAPON_CLASS, 25, UNDEF_BLESS },	/* quan is variable */
	{ UNDEF_TYP, UNDEF_SPE, FOOD_CLASS, 10, 0 },
	{ POT_EXTRA_HEALING, 0, POTION_CLASS, 2, UNDEF_BLESS },
	{ SCR_MAGIC_MAPPING, 0, SCROLL_CLASS, 4, UNDEF_BLESS },
	{ HAWAIIAN_SHIRT, 0, ARMOR_CLASS, 1, UNDEF_BLESS },
	{ EXPENSIVE_CAMERA, UNDEF_SPE, TOOL_CLASS, 1, 0 },
	{ CREDIT_CARD, 0, TOOL_CLASS, 1, 0 },
	{ 0, 0, 0, 0, 0 }
};
static struct trobj Valkyrie[] = {
	{ LONG_SWORD, 1, WEAPON_CLASS, 1, UNDEF_BLESS },
	{ DAGGER, 0, WEAPON_CLASS, 1, UNDEF_BLESS },
	{ SMALL_SHIELD, 3, ARMOR_CLASS, 1, UNDEF_BLESS },
	{ FOOD_RATION, 0, FOOD_CLASS, 1, 0 },
	{ 0, 0, 0, 0, 0 }
};
static struct trobj Wizard[] = {
#define W_MULTSTART	2
#define W_MULTEND	6
	{ QUARTERSTAFF, 1, WEAPON_CLASS, 1, 1 },
	{ CLOAK_OF_MAGIC_RESISTANCE, 0, ARMOR_CLASS, 1, UNDEF_BLESS },
	{ UNDEF_TYP, UNDEF_SPE, WAND_CLASS, 1, UNDEF_BLESS },
	{ UNDEF_TYP, UNDEF_SPE, RING_CLASS, 2, UNDEF_BLESS },
	{ UNDEF_TYP, UNDEF_SPE, POTION_CLASS, 3, UNDEF_BLESS },
	{ UNDEF_TYP, UNDEF_SPE, SCROLL_CLASS, 3, UNDEF_BLESS },
	{ SPE_FORCE_BOLT, 0, SPBOOK_CLASS, 1, 1 },
	{ UNDEF_TYP, UNDEF_SPE, SPBOOK_CLASS, 1, UNDEF_BLESS },
	{ 0, 0, 0, 0, 0 }
};

/*
 *	Optional extra inventory items.
 */

static struct trobj Tinopener[] = {
	{ TIN_OPENER, 0, TOOL_CLASS, 1, 0 },
	{ 0, 0, 0, 0, 0 }
};
static struct trobj Magicmarker[] = {
	{ MAGIC_MARKER, UNDEF_SPE, TOOL_CLASS, 1, 0 },
	{ 0, 0, 0, 0, 0 }
};
static struct trobj Lamp[] = {
	{ OIL_LAMP, 1, TOOL_CLASS, 1, 0 },
	{ 0, 0, 0, 0, 0 }
};
static struct trobj Blindfold[] = {
	{ BLINDFOLD, 0, TOOL_CLASS, 1, 0 },
	{ 0, 0, 0, 0, 0 }
};
static struct trobj Instrument[] = {
	{ WOODEN_FLUTE, 0, TOOL_CLASS, 1, 0 },
	{ 0, 0, 0, 0, 0 }
};
static struct trobj Xtra_food[] = {
	{ UNDEF_TYP, UNDEF_SPE, FOOD_CLASS, 2, 0 },
	{ 0, 0, 0, 0, 0 }
};
static struct trobj Leash[] = {
	{ LEASH, 0, TOOL_CLASS, 1, 0 },
	{ 0, 0, 0, 0, 0 }
};
static struct trobj Towel[] = {
	{ TOWEL, 0, TOOL_CLASS, 1, 0 },
	{ 0, 0, 0, 0, 0 }
};
static struct trobj Wishing[] = {
	{ WAN_WISHING, 3, WAND_CLASS, 1, 0 },
	{ 0, 0, 0, 0, 0 }
};
static struct trobj Money[] = {
	{ GOLD_PIECE, 0 , COIN_CLASS, 1, 0 },
	{ 0, 0, 0, 0, 0 }
};

/* race-based substitutions for initial inventory;
   the weaker cloak for elven rangers is intentional--they shoot better */
static struct inv_sub { short race_pm, item_otyp, subs_otyp; } inv_subs[] = {
    { PM_ELF,	DAGGER,			ELVEN_DAGGER	      },
    { PM_ELF,	SPEAR,			ELVEN_SPEAR	      },
    { PM_ELF,	SHORT_SWORD,		ELVEN_SHORT_SWORD     },
    { PM_ELF,	BOW,			ELVEN_BOW	      },
    { PM_ELF,	ARROW,			ELVEN_ARROW	      },
    { PM_ELF,	HELMET,			ELVEN_LEATHER_HELM    },
 /* { PM_ELF,	SMALL_SHIELD,		ELVEN_SHIELD	      }, */
    { PM_ELF,	CLOAK_OF_DISPLACEMENT,	ELVEN_CLOAK	      },
    { PM_ELF,	CRAM_RATION,		LEMBAS_WAFER	      },
    { PM_ORC,	DAGGER,			ORCISH_DAGGER	      },
    { PM_ORC,	SPEAR,			ORCISH_SPEAR	      },
    { PM_ORC,	SHORT_SWORD,		ORCISH_SHORT_SWORD    },
    { PM_ORC,	BOW,			ORCISH_BOW	      },
    { PM_ORC,	ARROW,			ORCISH_ARROW	      },
    { PM_ORC,	HELMET,			ORCISH_HELM	      },
    { PM_ORC,	SMALL_SHIELD,		ORCISH_SHIELD	      },
    { PM_ORC,	RING_MAIL,		ORCISH_RING_MAIL      },
    { PM_ORC,	CHAIN_MAIL,		ORCISH_CHAIN_MAIL     },
    { PM_DWARF, SPEAR,			DWARVISH_SPEAR	      },
    { PM_DWARF, SHORT_SWORD,		DWARVISH_SHORT_SWORD  },
    { PM_DWARF, HELMET,			DWARVISH_IRON_HELM    },
 /* { PM_DWARF, SMALL_SHIELD,		DWARVISH_ROUNDSHIELD  }, */
 /* { PM_DWARF, PICK_AXE,		DWARVISH_MATTOCK      }, */
    { PM_GNOME, BOW,			CROSSBOW	      },
    { PM_GNOME, ARROW,			CROSSBOW_BOLT	      },
    { NON_PM,	STRANGE_OBJECT,		STRANGE_OBJECT	      }
};

static const struct def_skill Skill_A[] = {
    { P_DAGGER, P_BASIC },		{ P_KNIFE,  P_BASIC },
    { P_PICK_AXE, P_EXPERT },		{ P_SHORT_SWORD, P_BASIC },
    { P_SCIMITAR, P_SKILLED },		{ P_SABER, P_EXPERT },
    { P_CLUB, P_SKILLED },		{ P_QUARTERSTAFF, P_SKILLED },
    { P_SLING, P_SKILLED },		{ P_DART, P_BASIC },
    { P_BOOMERANG, P_EXPERT },		{ P_WHIP, P_EXPERT },
    { P_UNICORN_HORN, P_SKILLED },
    { P_ATTACK_SPELL, P_BASIC },	{ P_HEALING_SPELL, P_BASIC },
    { P_DIVINATION_SPELL, P_EXPERT},	{ P_MATTER_SPELL, P_BASIC},
    { P_RIDING, P_BASIC },
    { P_TWO_WEAPON_COMBAT, P_BASIC },
    { P_BARE_HANDED_COMBAT, P_EXPERT },
    { P_NONE, 0 }
};

static const struct def_skill Skill_B[] = {
    { P_DAGGER, P_BASIC },		{ P_AXE, P_EXPERT },
    { P_PICK_AXE, P_SKILLED },	{ P_SHORT_SWORD, P_EXPERT },
    { P_BROAD_SWORD, P_SKILLED },	{ P_LONG_SWORD, P_SKILLED },
    { P_TWO_HANDED_SWORD, P_EXPERT },	{ P_SCIMITAR, P_SKILLED },
    { P_SABER, P_BASIC },		{ P_CLUB, P_SKILLED },
    { P_MACE, P_SKILLED },		{ P_MORNING_STAR, P_SKILLED },
    { P_FLAIL, P_BASIC },		{ P_HAMMER, P_EXPERT },
    { P_QUARTERSTAFF, P_BASIC },	{ P_SPEAR, P_SKILLED },
    { P_TRIDENT, P_SKILLED },		{ P_BOW, P_BASIC },
    { P_ATTACK_SPELL, P_SKILLED },
    { P_RIDING, P_BASIC },
    { P_TWO_WEAPON_COMBAT, P_BASIC },
    { P_BARE_HANDED_COMBAT, P_MASTER },
    { P_NONE, 0 }
};

static const struct def_skill Skill_C[] = {
    { P_DAGGER, P_BASIC },		{ P_KNIFE,  P_SKILLED },
    { P_AXE, P_SKILLED },		{ P_PICK_AXE, P_BASIC },
    { P_CLUB, P_EXPERT },		{ P_MACE, P_EXPERT },
    { P_MORNING_STAR, P_BASIC },	{ P_FLAIL, P_SKILLED },
    { P_HAMMER, P_SKILLED },		{ P_QUARTERSTAFF, P_EXPERT },
    { P_POLEARMS, P_SKILLED },		{ P_SPEAR, P_EXPERT },
    { P_TRIDENT, P_SKILLED },
    { P_BOW, P_SKILLED },		{ P_SLING, P_EXPERT },
    { P_ATTACK_SPELL, P_BASIC },	{ P_MATTER_SPELL, P_SKILLED },
    { P_BOOMERANG, P_EXPERT },		{ P_UNICORN_HORN, P_BASIC },
    { P_BARE_HANDED_COMBAT, P_MASTER },
    { P_NONE, 0 }
};

static const struct def_skill Skill_H[] = {
    { P_DAGGER, P_SKILLED },		{ P_KNIFE, P_EXPERT },
    { P_SHORT_SWORD, P_SKILLED },	{ P_SCIMITAR, P_BASIC },
    { P_SABER, P_BASIC },		{ P_CLUB, P_SKILLED },
    { P_MACE, P_BASIC },		{ P_QUARTERSTAFF, P_EXPERT },
    { P_POLEARMS, P_BASIC },		{ P_SPEAR, P_BASIC },
    { P_TRIDENT, P_BASIC },
    { P_SLING, P_SKILLED },		{ P_DART, P_EXPERT },
    { P_SHURIKEN, P_SKILLED },		{ P_UNICORN_HORN, P_EXPERT },
    { P_HEALING_SPELL, P_EXPERT },
    { P_BARE_HANDED_COMBAT, P_BASIC },
    { P_NONE, 0 }
};

static const struct def_skill Skill_K[] = {
    { P_DAGGER, P_BASIC },		{ P_KNIFE, P_BASIC },
    { P_AXE, P_SKILLED },		{ P_PICK_AXE, P_BASIC },
    { P_SHORT_SWORD, P_SKILLED },	{ P_BROAD_SWORD, P_SKILLED },
    { P_LONG_SWORD, P_EXPERT },	{ P_TWO_HANDED_SWORD, P_SKILLED },
    { P_SCIMITAR, P_BASIC },		{ P_SABER, P_SKILLED },
    { P_CLUB, P_BASIC },		{ P_MACE, P_SKILLED },
    { P_MORNING_STAR, P_SKILLED },	{ P_FLAIL, P_BASIC },
    { P_HAMMER, P_BASIC },		{ P_POLEARMS, P_SKILLED },
    { P_SPEAR, P_SKILLED },
    { P_TRIDENT, P_BASIC },		{ P_LANCE, P_EXPERT },
    { P_BOW, P_BASIC },			{ P_CROSSBOW, P_SKILLED },
    { P_ATTACK_SPELL, P_SKILLED },	{ P_HEALING_SPELL, P_SKILLED },
    { P_CLERIC_SPELL, P_SKILLED },
    { P_RIDING, P_EXPERT },
    { P_TWO_WEAPON_COMBAT, P_SKILLED },
    { P_BARE_HANDED_COMBAT, P_EXPERT },
    { P_NONE, 0 }
};

static const struct def_skill Skill_Mon[] = {
    { P_QUARTERSTAFF, P_BASIC },    { P_SPEAR, P_BASIC },
    { P_CROSSBOW, P_BASIC },        { P_SHURIKEN, P_BASIC },
    { P_ATTACK_SPELL, P_BASIC },    { P_HEALING_SPELL, P_EXPERT },
    { P_DIVINATION_SPELL, P_BASIC },{ P_ENCHANTMENT_SPELL, P_BASIC },
    { P_CLERIC_SPELL, P_SKILLED },  { P_ESCAPE_SPELL, P_SKILLED },
    { P_MATTER_SPELL, P_BASIC },
    { P_MARTIAL_ARTS, P_GRAND_MASTER },
    { P_NONE, 0 }
};

static const struct def_skill Skill_P[] = {
    { P_CLUB, P_EXPERT },		{ P_MACE, P_EXPERT },
    { P_MORNING_STAR, P_EXPERT },	{ P_FLAIL, P_EXPERT },
    { P_HAMMER, P_EXPERT },		{ P_QUARTERSTAFF, P_EXPERT },
    { P_POLEARMS, P_SKILLED },		{ P_SPEAR, P_SKILLED },
    { P_TRIDENT, P_SKILLED },
    { P_LANCE, P_BASIC },		{ P_BOW, P_BASIC },
    { P_SLING, P_BASIC },		{ P_CROSSBOW, P_BASIC },
    { P_DART, P_BASIC },		{ P_SHURIKEN, P_BASIC },
    { P_BOOMERANG, P_BASIC },		{ P_UNICORN_HORN, P_SKILLED },
    { P_HEALING_SPELL, P_EXPERT },	{ P_DIVINATION_SPELL, P_EXPERT },
    { P_CLERIC_SPELL, P_EXPERT },
    { P_BARE_HANDED_COMBAT, P_BASIC },
    { P_NONE, 0 }
};

static const struct def_skill Skill_R[] = {
    { P_DAGGER, P_EXPERT },		{ P_KNIFE,  P_EXPERT },
    { P_SHORT_SWORD, P_EXPERT },	{ P_BROAD_SWORD, P_SKILLED },
    { P_LONG_SWORD, P_SKILLED },	{ P_TWO_HANDED_SWORD, P_BASIC },
    { P_SCIMITAR, P_SKILLED },		{ P_SABER, P_SKILLED },
    { P_CLUB, P_SKILLED },		{ P_MACE, P_SKILLED },
    { P_MORNING_STAR, P_BASIC },	{ P_FLAIL, P_BASIC },
    { P_HAMMER, P_BASIC },		{ P_POLEARMS, P_BASIC },
    { P_SPEAR, P_BASIC },		{ P_CROSSBOW, P_EXPERT },
    { P_DART, P_EXPERT },		{ P_SHURIKEN, P_SKILLED },
    { P_DIVINATION_SPELL, P_SKILLED },	{ P_ESCAPE_SPELL, P_SKILLED },
    { P_MATTER_SPELL, P_SKILLED },
    { P_RIDING, P_BASIC },
    { P_TWO_WEAPON_COMBAT, P_EXPERT },
    { P_BARE_HANDED_COMBAT, P_EXPERT },
    { P_NONE, 0 }
};

static const struct def_skill Skill_Ran[] = {
    { P_DAGGER, P_EXPERT },		 { P_KNIFE,  P_SKILLED },
    { P_AXE, P_SKILLED },	 { P_PICK_AXE, P_BASIC },
    { P_SHORT_SWORD, P_BASIC },	 { P_MORNING_STAR, P_BASIC },
    { P_FLAIL, P_SKILLED },	 { P_HAMMER, P_BASIC },
    { P_QUARTERSTAFF, P_BASIC }, { P_POLEARMS, P_SKILLED },
    { P_SPEAR, P_EXPERT },
    { P_TRIDENT, P_BASIC },	 { P_BOW, P_EXPERT },
    { P_SLING, P_EXPERT },	 { P_CROSSBOW, P_EXPERT },
    { P_DART, P_EXPERT },	 { P_SHURIKEN, P_SKILLED },
    { P_BOOMERANG, P_EXPERT },	 { P_WHIP, P_BASIC },
    { P_HEALING_SPELL, P_BASIC },
    { P_DIVINATION_SPELL, P_EXPERT },
    { P_ESCAPE_SPELL, P_BASIC },
    { P_RIDING, P_BASIC },
    { P_BARE_HANDED_COMBAT, P_BASIC },
    { P_NONE, 0 }
};

static const struct def_skill Skill_S[] = {
    { P_DAGGER, P_BASIC },		{ P_KNIFE,  P_SKILLED },
    { P_SHORT_SWORD, P_EXPERT },	{ P_BROAD_SWORD, P_SKILLED },
    { P_LONG_SWORD, P_EXPERT },		{ P_TWO_HANDED_SWORD, P_EXPERT },
    { P_SCIMITAR, P_BASIC },		{ P_SABER, P_BASIC },
    { P_FLAIL, P_SKILLED },		{ P_QUARTERSTAFF, P_BASIC },
    { P_POLEARMS, P_SKILLED },		{ P_SPEAR, P_SKILLED },
    { P_LANCE, P_SKILLED },
    { P_BOW, P_EXPERT },		{ P_SHURIKEN, P_EXPERT },
    { P_ATTACK_SPELL, P_SKILLED },	{ P_CLERIC_SPELL, P_SKILLED },
    { P_RIDING, P_SKILLED },
    { P_TWO_WEAPON_COMBAT, P_EXPERT },
    { P_MARTIAL_ARTS, P_MASTER },
    { P_NONE, 0 }
};

static const struct def_skill Skill_T[] = {
    { P_DAGGER, P_EXPERT },		{ P_KNIFE,  P_SKILLED },
    { P_AXE, P_BASIC },			{ P_PICK_AXE, P_BASIC },
    { P_SHORT_SWORD, P_EXPERT },	{ P_BROAD_SWORD, P_BASIC },
    { P_LONG_SWORD, P_BASIC },		{ P_TWO_HANDED_SWORD, P_BASIC },
    { P_SCIMITAR, P_SKILLED },		{ P_SABER, P_SKILLED },
    { P_MACE, P_BASIC },		{ P_MORNING_STAR, P_BASIC },
    { P_FLAIL, P_BASIC },		{ P_HAMMER, P_BASIC },
    { P_QUARTERSTAFF, P_BASIC },	{ P_POLEARMS, P_BASIC },
    { P_SPEAR, P_BASIC },
    { P_TRIDENT, P_BASIC },		{ P_LANCE, P_BASIC },
    { P_BOW, P_BASIC },			{ P_SLING, P_BASIC },
    { P_CROSSBOW, P_BASIC },		{ P_DART, P_EXPERT },
    { P_SHURIKEN, P_BASIC },		{ P_BOOMERANG, P_BASIC },
    { P_WHIP, P_BASIC },		{ P_UNICORN_HORN, P_SKILLED },
    { P_DIVINATION_SPELL, P_BASIC },	{ P_ENCHANTMENT_SPELL, P_BASIC },
    { P_ESCAPE_SPELL, P_SKILLED },
    { P_RIDING, P_BASIC },
    { P_TWO_WEAPON_COMBAT, P_SKILLED },
    { P_BARE_HANDED_COMBAT, P_SKILLED },
    { P_NONE, 0 }
};

static const struct def_skill Skill_V[] = {
    { P_DAGGER, P_EXPERT },		{ P_AXE, P_EXPERT },
    { P_PICK_AXE, P_SKILLED },		{ P_SHORT_SWORD, P_SKILLED },
    { P_BROAD_SWORD, P_SKILLED },	{ P_LONG_SWORD, P_EXPERT },
    { P_TWO_HANDED_SWORD, P_EXPERT },	{ P_SCIMITAR, P_BASIC },
    { P_SABER, P_BASIC },		{ P_HAMMER, P_EXPERT },
    { P_QUARTERSTAFF, P_BASIC },	{ P_POLEARMS, P_SKILLED },
    { P_SPEAR, P_SKILLED },
    { P_TRIDENT, P_BASIC },		{ P_LANCE, P_SKILLED },
    { P_SLING, P_BASIC },
    { P_ATTACK_SPELL, P_BASIC },	{ P_ESCAPE_SPELL, P_BASIC },
    { P_RIDING, P_SKILLED },
    { P_TWO_WEAPON_COMBAT, P_SKILLED },
    { P_BARE_HANDED_COMBAT, P_EXPERT },
    { P_NONE, 0 }
};

static const struct def_skill Skill_W[] = {
    { P_DAGGER, P_EXPERT },		{ P_KNIFE,  P_SKILLED },
    { P_AXE, P_SKILLED },		{ P_SHORT_SWORD, P_BASIC },
    { P_CLUB, P_SKILLED },		{ P_MACE, P_BASIC },
    { P_QUARTERSTAFF, P_EXPERT },	{ P_POLEARMS, P_SKILLED },
    { P_SPEAR, P_BASIC },
    { P_TRIDENT, P_BASIC },		{ P_SLING, P_SKILLED },
    { P_DART, P_EXPERT },		{ P_SHURIKEN, P_BASIC },
    { P_ATTACK_SPELL, P_EXPERT },	{ P_HEALING_SPELL, P_SKILLED },
    { P_DIVINATION_SPELL, P_EXPERT },	{ P_ENCHANTMENT_SPELL, P_SKILLED },
    { P_CLERIC_SPELL, P_SKILLED },	{ P_ESCAPE_SPELL, P_EXPERT },
    { P_MATTER_SPELL, P_EXPERT },
    { P_RIDING, P_BASIC },
    { P_BARE_HANDED_COMBAT, P_BASIC },
    { P_NONE, 0 }
};


STATIC_OVL void
knows_object(obj)
register int obj;
{
	discover_object(obj,TRUE,FALSE);
	objects[obj].oc_pre_discovered = 1;	/* not a "discovery" */
}

/* Know ordinary (non-magical) objects of a certain class,
 * like all gems except the loadstone and luckstone.
 */
STATIC_OVL void
knows_class(sym)
register char sym;
{
	register int ct;
	for (ct = 1; ct < NUM_OBJECTS; ct++)
		if (objects[ct].oc_class == sym && !objects[ct].oc_magic)
			knows_object(ct);
}

void
u_init()
{
	register int i;
	struct u_roleplay tmpuroleplay = u.uroleplay; /* these set by rcfile options */

	flags.female = flags.initgend;
	flags.beginner = 1;

	/* zero u, including pointer values --
	 * necessary when aborting from a failed restore */
	(void) memset((genericptr_t)&u, 0, sizeof(u));
	u.ustuck = (struct monst *)0;
	(void) memset((genericptr_t)&ubirthday, 0, sizeof(ubirthday));
	(void) memset((genericptr_t)&urealtime, 0, sizeof(urealtime));

	u.uroleplay = tmpuroleplay; /* restore options set via rcfile */

#if 0	/* documentation of more zero values as desirable */
	u.usick_cause[0] = 0;
	u.uluck  = u.moreluck = 0;
	uarmu = 0;
	uarm = uarmc = uarmh = uarms = uarmg = uarmf = 0;
	uwep = uball = uchain = uleft = uright = 0;
	uswapwep = uquiver = 0;
	u.twoweap = 0;
	u.ublessed = 0;				/* not worthy yet */
	u.ugangr   = 0;				/* gods not angry */
	u.ugifts   = 0;				/* no divine gifts bestowed */
	u.uevent.uhand_of_elbereth = 0;
	u.uevent.uheard_tune = 0;
	u.uevent.uopened_dbridge = 0;
	u.uevent.udemigod = 0;		/* not a demi-god yet... */
	u.udg_cnt = 0;
	u.mh = u.mhmax = u.mtimedone = 0;
	u.uz.dnum = u.uz0.dnum = 0;
	u.utotype = 0;
#endif	/* 0 */

	u.uz.dlevel = 1;
	u.uz0.dlevel = 0;
	u.utolev = u.uz;

	u.umoved = FALSE;
	u.umortality = 0;
	u.ugrave_arise = NON_PM;

	u.umonnum = u.umonster = (flags.female &&
			urole.femalenum != NON_PM) ? urole.femalenum :
			urole.malenum;
	u.ulycn = NON_PM;
	set_uasmon();

	u.ulevel = 0;	/* set up some of the initial attributes */
	u.uhp = u.uhpmax = newhp();
	u.uen = u.uenmax = newpw();
	u.uspellprot = 0;
	adjabil(0,1);
	u.ulevel = u.ulevelmax = 1;

	init_uhunger();
	for (i = 0; i <= MAXSPELL; i++) spl_book[i].sp_id = NO_SPELL;
	u.ublesscnt = 300;			/* no prayers just yet */
	u.ualignbase[A_CURRENT] = u.ualignbase[A_ORIGINAL] = u.ualign.type =
			aligns[flags.initalign].value;

#if defined(BSD) && !defined(POSIX_TYPES)
	(void) time((long *)&ubirthday);
#else
	(void) time(&ubirthday);
#endif

	/*
	 *  For now, everyone starts out with a night vision range of 1 and
	 *  their xray range disabled.
	 */
	u.nv_range   =  1;
	u.xray_range = -1;


	/*** Role-specific initializations ***/
	switch (Role_switch) {
	/* rn2(100) > 50 necessary for some choices because some
	 * random number generators are bad enough to seriously
	 * skew the results if we use rn2(2)...  --KAA
	 */
	case PM_ARCHEOLOGIST:
		ini_inv(Archeologist);
		if(!rn2(10)) ini_inv(Tinopener);
		else if(!rn2(4)) ini_inv(Lamp);
		else if(!rn2(10)) ini_inv(Magicmarker);
		knows_object(SACK);
		knows_object(TOUCHSTONE);
		skill_init(Skill_A);
		break;
	case PM_BARBARIAN:
		if (rn2(100) >= 50) {	/* see above comment */
		    Barbarian[B_MAJOR].trotyp = BATTLE_AXE;
		    Barbarian[B_MINOR].trotyp = SHORT_SWORD;
		}
		ini_inv(Barbarian);
		if(!rn2(6)) ini_inv(Lamp);
		knows_class(WEAPON_CLASS);
		knows_class(ARMOR_CLASS);
		skill_init(Skill_B);
		break;
	case PM_CAVEMAN:
		Cave_man[C_AMMO].trquan = rn1(11, 10);	/* 10..20 */
		ini_inv(Cave_man);
		skill_init(Skill_C);
		break;
	case PM_HEALER:
		u.umoney0 = rn1(1000, 1001);
		ini_inv(Healer);
		if(!rn2(25)) ini_inv(Lamp);
		knows_object(POT_FULL_HEALING);
		skill_init(Skill_H);
		break;
	case PM_KNIGHT:
		ini_inv(Knight);
		knows_class(WEAPON_CLASS);
		knows_class(ARMOR_CLASS);
		/* give knights chess-like mobility
		 * -- idea from wooledge@skybridge.scl.cwru.edu */
		HJumping |= FROMOUTSIDE;
		skill_init(Skill_K);
		break;
	case PM_MONK:
		switch (rn2(90) / 30) {
		case 0: Monk[M_BOOK].trotyp = SPE_HEALING; break;
		case 1: Monk[M_BOOK].trotyp = SPE_PROTECTION; break;
		case 2: Monk[M_BOOK].trotyp = SPE_SLEEP; break;
		}
		ini_inv(Monk);
		if(!rn2(5)) ini_inv(Magicmarker);
		else if(!rn2(10)) ini_inv(Lamp);
		knows_class(ARMOR_CLASS);
		skill_init(Skill_Mon);
		break;
	case PM_PRIEST:
		ini_inv(Priest);
		if(!rn2(10)) ini_inv(Magicmarker);
		else if(!rn2(10)) ini_inv(Lamp);
		knows_object(POT_WATER);
		skill_init(Skill_P);
		/* KMH, conduct --
		 * Some may claim that this isn't agnostic, since they
		 * are literally "priests" and they have holy water.
		 * But we don't count it as such.  Purists can always
		 * avoid playing priests and/or confirm another player's
		 * role in their YAAP.
		 */
		break;
	case PM_RANGER:
		Ranger[RAN_TWO_ARROWS].trquan = rn1(10, 50);
		Ranger[RAN_ZERO_ARROWS].trquan = rn1(10, 30);
		ini_inv(Ranger);
		skill_init(Skill_Ran);
		break;
	case PM_ROGUE:
		Rogue[R_DAGGERS].trquan = rn1(10, 6);
		u.umoney0 = 0;
		ini_inv(Rogue);
		if(!rn2(5)) ini_inv(Blindfold);
		knows_object(SACK);
		skill_init(Skill_R);
		break;
	case PM_SAMURAI:
		Samurai[S_ARROWS].trquan = rn1(20, 26);
		ini_inv(Samurai);
		if(!rn2(5)) ini_inv(Blindfold);
		knows_class(WEAPON_CLASS);
		knows_class(ARMOR_CLASS);
		skill_init(Skill_S);
		break;
	case PM_TOURIST:
		Tourist[T_DARTS].trquan = rn1(20, 21);
		u.umoney0 = rnd(1000);
		ini_inv(Tourist);
		if(!rn2(25)) ini_inv(Tinopener);
		else if(!rn2(25)) ini_inv(Leash);
		else if(!rn2(25)) ini_inv(Towel);
		else if(!rn2(25)) ini_inv(Magicmarker);
		skill_init(Skill_T);
		break;
	case PM_VALKYRIE:
		ini_inv(Valkyrie);
		if(!rn2(6)) ini_inv(Lamp);
		knows_class(WEAPON_CLASS);
		knows_class(ARMOR_CLASS);
		skill_init(Skill_V);
		break;
	case PM_WIZARD:
		ini_inv(Wizard);
		if(!rn2(5)) ini_inv(Magicmarker);
		if(!rn2(5)) ini_inv(Blindfold);
		skill_init(Skill_W);
		break;

	default:	/* impossible */
		break;
	}


	/*** Race-specific initializations ***/
	switch (Race_switch) {
	case PM_HUMAN:
	    /* Nothing special */
	    break;

	case PM_ELF:
	    /*
	     * Elves are people of music and song, or they are warriors.
	     * Non-warriors get an instrument.  We use a kludge to
	     * get only non-magic instruments.
	     */
	    if (Role_if(PM_PRIEST) || Role_if(PM_WIZARD)) {
		static int trotyp[] = {
		    WOODEN_FLUTE, TOOLED_HORN, WOODEN_HARP,
		    BELL, BUGLE, LEATHER_DRUM
		};
		Instrument[0].trotyp = trotyp[rn2(SIZE(trotyp))];
		ini_inv(Instrument);
	    }

	    /* Elves can recognize all elvish objects */
	    knows_object(ELVEN_SHORT_SWORD);
	    knows_object(ELVEN_ARROW);
	    knows_object(ELVEN_BOW);
	    knows_object(ELVEN_SPEAR);
	    knows_object(ELVEN_DAGGER);
	    knows_object(ELVEN_BROADSWORD);
	    knows_object(ELVEN_MITHRIL_COAT);
	    knows_object(ELVEN_LEATHER_HELM);
	    knows_object(ELVEN_SHIELD);
	    knows_object(ELVEN_BOOTS);
	    knows_object(ELVEN_CLOAK);
	    break;

	case PM_DWARF:
	    /* Dwarves can recognize all dwarvish objects */
	    knows_object(DWARVISH_SPEAR);
	    knows_object(DWARVISH_SHORT_SWORD);
	    knows_object(DWARVISH_MATTOCK);
	    knows_object(DWARVISH_IRON_HELM);
	    knows_object(DWARVISH_MITHRIL_COAT);
	    knows_object(DWARVISH_CLOAK);
	    knows_object(DWARVISH_ROUNDSHIELD);
	    break;

	case PM_GNOME:
	    break;

	case PM_ORC:
	    /* compensate for generally inferior equipment */
	    if (!Role_if(PM_WIZARD))
		ini_inv(Xtra_food);
	    /* Orcs can recognize all orcish objects */
	    knows_object(ORCISH_SHORT_SWORD);
	    knows_object(ORCISH_ARROW);
	    knows_object(ORCISH_BOW);
	    knows_object(ORCISH_SPEAR);
	    knows_object(ORCISH_DAGGER);
	    knows_object(ORCISH_CHAIN_MAIL);
	    knows_object(ORCISH_RING_MAIL);
	    knows_object(ORCISH_HELM);
	    knows_object(ORCISH_SHIELD);
	    knows_object(URUK_HAI_SHIELD);
	    knows_object(ORCISH_CLOAK);
	    break;

	default:	/* impossible */
		break;
	}

	if (discover)
		ini_inv(Wishing);

	if (wizard)
		read_wizkit();

	if (u.umoney0) ini_inv(Money);
	u.umoney0 += hidden_gold();	/* in case sack has gold in it */

	find_ac();			/* get initial ac value */
	init_attr(75);			/* init attribute values */
	max_rank_sz();			/* set max str size for class ranks */
/*
 *	Do we really need this?
 */
	for(i = 0; i < A_MAX; i++)
	    if(!rn2(20)) {
		register int xd = rn2(7) - 2;	/* biased variation */
		(void) adjattrib(i, xd, TRUE);
		if (ABASE(i) < AMAX(i)) AMAX(i) = ABASE(i);
	    }

	/* make sure you can carry all you have - especially for Tourists */
	while (inv_weight() > 0) {
		if (adjattrib(A_STR, 1, TRUE)) continue;
		if (adjattrib(A_CON, 1, TRUE)) continue;
		/* only get here when didn't boost strength or constitution */
		break;
	}

	return;
}

/* skills aren't initialized, so we use the role-specific skill lists */
STATIC_OVL boolean
restricted_spell_discipline(otyp)
int otyp;
{
    const struct def_skill *skills;
    int this_skill = spell_skilltype(otyp);

    switch (Role_switch) {
     case PM_ARCHEOLOGIST:	skills = Skill_A; break;
     case PM_BARBARIAN:		skills = Skill_B; break;
     case PM_CAVEMAN:		skills = Skill_C; break;
     case PM_HEALER:		skills = Skill_H; break;
     case PM_KNIGHT:		skills = Skill_K; break;
     case PM_MONK:		skills = Skill_Mon; break;
     case PM_PRIEST:		skills = Skill_P; break;
     case PM_RANGER:		skills = Skill_Ran; break;
     case PM_ROGUE:		skills = Skill_R; break;
     case PM_SAMURAI:		skills = Skill_S; break;
     case PM_TOURIST:		skills = Skill_T; break;
     case PM_VALKYRIE:		skills = Skill_V; break;
     case PM_WIZARD:		skills = Skill_W; break;
     default:			skills = 0; break;	/* lint suppression */
    }

    while (skills->skill != P_NONE) {
	if (skills->skill == this_skill) return FALSE;
	++skills;
    }
    return TRUE;
}

STATIC_OVL void
ini_inv(trop)
register struct trobj *trop;
{
	struct obj *obj;
	int otyp, i;

	while (trop->trclass) {
		if (trop->trotyp != UNDEF_TYP) {
			otyp = (int)trop->trotyp;
			if (urace.malenum != PM_HUMAN) {
			    /* substitute specific items for generic ones */
			    for (i = 0; inv_subs[i].race_pm != NON_PM; ++i)
				if (inv_subs[i].race_pm == urace.malenum &&
					otyp == inv_subs[i].item_otyp) {
				    otyp = inv_subs[i].subs_otyp;
				    break;
				}
			}
			obj = mksobj(otyp, TRUE, FALSE);
		} else {	/* UNDEF_TYP */
			static NEARDATA short nocreate = STRANGE_OBJECT;
			static NEARDATA short nocreate2 = STRANGE_OBJECT;
			static NEARDATA short nocreate3 = STRANGE_OBJECT;
			static NEARDATA short nocreate4 = STRANGE_OBJECT;
		/*
		 * For random objects, do not create certain overly powerful
		 * items: wand of wishing, ring of levitation, or the
		 * polymorph/polymorph control combination.  Specific objects,
		 * i.e. the discovery wishing, are still OK.
		 * Also, don't get a couple of really useless items.  (Note:
		 * punishment isn't "useless".  Some players who start out with
		 * one will immediately read it and use the iron ball as a
		 * weapon.)
		 */
			obj = mkobj(trop->trclass, FALSE);
			otyp = obj->otyp;
			while (otyp == WAN_WISHING
				|| otyp == nocreate
				|| otyp == nocreate2
				|| otyp == nocreate3
				|| otyp == nocreate4
				|| otyp == RIN_LEVITATION
				/* 'useless' items */
				|| otyp == POT_HALLUCINATION
				|| otyp == POT_ACID
				|| otyp == SCR_AMNESIA
				|| otyp == SCR_FIRE
				|| otyp == SCR_BLANK_PAPER
				|| otyp == SPE_BLANK_PAPER
				|| otyp == RIN_AGGRAVATE_MONSTER
				|| otyp == RIN_HUNGER
				|| otyp == WAN_NOTHING
				/* Monks don't use weapons */
				|| (otyp == SCR_ENCHANT_WEAPON &&
				    Role_if(PM_MONK))
				/* wizard patch -- they already have one */
				|| (otyp == SPE_FORCE_BOLT &&
				    Role_if(PM_WIZARD))
				/* powerful spells are either useless to
				   low level players or unbalancing; also
				   spells in restricted skill categories */
				|| (obj->oclass == SPBOOK_CLASS &&
				    (objects[otyp].oc_level > 3 ||
				    restricted_spell_discipline(otyp)))
							) {
				dealloc_obj(obj);
				obj = mkobj(trop->trclass, FALSE);
				otyp = obj->otyp;
			}

			/* Don't start with +0 or negative rings */
			if (objects[otyp].oc_charged && obj->spe <= 0)
				obj->spe = rne(3);

			/* Heavily relies on the fact that 1) we create wands
			 * before rings, 2) that we create rings before
			 * spellbooks, and that 3) not more than 1 object of a
			 * particular symbol is to be prohibited.  (For more
			 * objects, we need more nocreate variables...)
			 */
			switch (otyp) {
			    case WAN_POLYMORPH:
			    case RIN_POLYMORPH:
			    case POT_POLYMORPH:
				nocreate = RIN_POLYMORPH_CONTROL;
				break;
			    case RIN_POLYMORPH_CONTROL:
				nocreate = RIN_POLYMORPH;
				nocreate2 = SPE_POLYMORPH;
				nocreate3 = POT_POLYMORPH;
			}
			/* Don't have 2 of the same ring or spellbook */
			if (obj->oclass == RING_CLASS ||
			    obj->oclass == SPBOOK_CLASS)
				nocreate4 = otyp;
		}

<<<<<<< HEAD
=======
		/* nudist gets no armor */
		if (u.uroleplay.nudist && obj->oclass == ARMOR_CLASS) {
		    dealloc_obj(obj);
		    trop++;
		    continue;
		}

>>>>>>> b7ad4a8a
		if (trop->trclass == COIN_CLASS) {
			/* no "blessed" or "identified" money */
			obj->quan = u.umoney0;
		} else {
			if (objects[otyp].oc_uses_known) obj->known = 1;
			obj->dknown = obj->bknown = obj->rknown = 1;
			if (Is_container(obj) || obj->otyp == STATUE) {
			    obj->cknown = obj->lknown = 1;
			    obj->otrapped = 0;
			}
			obj->cursed = 0;
			if (obj->opoisoned && u.ualign.type != A_CHAOTIC)
			    obj->opoisoned = 0;
			if (obj->oclass == WEAPON_CLASS ||
				obj->oclass == TOOL_CLASS) {
			    obj->quan = (long) trop->trquan;
			    trop->trquan = 1;
			} else if (obj->oclass == GEM_CLASS &&
				is_graystone(obj) && obj->otyp != FLINT) {
			    obj->quan = 1L;
			}
			if (trop->trspe != UNDEF_SPE)
			    obj->spe = trop->trspe;
			if (trop->trbless != UNDEF_BLESS)
			    obj->blessed = trop->trbless;
		}
		/* defined after setting otyp+quan + blessedness */
		obj->owt = weight(obj);
		obj = addinv(obj);

		/* Make the type known if necessary */
		if (OBJ_DESCR(objects[otyp]) && obj->known)
			discover_object(otyp, TRUE, FALSE);
		if (otyp == OIL_LAMP)
			discover_object(POT_OIL, TRUE, FALSE);

		if(obj->oclass == ARMOR_CLASS){
			if (is_shield(obj) && !uarms) {
				setworn(obj, W_ARMS);
				if (uswapwep) setuswapwep((struct obj *) 0);
			} else if (is_helmet(obj) && !uarmh)
				setworn(obj, W_ARMH);
			else if (is_gloves(obj) && !uarmg)
				setworn(obj, W_ARMG);
			else if (is_shirt(obj) && !uarmu)
				setworn(obj, W_ARMU);
			else if (is_cloak(obj) && !uarmc)
				setworn(obj, W_ARMC);
			else if (is_boots(obj) && !uarmf)
				setworn(obj, W_ARMF);
			else if (is_suit(obj) && !uarm)
				setworn(obj, W_ARM);
		}

		if (obj->oclass == WEAPON_CLASS || is_weptool(obj) ||
			otyp == TIN_OPENER || otyp == FLINT || otyp == ROCK) {
		    if (is_ammo(obj) || is_missile(obj)) {
			if (!uquiver) setuqwep(obj);
		    } else if (!uwep) setuwep(obj);
		    else if (!uswapwep) setuswapwep(obj);
		}
		if (obj->oclass == SPBOOK_CLASS &&
				obj->otyp != SPE_BLANK_PAPER)
		    initialspell(obj);

#if !defined(PYRAMID_BUG) && !defined(MAC)
		if(--trop->trquan) continue;	/* make a similar object */
#else
		if(trop->trquan) {		/* check if zero first */
			--trop->trquan;
			if(trop->trquan)
				continue;	/* make a similar object */
		}
#endif
		trop++;
	}
}

/*u_init.c*/<|MERGE_RESOLUTION|>--- conflicted
+++ resolved
@@ -925,8 +925,6 @@
 				nocreate4 = otyp;
 		}
 
-<<<<<<< HEAD
-=======
 		/* nudist gets no armor */
 		if (u.uroleplay.nudist && obj->oclass == ARMOR_CLASS) {
 		    dealloc_obj(obj);
@@ -934,7 +932,6 @@
 		    continue;
 		}
 
->>>>>>> b7ad4a8a
 		if (trop->trclass == COIN_CLASS) {
 			/* no "blessed" or "identified" money */
 			obj->quan = u.umoney0;
