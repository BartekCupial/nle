/* NetHack 3.5	do.c	$NHDT-Date: 1426991040 2015/03/22 02:24:00 $  $NHDT-Branch: master $:$NHDT-Revision: 1.111 $ */
/* NetHack 3.5	do.c	$Date: 2014/11/18 03:10:39 $  $Revision: 1.101 $ */
/* Copyright (c) Stichting Mathematisch Centrum, Amsterdam, 1985. */
/* NetHack may be freely redistributed.  See license for details. */

/* Contains code for 'd', 'D' (drop), '>', '<' (up, down) */

#include "hack.h"
#include "lev.h"

STATIC_DCL void FDECL(trycall, (struct obj *));
STATIC_DCL void FDECL(dosinkring, (struct obj *));

STATIC_PTR int FDECL(drop, (struct obj *));
STATIC_PTR int NDECL(wipeoff);

STATIC_DCL int FDECL(menu_drop, (int));
STATIC_DCL int NDECL(currentlevel_rewrite);
STATIC_DCL void NDECL(final_level);
/* static boolean FDECL(badspot, (XCHAR_P,XCHAR_P)); */

extern int n_dgns;		/* number of dungeons, from dungeon.c */

static NEARDATA const char drop_types[] =
    { ALLOW_COUNT, COIN_CLASS, ALL_CLASSES, 0 };

/* 'd' command: drop one inventory item */
int
dodrop()
{
    int result, i = (invent) ? 0 : (SIZE(drop_types) - 1);

    if (*u.ushops) sellobj_state(SELL_DELIBERATE);
    result = drop(getobj(&drop_types[i], "drop"));
    if (*u.ushops) sellobj_state(SELL_NORMAL);
    reset_occupations();

    return result;
}

/* Called when a boulder is dropped, thrown, or pushed.  If it ends up
 * in a pool, it either fills the pool up or sinks away.  In either case,
 * it's gone for good...  If the destination is not a pool, returns FALSE.
 */
boolean
boulder_hits_pool(otmp, rx, ry, pushing)
struct obj *otmp;
register int rx, ry;
boolean pushing;
{
    if (!otmp || otmp->otyp != BOULDER)
        impossible("Not a boulder?");
    else if (!Is_waterlevel(&u.uz) && is_pool_or_lava(rx,ry)) {
        boolean lava = is_lava(rx,ry), fills_up;
        const char *what = waterbody_name(rx,ry);
        schar ltyp = levl[rx][ry].typ;
        int chance = rn2(10);		/* water: 90%; lava: 10% */
        fills_up = lava ? chance == 0 : chance != 0;

        if (fills_up) {
        struct trap *ttmp = t_at(rx, ry);

        if (ltyp == DRAWBRIDGE_UP) {
            levl[rx][ry].drawbridgemask &= ~DB_UNDER; /* clear lava */
            levl[rx][ry].drawbridgemask |= DB_FLOOR;
        } else
            levl[rx][ry].typ = ROOM;

        if (ttmp) (void) delfloortrap(ttmp);
        bury_objs(rx, ry);
        
        newsym(rx,ry);
        if (pushing) {
            char whobuf[BUFSZ];

            Strcpy(whobuf, "you");
            if (u.usteed) Strcpy(whobuf, y_monnam(u.usteed));
                pline("%s %s %s into the %s.", upstart(whobuf),
                      vtense(whobuf, "push"), the(xname(otmp)), what);
            if (flags.verbose && !Blind)
            pline("Now you can cross it!");
            /* no splashing in this case */
        }
        }
        if (!fills_up || !pushing) {	/* splashing occurs */
        if (!u.uinwater) {
            if (pushing ? !Blind : cansee(rx,ry)) {
            There("is a large splash as %s %s the %s.",
                  the(xname(otmp)), fills_up? "fills":"falls into",
                  what);
            } else if (!Deaf)
            You_hear("a%s splash.", lava ? " sizzling" : "");
            wake_nearto(rx, ry, 40);
        }

        if (fills_up && u.uinwater && distu(rx,ry) == 0) {
            u.uinwater = 0;
            docrt();
            vision_full_recalc = 1;
            You("find yourself on dry land again!");
        } else if (lava && distu(rx,ry) <= 2) {
            int dmg;
            You("are hit by molten lava%c",
            Fire_resistance ? '.' : '!');
            burn_away_slime();
            dmg = d((Fire_resistance ? 1 : 3), 6);
            losehp(Maybe_Half_Phys(dmg),	/* lava damage */
               "molten lava", KILLED_BY);
        } else if (!fills_up && flags.verbose &&
               (pushing ? !Blind : cansee(rx,ry)))
            pline("It sinks without a trace!");
        }

        /* boulder is now gone */
        if (pushing) delobj(otmp);
        else obfree(otmp, (struct obj *)0);
        return TRUE;
    }
    return FALSE;
}

/* Used for objects which sometimes do special things when dropped; must be
 * called with the object not in any chain.  Returns TRUE if the object goes
 * away.
 */
boolean
flooreffects(obj, x, y, verb)
struct obj *obj;
int x, y;
const char *verb;
{
    struct trap *t;
    struct monst *mtmp;
    struct obj* otmp;

    if (obj->where != OBJ_FREE)
        panic("flooreffects: obj not free");

    /* make sure things like water_damage() have no pointers to follow */
    obj->nobj = obj->nexthere = (struct obj *)0;

    if (obj->otyp == BOULDER && boulder_hits_pool(obj, x, y, FALSE))
        return TRUE;
    else if (obj->otyp == BOULDER && (t = t_at(x,y)) != 0 &&
         (t->ttyp==PIT || t->ttyp==SPIKED_PIT
            || t->ttyp==TRAPDOOR || t->ttyp==HOLE)) {
        if (((mtmp = m_at(x, y)) && mtmp->mtrapped) ||
            (u.utrap && u.ux == x && u.uy == y)) {
            if (*verb)
            pline_The("boulder %s into the pit%s.",
                vtense((const char *)0, verb),
                (mtmp) ? "" : " with you");
            if (mtmp) {
            if (!passes_walls(mtmp->data) &&
                !throws_rocks(mtmp->data)) {
                if (hmon(mtmp, obj, TRUE) && !is_whirly(mtmp->data))
                return FALSE;	/* still alive */
            }
            mtmp->mtrapped = 0;
            } else {
            if (!Passes_walls && !throws_rocks(youmonst.data)) {
                losehp(Maybe_Half_Phys(rnd(15)),
                   "squished under a boulder",
                   NO_KILLER_PREFIX);
                return FALSE;	/* player remains trapped */
            } else u.utrap = 0;
            }
        }
        if (*verb) {
            if (Blind && (x == u.ux) && (y == u.uy)) {
                You_hear("a CRASH! beneath you.");
            } else if (!Blind && cansee(x, y)) {
                pline_The("boulder %s%s.",
                    t->tseen ? "" : "triggers and ",
                    t->ttyp == TRAPDOOR ? "plugs a trap door" :
                    t->ttyp == HOLE ? "plugs a hole" :
                    "fills a pit");
            } else {
                You_hear("a boulder %s.", verb);
            }
        }
        deltrap(t);
        useupf(obj, 1L);
        bury_objs(x, y);
        newsym(x,y);
        return TRUE;
    } else if (is_lava(x, y)) {
        return fire_damage(obj, FALSE, x, y);
    } else if (is_pool(x, y)) {
        /* Reasonably bulky objects (arbitrary) splash when dropped.
         * If you're floating above the water even small things make
         * noise.  Stuff dropped near fountains always misses */
        if ((Blind || (Levitation || Flying)) && !Deaf &&
            ((x == u.ux) && (y == u.uy))) {
            if (!Underwater) {
            if (weight(obj) > 9) {
                pline("Splash!");
                } else if (Levitation || Flying) {
                pline("Plop!");
                }
            }
            map_background(x, y, 0);
            newsym(x, y);
        }
        return water_damage(obj, NULL, FALSE) == ER_DESTROYED;
    } else if (u.ux == x && u.uy == y &&
        (t = t_at(x,y)) != 0 && uteetering_at_seen_pit(t)) {
        if (Blind && !Deaf)
            You_hear("%s tumble downwards.",
                the(xname(obj)));
        else
            pline("%s %s into %s pit.",
                The(xname(obj)), otense(obj, "tumble"),
                the_your[t->madeby_u]);
    } else if (obj->globby) {
        /* Globby things like puddings might stick together */
        while (obj && (otmp = obj_nexto_xy(obj->otyp, x, y, obj->o_id)) != (struct obj*)0) {
            pline("The %s coalesce.", makeplural(obj_typename(obj->otyp)));
            obj_meld(&obj, &otmp);
            return (obj == NULL); 
        }
    }
    return FALSE;
}

void
doaltarobj(obj)  /* obj is an object dropped on an altar */
    register struct obj *obj;
{
    if (Blind)
        return;

	if (obj->oclass != COIN_CLASS) {
	    /* KMH, conduct */
	    u.uconduct.gnostic++;
	} else {
	    /* coins don't have bless/curse status */
	    obj->blessed = obj->cursed = 0;
	}

	if (obj->blessed || obj->cursed) {
        There("is %s flash as %s %s the altar.",
            an(hcolor(obj->blessed ? NH_AMBER : NH_BLACK)),
            doname(obj), otense(obj, "hit"));
        if (!Hallucination) obj->bknown = 1;
    } else {
        pline("%s %s on the altar.", Doname2(obj),
            otense(obj, "land"));
		if (obj->oclass != COIN_CLASS) obj->bknown = 1;
    }
}

STATIC_OVL
void
trycall(obj)
register struct obj *obj;
{
    if(!objects[obj->otyp].oc_name_known &&
       !objects[obj->otyp].oc_uname)
       docall(obj);
}

STATIC_OVL
void
dosinkring(obj)  /* obj is a ring being dropped over a kitchen sink */
register struct obj *obj;
{
    register struct obj *otmp,*otmp2;
    register boolean ideed = TRUE;

    You("drop %s down the drain.", doname(obj));
    obj->in_use = TRUE;	/* block free identification via interrupt */
    switch(obj->otyp) {	/* effects that can be noticed without eyes */
        case RIN_SEARCHING:
        You("thought %s got lost in the sink, but there it is!",
            yname(obj));
        goto giveback;
        case RIN_SLOW_DIGESTION:
        pline_The("ring is regurgitated!");
giveback:
        obj->in_use = FALSE;
        dropx(obj);
        trycall(obj);
        return;
        case RIN_LEVITATION:
        pline_The("sink quivers upward for a moment.");
        break;
        case RIN_POISON_RESISTANCE:
        You("smell rotten %s.", makeplural(fruitname(FALSE)));
        break;
        case RIN_AGGRAVATE_MONSTER:
        pline("Several flies buzz angrily around the sink.");
        break;
        case RIN_SHOCK_RESISTANCE:
        pline("Static electricity surrounds the sink.");
        break;
        case RIN_CONFLICT:
        You_hear("loud noises coming from the drain.");
        break;
        case RIN_SUSTAIN_ABILITY:	/* KMH */
        pline_The("water flow seems fixed.");
        break;
        case RIN_GAIN_STRENGTH:
        pline_The("water flow seems %ser now.",
            (obj->spe<0) ? "weak" : "strong");
        break;
        case RIN_GAIN_CONSTITUTION:
        pline_The("water flow seems %ser now.",
            (obj->spe<0) ? "less" : "great");
        break;
        case RIN_INCREASE_ACCURACY:	/* KMH */
        pline_The("water flow %s the drain.",
            (obj->spe<0) ? "misses" : "hits");
        break;
        case RIN_INCREASE_DAMAGE:
        pline_The("water's force seems %ser now.",
            (obj->spe<0) ? "small" : "great");
        break;
        case RIN_HUNGER:
        ideed = FALSE;
        for(otmp = level.objects[u.ux][u.uy]; otmp; otmp = otmp2) {
            otmp2 = otmp->nexthere;
            if (otmp != uball && otmp != uchain &&
                !obj_resists(otmp, 1, 99)) {
            if (!Blind) {
                pline("Suddenly, %s %s from the sink!",
                  doname(otmp), otense(otmp, "vanish"));
                ideed = TRUE;
            }
            delobj(otmp);
            }
        }
        break;
        case MEAT_RING:
        /* Not the same as aggravate monster; besides, it's obvious. */
        pline("Several flies buzz around the sink.");
        break;
        default:
        ideed = FALSE;
        break;
    }
    if(!Blind && !ideed && obj->otyp != RIN_HUNGER) {
        ideed = TRUE;
        switch(obj->otyp) {		/* effects that need eyes */
        case RIN_ADORNMENT:
            pline_The("faucets flash brightly for a moment.");
            break;
        case RIN_REGENERATION:
            pline_The("sink looks as good as new.");
            break;
        case RIN_INVISIBILITY:
            You("don't see anything happen to the sink.");
            break;
        case RIN_FREE_ACTION:
            You_see("the ring slide right down the drain!");
            break;
        case RIN_SEE_INVISIBLE:
            You_see("some air in the sink.");
            break;
        case RIN_STEALTH:
        pline_The("sink seems to blend into the floor for a moment.");
            break;
        case RIN_FIRE_RESISTANCE:
        pline_The("hot water faucet flashes brightly for a moment.");
            break;
        case RIN_COLD_RESISTANCE:
        pline_The("cold water faucet flashes brightly for a moment.");
            break;
        case RIN_PROTECTION_FROM_SHAPE_CHAN:
            pline_The("sink looks nothing like a fountain.");
            break;
        case RIN_PROTECTION:
            pline_The("sink glows %s for a moment.",
                hcolor((obj->spe<0) ? NH_BLACK : NH_SILVER));
            break;
        case RIN_WARNING:
            pline_The("sink glows %s for a moment.", hcolor(NH_WHITE));
            break;
        case RIN_TELEPORTATION:
            pline_The("sink momentarily vanishes.");
            break;
        case RIN_TELEPORT_CONTROL:
        pline_The("sink looks like it is being beamed aboard somewhere.");
            break;
        case RIN_POLYMORPH:
            pline_The("sink momentarily looks like a fountain.");
            break;
        case RIN_POLYMORPH_CONTROL:
    pline_The("sink momentarily looks like a regularly erupting geyser.");
            break;
        }
    }
    if(ideed)
        trycall(obj);
    else
        You_hear("the ring bouncing down the drainpipe.");
    if (!rn2(20)) {
        pline_The("sink backs up, leaving %s.", doname(obj));
        obj->in_use = FALSE;
        dropx(obj);
    } else
        useup(obj);
}

/* some common tests when trying to drop or throw items */
boolean
canletgo(obj,word)
register struct obj *obj;
register const char *word;
{
    if(obj->owornmask & (W_ARMOR | W_RING | W_AMUL | W_TOOL)){
        if (*word)
            Norep("You cannot %s %s you are wearing.",word,
                something);
        return(FALSE);
    }
    if (obj->otyp == LOADSTONE && obj->cursed) {
        /* getobj() kludge sets corpsenm to user's specified count
           when refusing to split a stack of cursed loadstones */
        if (*word) {
            /* getobj() ignores a count for throwing since that is
               implicitly forced to be 1; replicate its kludge... */
            if (!strcmp(word, "throw") && obj->quan > 1L)
                obj->corpsenm = 1;
            pline("For some reason, you cannot %s%s the stone%s!",
                  word, obj->corpsenm ? " any of" : "",
                  plur(obj->quan));
        }
        obj->corpsenm = 0;		/* reset */
        obj->bknown = 1;
        return(FALSE);
    }
    if (obj->otyp == LEASH && obj->leashmon != 0) {
        if (*word)
            pline_The("leash is tied around your %s.",
                    body_part(HAND));
        return(FALSE);
    }
    if (obj->owornmask & W_SADDLE) {
        if (*word)
            You("cannot %s %s you are sitting on.", word,
                something);
        return (FALSE);
    }
    return(TRUE);
}

STATIC_PTR
int
drop(obj)
register struct obj *obj;
{
    if(!obj) return(0);
    if(!canletgo(obj,"drop"))
        return(0);
    if(obj == uwep) {
        if(welded(uwep)) {
            weldmsg(obj);
            return(0);
        }
        setuwep((struct obj *)0);
    }
    if(obj == uquiver) {
        setuqwep((struct obj *)0);
    }
    if (obj == uswapwep) {
        setuswapwep((struct obj *)0);
    }

    if (u.uswallow) {
        /* barrier between you and the floor */
        if(flags.verbose)
        {
            char buf[BUFSZ];

            /* doname can call s_suffix, reusing its buffer */
            Strcpy(buf, s_suffix(mon_nam(u.ustuck)));
            You("drop %s into %s %s.", doname(obj), buf,
                mbodypart(u.ustuck, STOMACH));
        }
    } else {
        if((obj->oclass == RING_CLASS || obj->otyp == MEAT_RING) &&
            IS_SINK(levl[u.ux][u.uy].typ)) {
        dosinkring(obj);
        return(1);
        }
        if (!can_reach_floor(TRUE)) {
        /* we might be levitating due to #invoke Heart of Ahriman;
           if so, levitation would end during call to freeinv()
           and we want hitfloor() to happen before float_down() */
        boolean levhack = finesse_ahriman(obj);

        if (levhack) ELevitation = W_ART; /* other than W_ARTI */
        if(flags.verbose) You("drop %s.", doname(obj));
        /* Ensure update when we drop gold objects */
        if (obj->oclass == COIN_CLASS) context.botl = 1;
        freeinv(obj);
        hitfloor(obj);
        if (levhack) float_down(I_SPECIAL|TIMEOUT, W_ARTI|W_ART);
        return(1);
        }
        if (!IS_ALTAR(levl[u.ux][u.uy].typ) && flags.verbose)
        You("drop %s.", doname(obj));
    }
    dropx(obj);
    return(1);
}

/* dropx - take dropped item out of inventory;
   called in several places - may produce output
   (eg ship_object() and dropy() -> sellobj() both produce output) */
void
dropx(obj)
register struct obj *obj;
{
        /* Ensure update when we drop gold objects */
        if (obj->oclass == COIN_CLASS) context.botl = 1;
        freeinv(obj);
    if (!u.uswallow) {
        if (ship_object(obj, u.ux, u.uy, FALSE)) return;
        if (IS_ALTAR(levl[u.ux][u.uy].typ))
        doaltarobj(obj); /* set bknown */
    }
    dropy(obj);
}

/* dropy - put dropped object at its destination; called from lots of places */
void
dropy(obj)
struct obj *obj;
{
    dropz(obj, FALSE);
}

/* dropz - really put dropped object at its destination... */
void
dropz(obj, with_impact)
struct obj *obj;
boolean with_impact;
{
    if (obj == uwep) setuwep((struct obj *)0);
    if (obj == uquiver) setuqwep((struct obj *)0);
    if (obj == uswapwep) setuswapwep((struct obj *)0);

    if (!u.uswallow && flooreffects(obj,u.ux,u.uy,"drop")) return;
    /* uswallow check done by GAN 01/29/87 */
    if(u.uswallow) {
        boolean could_petrify = FALSE;
        boolean could_poly = FALSE;
        boolean could_slime = FALSE;
        boolean could_grow = FALSE;
        boolean could_heal = FALSE;

        if (obj != uball) {		/* mon doesn't pick up ball */
        if (obj->otyp == CORPSE) {
            could_petrify = touch_petrifies(&mons[obj->corpsenm]);
            could_poly = polyfodder(obj);
            could_slime = (obj->corpsenm == PM_GREEN_SLIME);
            could_grow = (obj->corpsenm == PM_WRAITH);
            could_heal = (obj->corpsenm == PM_NURSE);
        }
        (void) mpickobj(u.ustuck,obj);
        if (is_animal(u.ustuck->data)) {
            if (could_poly || could_slime) {
            (void) newcham(u.ustuck,
                       could_poly ? (struct permonst *)0 :
                       &mons[PM_GREEN_SLIME],
                       FALSE, could_slime);
            delobj(obj);	/* corpse is digested */
            } else if (could_petrify) {
            minstapetrify(u.ustuck, TRUE);
            /* Don't leave a cockatrice corpse in a statue */
            if (!u.uswallow) delobj(obj);
            } else if (could_grow) {
            (void) grow_up(u.ustuck, (struct monst *)0);
            delobj(obj);	/* corpse is digested */
            } else if (could_heal) {
            u.ustuck->mhp = u.ustuck->mhpmax;
            delobj(obj);	/* corpse is digested */
            }
        }
        }
    } else  {
        place_object(obj, u.ux, u.uy);
        if (with_impact)
        container_impact_dmg(obj, u.ux, u.uy);
        if (obj == uball)
        drop_ball(u.ux,u.uy);
        else if (level.flags.has_shop)
        sellobj(obj, u.ux, u.uy);
        stackobj(obj);
        if(Blind && Levitation)
        map_object(obj, 0);
        newsym(u.ux,u.uy);	/* remap location under self */
    }
}

/* things that must change when not held; recurse into containers.
   Called for both player and monsters */
void
obj_no_longer_held(obj)
struct obj *obj;
{
    if (!obj) {
        return;
    } else if (Has_contents(obj)) {
        struct obj *contents;

        for (contents = obj->cobj; contents; contents = contents->nobj)
        obj_no_longer_held(contents);
    }
    switch (obj->otyp) {
    case CRYSKNIFE:
        /* Normal crysknife reverts to worm tooth when not held by hero
         * or monster; fixed crysknife has only 10% chance of reverting.
         * When a stack of the latter is involved, it could be worthwhile
         * to give each individual crysknife its own separate 10% chance,
         * but we aren't in any position to handle stack splitting here.
         */
        if (!obj->oerodeproof || !rn2(10)) {
        /* if monsters aren't moving, assume player is responsible */
        if (!context.mon_moving && !program_state.gameover)
            costly_alteration(obj, COST_DEGRD);
        obj->otyp = WORM_TOOTH;
        obj->oerodeproof = 0;
        }
        break;
    }
}

/* 'D' command: drop several things */
int
doddrop()
{
    int result = 0;

    add_valid_menu_class(0); /* clear any classes already there */
    if (*u.ushops) sellobj_state(SELL_DELIBERATE);
    if (flags.menu_style != MENU_TRADITIONAL ||
        (result = ggetobj("drop", drop, 0, FALSE, (unsigned *)0)) < -1)
        result = menu_drop(result);
    if (*u.ushops) sellobj_state(SELL_NORMAL);
    reset_occupations();

    return result;
}

/* Drop things from the hero's inventory, using a menu. */
STATIC_OVL int
menu_drop(retry)
int retry;
{
    int n, i, n_dropped = 0;
    long cnt;
    struct obj *otmp, *otmp2;
    menu_item *pick_list;
    boolean all_categories = TRUE;
    boolean drop_everything = FALSE;

    if (retry) {
    all_categories = (retry == -2);
    } else if (flags.menu_style == MENU_FULL) {
    all_categories = FALSE;
    n = query_category("Drop what type of items?",
            invent,
            UNPAID_TYPES | ALL_TYPES | CHOOSE_ALL |
            BUC_BLESSED | BUC_CURSED | BUC_UNCURSED | BUC_UNKNOWN,
            &pick_list, PICK_ANY);
    if (!n) goto drop_done;
    for (i = 0; i < n; i++) {
        if (pick_list[i].item.a_int == ALL_TYPES_SELECTED)
        all_categories = TRUE;
        else if (pick_list[i].item.a_int == 'A')
        drop_everything = TRUE;
        else
        add_valid_menu_class(pick_list[i].item.a_int);
    }
    free((genericptr_t) pick_list);
    } else if (flags.menu_style == MENU_COMBINATION) {
    unsigned ggoresults = 0;
    all_categories = FALSE;
    /* Gather valid classes via traditional NetHack method */
    i = ggetobj("drop", drop, 0, TRUE, &ggoresults);
    if (i == -2) all_categories = TRUE;
    if (ggoresults & ALL_FINISHED) {
        n_dropped = i;
        goto drop_done;
    }
    }

    if (drop_everything) {
    /*
     * Dropping a burning potion of oil while levitating can cause
     * an explosion which might destroy some of hero's inventory,
     * so the old code
     *	for (otmp = invent; otmp; otmp = otmp2) {
     *	    otmp2 = otmp->nobj;
     *	    n_dropped += drop(otmp);
     *	}
     * was unreliable and could lead to an "object lost" panic.
     *
     * Use the bypass bit to mark items already processed (hence
     * not droppable) and rescan inventory until no unbypassed
     * items remain.
     */
    bypass_objlist(invent, FALSE);	/* clear bypass bit for invent */
    while ((otmp = nxt_unbypassed_obj(invent)) != 0)
        n_dropped += drop(otmp);
    /* we might not have dropped everything (worn armor, welded weapon,
       cursed loadstones), so reset any remaining inventory to normal */
    bypass_objlist(invent, FALSE);
    } else {
    /* should coordinate with perm invent, maybe not show worn items */
    n = query_objlist("What would you like to drop?", invent,
            USE_INVLET|INVORDER_SORT, &pick_list,
            PICK_ANY, all_categories ? allow_all : allow_category);
    if (n > 0) {
        /*
         * picklist[] contains a set of pointers into inventory, but
         * as soon as something gets dropped, they might become stale
         * (see the drop_everything code above for an explanation).
         * Just checking to see whether one is still in the invent
         * chain is not sufficient validation since destroyed items
         * will be freed and items we've split here might have already
         * reused that memory and put the same pointer value back into
         * invent.  Ditto for using invlet to validate.  So we start
         * by setting bypass on all of invent, then check each pointer
         * to verify that it is in invent and has that bit set.
         */
        bypass_objlist(invent, TRUE);
        for (i = 0; i < n; i++) {
        otmp = pick_list[i].item.a_obj;
        for (otmp2 = invent; otmp2; otmp2 = otmp2->nobj)
            if (otmp2 == otmp) break;
        if (!otmp2 || !otmp2->bypass) continue;
        /* found next selected invent item */
        cnt = pick_list[i].count;
        if (cnt < otmp->quan) {
            if (welded(otmp)) {
            ;	/* don't split */
            } else if (otmp->otyp == LOADSTONE && otmp->cursed) {
            /* same kludge as getobj(), for canletgo()'s use */
            otmp->corpsenm = (int) cnt;	/* don't split */
            } else {
                otmp = splitobj(otmp, cnt);
            }
        }
        n_dropped += drop(otmp);
        }
        bypass_objlist(invent, FALSE);	/* reset invent to normal */
        free((genericptr_t) pick_list);
    }
    }

 drop_done:
    return n_dropped;
}

/* on a ladder, used in goto_level */
static NEARDATA boolean at_ladder = FALSE;

int
dodown()
{
    struct trap *trap = 0;
    boolean stairs_down = ((u.ux == xdnstair && u.uy == ydnstair) ||
            (u.ux == sstairs.sx && u.uy == sstairs.sy && !sstairs.up)),
        ladder_down = (u.ux == xdnladder && u.uy == ydnladder);

    if(!youmonst.data->mmove) {
        You("are rooted %s.",
        Levitation || Is_airlevel(&u.uz) || Is_waterlevel(&u.uz) ?
        "in place" : "to the ground");
        nomul(0);
        return 1;
    }

    if (stucksteed(TRUE)) {
        return 0;
    }
    /* Levitation might be blocked, but player can still use '>' to
       turn off controlled levitaiton */
    if (HLevitation || ELevitation) {
        if ((HLevitation & I_SPECIAL) || (ELevitation & W_ARTI)) {
        /* end controlled levitation */
        if (ELevitation & W_ARTI) {
            struct obj *obj;

            for(obj = invent; obj; obj = obj->nobj) {
            if (obj->oartifact &&
                artifact_has_invprop(obj, LEVITATION)) {
                if (obj->age < monstermoves)
                obj->age = monstermoves;
                obj->age += rnz(100);
            }
            }
        }
        if (float_down(I_SPECIAL|TIMEOUT, W_ARTI)) {
            return 1;	/* came down, so moved */
        } else if (!HLevitation && !ELevitation) {
            Your("latent levitation ceases.");
            return 1;	/* did something, effectively moved */
        }
        }
        if (BLevitation) {
        ;	/* weren't actually floating after all */
        } else if (Blind) {
        /* Avoid alerting player to an unknown stair or ladder.
         * Changes the message for a covered, known staircase
         * too; staircase knowledge is not stored anywhere.
         */
        if (stairs_down)
            stairs_down =
            (glyph_to_cmap(levl[u.ux][u.uy].glyph) == S_dnstair);
        else if (ladder_down)
            ladder_down =
            (glyph_to_cmap(levl[u.ux][u.uy].glyph) == S_dnladder);
        }
        floating_above(stairs_down ? "stairs" : ladder_down ?
               "ladder" : surface(u.ux, u.uy));
        return (0);   /* didn't move */
    }
    if (!stairs_down && !ladder_down) {
        trap = t_at(u.ux,u.uy);
        if (trap && uteetering_at_seen_pit(trap)) {
            dotrap(trap, TOOKPLUNGE);
            return(1);
        } else if (!trap ||
            (trap->ttyp != TRAPDOOR && trap->ttyp != HOLE) ||
            !Can_fall_thru(&u.uz) || !trap->tseen) {
            if (flags.autodig && !context.nopick &&
                uwep && is_pick(uwep)) {
                return use_pick_axe2(uwep);
            } else {
                You_cant("go down here.");
                return(0);
            }
        }
    }
    if(u.ustuck) {
        You("are %s, and cannot go down.",
            !u.uswallow ? "being held" : is_animal(u.ustuck->data) ?
            "swallowed" : "engulfed");
        return(1);
    }
    if (on_level(&valley_level, &u.uz) && !u.uevent.gehennom_entered) {
        You("are standing at the gate to Gehennom.");
        pline("Unspeakable cruelty and harm lurk down there.");
        if (yn("Are you sure you want to enter?") != 'y')
            return(0);
        else pline("So be it.");
        u.uevent.gehennom_entered = 1;	/* don't ask again */
    }

    if(!next_to_u()) {
        You("are held back by your pet!");
        return(0);
    }

    if (trap)
        You("%s %s.", Flying ? "fly" : locomotion(youmonst.data, "jump"),
        trap->ttyp == HOLE ? "down the hole" : "through the trap door");

    if (trap && Is_stronghold(&u.uz)) {
        goto_hell(FALSE, TRUE);
    } else {
        at_ladder = (boolean) (levl[u.ux][u.uy].typ == LADDER);
        next_level(!trap);
        at_ladder = FALSE;
    }
    return(1);
}

int
doup()
{
    if(!youmonst.data->mmove) {
        You("are rooted %s.",
        Levitation || Is_airlevel(&u.uz) || Is_waterlevel(&u.uz) ?
        "in place" : "to the ground");
        nomul(0);
        return 1;
    }

    /* "up" to get out of a pit... */
    if (u.utrap && u.utraptype == TT_PIT) {
        climb_pit();
        return 1;
    }

    if( (u.ux != xupstair || u.uy != yupstair)
         && (!xupladder || u.ux != xupladder || u.uy != yupladder)
         && (!sstairs.sx || u.ux != sstairs.sx || u.uy != sstairs.sy
            || !sstairs.up)
      ) {
        You_cant("go up here.");
        return(0);
    }
    if (stucksteed(TRUE)) {
        return(0);
    }
    if(u.ustuck) {
        You("are %s, and cannot go up.",
            !u.uswallow ? "being held" : is_animal(u.ustuck->data) ?
            "swallowed" : "engulfed");
        return(1);
    }
    if(near_capacity() > SLT_ENCUMBER) {
        /* No levitation check; inv_weight() already allows for it */
        Your("load is too heavy to climb the %s.",
            levl[u.ux][u.uy].typ == STAIRS ? "stairs" : "ladder");
        return(1);
    }
    if(ledger_no(&u.uz) == 1) {
        if (yn("Beware, there will be no return! Still climb?") != 'y')
            return(0);
    }
    if(!next_to_u()) {
        You("are held back by your pet!");
        return(0);
    }
    at_ladder = (boolean) (levl[u.ux][u.uy].typ == LADDER);
    prev_level(TRUE);
    at_ladder = FALSE;
    return(1);
}

d_level save_dlevel = {0, 0};

/* check that we can write out the current level */
STATIC_OVL int
currentlevel_rewrite()
{
    register int fd;
    char whynot[BUFSZ];

    /* since level change might be a bit slow, flush any buffered screen
     *  output (like "you fall through a trap door") */
    mark_synch();

    fd = create_levelfile(ledger_no(&u.uz), whynot);
    if (fd < 0) {
        /*
         * This is not quite impossible: e.g., we may have
         * exceeded our quota. If that is the case then we
         * cannot leave this level, and cannot save either.
         * Another possibility is that the directory was not
         * writable.
         */
        pline1(whynot);
        return -1;
    }

#ifdef MFLOPPY
    if (!savelev(fd, ledger_no(&u.uz), COUNT_SAVE)) {
        (void) close(fd);
        delete_levelfile(ledger_no(&u.uz));
        pline("NetHack is out of disk space for making levels!");
        You("can save, quit, or continue playing.");
        return -1;
    }
#endif
    return fd;
}

#ifdef INSURANCE
void
save_currentstate()
{
    int fd;

    if (flags.ins_chkpt) {
        /* write out just-attained level, with pets and everything */
        fd = currentlevel_rewrite();
        if(fd < 0) return;
        bufon(fd);
        savelev(fd,ledger_no(&u.uz), WRITE_SAVE);
        bclose(fd);
    }

    /* write out non-level state */
    savestateinlock();
}
#endif

/*
static boolean
badspot(x, y)
register xchar x, y;
{
    return((levl[x][y].typ != ROOM && levl[x][y].typ != AIR &&
             levl[x][y].typ != CORR) || MON_AT(x, y));
}
*/

void
goto_level(newlevel, at_stairs, falling, portal)
d_level *newlevel;
boolean at_stairs, falling, portal;
{
    int fd, l_idx;
    xchar new_ledger;
    boolean cant_go_back,
        up = (depth(newlevel) < depth(&u.uz)),
        newdungeon = (u.uz.dnum != newlevel->dnum),
        was_in_W_tower = In_W_tower(u.ux, u.uy, &u.uz),
        familiar = FALSE;
    boolean new = FALSE;	/* made a new level? */
    struct monst *mtmp;
    char whynot[BUFSZ];

    if (dunlev(newlevel) > dunlevs_in_dungeon(newlevel))
        newlevel->dlevel = dunlevs_in_dungeon(newlevel);
    if (newdungeon && In_endgame(newlevel)) { /* 1st Endgame Level !!! */
        if (!u.uhave.amulet) return;	/* must have the Amulet */
        if (!wizard)	/* wizard ^V can bypass Earth level */
        assign_level(newlevel, &earth_level);	/* (redundant) */
    }
    new_ledger = ledger_no(newlevel);
    if (new_ledger <= 0)
        done(ESCAPED);	/* in fact < 0 is impossible */

    /* If you have the amulet and are trying to get out of Gehennom, going
     * up a set of stairs sometimes does some very strange things!
	 * Biased against law and towards chaos. (The chance to be sent
	 * down multiple levels when attempting to go up are significantly
	 * less than the corresponding comment in older versions indicated
	 * due to overlooking the effect of the call to assign_rnd_lvl().)
	 *
	 * Odds for making it to the next level up, or of being sent down:
	 *	"up"    L      N      C
	 *	 +1   75.0   75.0   75.0
	 *	  0    6.25   8.33  12.5
	 *	 -1   11.46  12.50  12.5
	 *	 -2    5.21   4.17   0.0
	 *	 -3    2.08   0.0    0.0
     */
    if (Inhell && up && u.uhave.amulet && !newdungeon && !portal &&
                (dunlev(&u.uz) < dunlevs_in_dungeon(&u.uz)-3)) {
        if (!rn2(4)) {
            int odds = 3 + (int)u.ualign.type,		/* 2..4 */
            diff = odds <= 1 ? 0 : rn2(odds);	/* paranoia */

            if (diff != 0) {
            assign_rnd_level(newlevel, &u.uz, diff);
            /* if inside the tower, stay inside */
            if (was_in_W_tower &&
                !On_W_tower_level(newlevel)) diff = 0;
            }
            if (diff == 0)
            assign_level(newlevel, &u.uz);

            new_ledger = ledger_no(newlevel);

            pline("A mysterious force momentarily surrounds you...");
            if (on_level(newlevel, &u.uz)) {
            (void) safe_teleds(FALSE);
            (void) next_to_u();
            return;
            } else
            at_stairs = at_ladder = FALSE;
        }
    }

    /* Prevent the player from going past the first quest level unless
     * (s)he has been given the go-ahead by the leader.
     */
    if (on_level(&u.uz, &qstart_level) && !newdungeon && !ok_to_quest()) {
        pline("A mysterious force prevents you from descending.");
        return;
    }

    if (on_level(newlevel, &u.uz)) return;		/* this can happen */

    /* tethered movement makes level change while trapped feasible */
    if (u.utrap && u.utraptype == TT_BURIEDBALL)
        buried_ball_to_punishment(); /* (before we save/leave old level) */

    fd = currentlevel_rewrite();
    if (fd < 0) return;

    if (falling) /* assuming this is only trap door or hole */
        impact_drop((struct obj *)0, u.ux, u.uy, newlevel->dlevel);

    check_special_room(TRUE);		/* probably was a trap door */
    if (Punished) unplacebc();
    u.utrap = 0;				/* needed in level_tele */
    fill_pit(u.ux, u.uy);
    u.ustuck = 0;				/* idem */
    u.uinwater = 0;
    u.uundetected = 0;	/* not hidden, even if means are available */
    keepdogs(FALSE);
    if (u.uswallow)				/* idem */
        u.uswldtim = u.uswallow = 0;
    recalc_mapseen(); /* recalculate map overview before we leave the level */
    /*
     *  We no longer see anything on the level.  Make sure that this
     *  follows u.uswallow set to null since uswallow overrides all
     *  normal vision.
     */
    vision_recalc(2);

    /*
     * Save the level we're leaving.  If we're entering the endgame,
     * we can get rid of all existing levels because they cannot be
     * reached any more.  We still need to use savelev()'s cleanup
     * for the level being left, to recover dynamic memory in use and
     * to avoid dangling timers and light sources.
     */
    cant_go_back = (newdungeon && In_endgame(newlevel));
    if (!cant_go_back) {
        update_mlstmv();	/* current monsters are becoming inactive */
        bufon(fd);		/* use buffered output */
    }
    savelev(fd, ledger_no(&u.uz),
        cant_go_back ? FREE_SAVE : (WRITE_SAVE | FREE_SAVE));
    bclose(fd);
    if (cant_go_back) {
        /* discard unreachable levels; keep #0 */
        for (l_idx = maxledgerno(); l_idx > 0; --l_idx)
        delete_levelfile(l_idx);
        /* mark #overview data for all dungeon branches as uninteresting */
        for (l_idx = 0; l_idx < n_dgns; ++l_idx)
        remdun_mapseen(l_idx);
    }

    if (Is_rogue_level(newlevel) || Is_rogue_level(&u.uz))
        assign_graphics(Is_rogue_level(newlevel) ? ROGUESET : PRIMARY);
#ifdef USE_TILES
    substitute_tiles(newlevel);
#endif
    /* record this level transition as a potential seen branch unless using
     * some non-standard means of transportation (level teleport).
     */
    if ((at_stairs || falling || portal) && (u.uz.dnum != newlevel->dnum))
        recbranch_mapseen(&u.uz, newlevel);
    assign_level(&u.uz0, &u.uz);
    assign_level(&u.uz, newlevel);
    assign_level(&u.utolev, newlevel);
    u.utotype = 0;
    if (dunlev_reached(&u.uz) < dunlev(&u.uz))
        dunlev_reached(&u.uz) = dunlev(&u.uz);
    reset_rndmonst(NON_PM);   /* u.uz change affects monster generation */

    /* set default level change destination areas */
    /* the special level code may override these */
    (void) memset((genericptr_t) &updest, 0, sizeof updest);
    (void) memset((genericptr_t) &dndest, 0, sizeof dndest);

    if (!(level_info[new_ledger].flags & LFILE_EXISTS)) {
        /* entering this level for first time; make it now */
        if (level_info[new_ledger].flags & (FORGOTTEN|VISITED)) {
            impossible("goto_level: returning to discarded level?");
            level_info[new_ledger].flags &= ~(FORGOTTEN|VISITED);
        }
        mklev();
        new = TRUE;	/* made the level */
    } else {
        /* returning to previously visited level; reload it */
        fd = open_levelfile(new_ledger, whynot);
        if (fd < 0) {
            pline1(whynot);
            pline("Probably someone removed it.");
            Strcpy(killer.name, whynot);
            done(TRICKED);
            /* we'll reach here if running in wizard mode */
            error("Cannot continue this game.");
        }
        minit();	/* ZEROCOMP */
        getlev(fd, hackpid, new_ledger, FALSE);
        (void) close(fd);
        oinit(); /* reassign level dependent obj probabilities */
    }
    /* do this prior to level-change pline messages */
    vision_reset();		/* clear old level's line-of-sight */
    vision_full_recalc = 0;	/* don't let that reenable vision yet */
    flush_screen(-1);	/* ensure all map flushes are postponed */

    if (portal && !In_endgame(&u.uz)) {
        /* find the portal on the new level */
        register struct trap *ttrap;

        for (ttrap = ftrap; ttrap; ttrap = ttrap->ntrap)
        if (ttrap->ttyp == MAGIC_PORTAL) break;

        if (!ttrap) panic("goto_level: no corresponding portal!");
        seetrap(ttrap);
        u_on_newpos(ttrap->tx, ttrap->ty);
    } else if (at_stairs && !In_endgame(&u.uz)) {
        if (up) {
        if (at_ladder)
            u_on_newpos(xdnladder, ydnladder);
        else if (newdungeon)
            u_on_sstairs(1);
        else
            u_on_dnstairs();
        /* you climb up the {stairs|ladder};
           fly up the stairs; fly up along the ladder */
        pline("%s %s up%s the %s.",
              (Punished && !Levitation) ? "With great effort you" :
                          "You",
              Flying ? "fly" : "climb",
              (Flying && at_ladder) ? " along" : "",
              at_ladder ? "ladder" : "stairs");
        } else {	/* down */
        if (at_ladder)
            u_on_newpos(xupladder, yupladder);
        else if (newdungeon)
            u_on_sstairs(0);
        else
            u_on_upstairs();
        if (!u.dz) {
            ;	/* stayed on same level? (no transit effects) */
        } else if (Flying) {
            if (flags.verbose)
            You("fly down %s.",
                at_ladder ? "along the ladder" : "the stairs");
        } else if (near_capacity() > UNENCUMBERED ||
            Punished || Fumbling) {
            You("fall down the %s.", at_ladder ? "ladder" : "stairs");
            if (Punished) {
            drag_down();
            if (carried(uball)) {
                if (uwep == uball)
                setuwep((struct obj *)0);
                if (uswapwep == uball)
                setuswapwep((struct obj *)0);
                if (uquiver == uball)
                setuqwep((struct obj *)0);
                freeinv(uball);
            }
            }
            /* falling off steed has its own losehp() call */
            if (u.usteed)
            dismount_steed(DISMOUNT_FELL);
            else
            losehp(Maybe_Half_Phys(rnd(3)),
                   at_ladder ? "falling off a ladder" :
                       "tumbling down a flight of stairs",
                   KILLED_BY);
            selftouch("Falling, you");
        } else {	/* ordinary descent */
            if (flags.verbose)
            You("%s.", at_ladder ? "climb down the ladder" :
                           "descend the stairs");
        }
        }
    } else {	/* trap door or level_tele or In_endgame */
        u_on_rndspot((up ? 1 : 0) | (was_in_W_tower ? 2 : 0));
        if (falling) {
        if (Punished) ballfall();
        selftouch("Falling, you");
        }
    }

    if (Punished) placebc();
    obj_delivery(FALSE);
    losedogs();
    kill_genocided_monsters();  /* for those wiped out while in limbo */
    /*
     * Expire all timers that have gone off while away.  Must be
     * after migrating monsters and objects are delivered
     * (losedogs and obj_delivery).
     */
    run_timers();

    initrack();

    if ((mtmp = m_at(u.ux, u.uy)) != 0 && mtmp != u.usteed) {
        /* There's a monster at your target destination; it might be one
           which accompanied you--see mon_arrive(dogmove.c)--or perhaps
           it was already here.  Randomly move you to an adjacent spot
           or else the monster to any nearby location.  Prior to 3.3.0
           the latter was done unconditionally. */
        coord cc;

        if (!rn2(2) &&
            enexto(&cc, u.ux, u.uy, youmonst.data) &&
            distu(cc.x, cc.y) <= 2)
        u_on_newpos(cc.x, cc.y);	/*[maybe give message here?]*/
        else
        mnexto(mtmp);

        if ((mtmp = m_at(u.ux, u.uy)) != 0) {
        /* there was an unconditional impossible("mnearto failed")
           here, but it's not impossible and we're prepared to cope
           with the situation, so only say something when debugging */
        if (wizard) pline("(monster in hero's way)");
        if (!rloc(mtmp, TRUE))
            /* no room to move it; send it away, to return later */
            migrate_to_level(mtmp, ledger_no(&u.uz),
                     MIGR_RANDOM, (coord *)0);
        }
    }

    /* initial movement of bubbles just before vision_recalc */
    if (Is_waterlevel(&u.uz))
        movebubbles();

    if (level_info[new_ledger].flags & FORGOTTEN) {
        forget_map(ALL_MAP);	/* forget the map */
        forget_traps();		/* forget all traps too */
        familiar = TRUE;
        level_info[new_ledger].flags &= ~FORGOTTEN;
    }

    /* Reset the screen. */
    vision_reset();		/* reset the blockages */
    docrt();		/* does a full vision recalc */
    flush_screen(-1);

    /*
     *  Move all plines beyond the screen reset.
     */

    /* special levels can have a custom arrival message */
    deliver_splev_message();

    /* give room entrance message, if any */
    check_special_room(FALSE);

    /* deliver objects traveling with player */
    obj_delivery(TRUE);

    /* Check whether we just entered Gehennom. */
    if (!In_hell(&u.uz0) && Inhell) {
        if (Is_valley(&u.uz)) {
        You("arrive at the Valley of the Dead...");
        pline_The("odor of burnt flesh and decay pervades the air.");
#ifdef MICRO
        display_nhwindow(WIN_MESSAGE, FALSE);
#endif
        You_hear("groans and moans everywhere.");
        } else pline("It is hot here.  You smell smoke...");
	    u.uachieve.enter_gehennom = 1;
    }
    /* in case we've managed to bypass the Valley's stairway down */
    if (Inhell && !Is_valley(&u.uz)) u.uevent.gehennom_entered = 1;

    if (familiar) {
        static const char * const fam_msgs[4] = {
        "You have a sense of deja vu.",
        "You feel like you've been here before.",
        "This place %s familiar...",
        0	/* no message */
        };
        static const char * const halu_fam_msgs[4] = {
        "Whoa!  Everything %s different.",
        "You are surrounded by twisty little passages, all alike.",
        "Gee, this %s like uncle Conan's place...",
        0	/* no message */
        };
        const char *mesg;
        char buf[BUFSZ];
        int which = rn2(4);

        if (Hallucination)
        mesg = halu_fam_msgs[which];
        else
        mesg = fam_msgs[which];
        if (mesg && index(mesg, '%')) {
        Sprintf(buf, mesg, !Blind ? "looks" : "seems");
        mesg = buf;
        }
        if (mesg) pline1(mesg);
    }

    /* special location arrival messages/events */
    if (In_endgame(&u.uz)) {
        if (new && on_level(&u.uz, &astral_level))
        final_level();	/* guardian angel,&c */
        else if (newdungeon && u.uhave.amulet)
        resurrect();	/* force confrontation with Wizard */
    } else if (In_quest(&u.uz)) {
        onquest();		/* might be reaching locate|goal level */
    } else if (In_V_tower(&u.uz)) {
        if (newdungeon && In_hell(&u.uz0))
        pline_The("heat and smoke are gone.");
    } else if (Is_knox(&u.uz)) {
        /* alarm stops working once Croesus has died */
        if (new || !mvitals[PM_CROESUS].died) {
        You("have penetrated a high security area!");
        pline("An alarm sounds!");
        for (mtmp = fmon; mtmp; mtmp = mtmp->nmon) {
            if (DEADMONSTER(mtmp)) continue;
            mtmp->msleeping = 0;
        }
        }
    } else {
        if (new && Is_rogue_level(&u.uz))
        You("enter what seems to be an older, more primitive world.");
        /* main dungeon message from your quest leader */
        if (!In_quest(&u.uz0) && at_dgn_entrance("The Quest") &&
            !(u.uevent.qcompleted || u.uevent.qexpelled ||
              quest_status.leader_is_dead)) {
        if (!u.uevent.qcalled) {
            u.uevent.qcalled = 1;
            com_pager(2);   /* main "leader needs help" message */
        } else {	    /* reminder message */
            com_pager(Role_if(PM_ROGUE) ? 4 : 3);
        }
        }
    }

    assign_level(&u.uz0, &u.uz); /* reset u.uz0 */
#ifdef INSURANCE
    save_currentstate();
#endif

<<<<<<< HEAD
    /* assume this will always return TRUE when changing level */
    (void) in_out_region(u.ux, u.uy);
    (void) pickup(1);
=======
	/* assume this will always return TRUE when changing level */
	(void) in_out_region(u.ux, u.uy);
	(void) pickup(1);
	context.polearm.hitmon = NULL;
>>>>>>> 411ee585
}

STATIC_OVL void
final_level()
{
    struct monst *mtmp;

    /* reset monster hostility relative to player */
    for (mtmp = fmon; mtmp; mtmp = mtmp->nmon) {
        if (DEADMONSTER(mtmp)) continue;
        reset_hostility(mtmp);
    }

    /* create some player-monsters */
    create_mplayers(rn1(4, 3), TRUE);

    /* create a guardian angel next to player, if worthy */
    gain_guardian_angel();
}

static char *dfr_pre_msg = 0,	/* pline() before level change */
        *dfr_post_msg = 0;	/* pline() after level change */

/* change levels at the end of this turn, after monsters finish moving */
void
schedule_goto(tolev, at_stairs, falling, portal_flag, pre_msg, post_msg)
d_level *tolev;
boolean at_stairs, falling;
int portal_flag;
const char *pre_msg, *post_msg;
{
    int typmask = 0100;		/* non-zero triggers `deferred_goto' */

    /* destination flags (`goto_level' args) */
    if (at_stairs)	 typmask |= 1;
    if (falling)	 typmask |= 2;
    if (portal_flag) typmask |= 4;
    if (portal_flag < 0) typmask |= 0200;	/* flag for portal removal */
    u.utotype = typmask;
    /* destination level */
    assign_level(&u.utolev, tolev);

    if (pre_msg)
        dfr_pre_msg = dupstr(pre_msg);
    if (post_msg)
        dfr_post_msg = dupstr(post_msg);
}

/* handle something like portal ejection */
void
deferred_goto()
{
    if (!on_level(&u.uz, &u.utolev)) {
        d_level dest;
        int typmask = u.utotype; /* save it; goto_level zeroes u.utotype */

        assign_level(&dest, &u.utolev);
        if (dfr_pre_msg) pline1(dfr_pre_msg);
        goto_level(&dest, !!(typmask&1), !!(typmask&2), !!(typmask&4));
        if (typmask & 0200) {	/* remove portal */
        struct trap *t = t_at(u.ux, u.uy);

        if (t) {
            deltrap(t);
            newsym(u.ux, u.uy);
        }
        }
        if (dfr_post_msg) pline1(dfr_post_msg);
    }
    u.utotype = 0;		/* our caller keys off of this */
    if (dfr_pre_msg)
        free((genericptr_t)dfr_pre_msg),  dfr_pre_msg = 0;
    if (dfr_post_msg)
        free((genericptr_t)dfr_post_msg),  dfr_post_msg = 0;
}

/*
 * Return TRUE if we created a monster for the corpse.  If successful, the
 * corpse is gone.
 */
boolean
revive_corpse(corpse)
struct obj *corpse;
{
    struct monst *mtmp, *mcarry;
    boolean is_uwep, chewed;
    xchar where;
    char cname[BUFSZ];
    struct obj *container = (struct obj *)0;
    int container_where = 0;
    
    where = corpse->where;
    is_uwep = (corpse == uwep);
    chewed = (corpse->oeaten != 0);
    Strcpy(cname, corpse_xname(corpse,
                   chewed ? "bite-covered" : (const char *)0,
                   CXN_SINGULAR));
    mcarry = (where == OBJ_MINVENT) ? corpse->ocarry : 0;

    if (where == OBJ_CONTAINED) {
    struct monst *mtmp2;

    container = corpse->ocontainer;
    mtmp2 = get_container_location(container, &container_where, (int *)0);
    /* container_where is the outermost container's location even if nested */
    if (container_where == OBJ_MINVENT && mtmp2) mcarry = mtmp2;
    }
    mtmp = revive(corpse, FALSE);	/* corpse is gone if successful */

    if (mtmp) {
    switch (where) {
        case OBJ_INVENT:
        if (is_uwep)
            pline_The("%s writhes out of your grasp!", cname);
        else
            You_feel("squirming in your backpack!");
        break;

        case OBJ_FLOOR:
        if (cansee(mtmp->mx, mtmp->my))
            pline("%s rises from the dead!", chewed ?
              Adjmonnam(mtmp, "bite-covered") : Monnam(mtmp));
        break;

        case OBJ_MINVENT:		/* probably a nymph's */
        if (cansee(mtmp->mx, mtmp->my)) {
            if (canseemon(mcarry))
            pline("Startled, %s drops %s as it revives!",
                  mon_nam(mcarry), an(cname));
            else
            pline("%s suddenly appears!", chewed ?
                  Adjmonnam(mtmp, "bite-covered") : Monnam(mtmp));
        }
        break;
       case OBJ_CONTAINED:
          {
        char sackname[BUFSZ];

        if (container_where == OBJ_MINVENT &&
            cansee(mtmp->mx, mtmp->my) &&
            mcarry && canseemon(mcarry) && container) {
            pline("%s writhes out of %s!",
                  Amonnam(mtmp), yname(container));
        } else if (container_where == OBJ_INVENT && container) {
            Strcpy(sackname, an(xname(container)));
            pline("%s %s out of %s in your pack!",
                Blind ? Something : Amonnam(mtmp),
                locomotion(mtmp->data,"writhes"),
                sackname);
        } else if (container_where == OBJ_FLOOR && container &&
                cansee(mtmp->mx, mtmp->my)) {
            Strcpy(sackname, an(xname(container)));
            pline("%s escapes from %s!", Amonnam(mtmp), sackname);
        }
        break;
          }
        default:
        /* we should be able to handle the other cases... */
        impossible("revive_corpse: lost corpse @ %d", where);
        break;
    }
    return TRUE;
    }
    return FALSE;
}

/* Revive the corpse via a timeout. */
/*ARGSUSED*/
void
revive_mon(arg, timeout)
anything *arg;
long timeout UNUSED;
{
    struct obj *body = arg->a_obj;
    struct permonst *mptr = &mons[body->corpsenm];
    struct monst *mtmp;
    xchar x, y;

    /* corpse will revive somewhere else if there is a monster in the way;
       Riders get a chance to try to bump the obstacle out of their way */
    if ((mptr->mflags3 & M3_DISPLACES) != 0 && body->where == OBJ_FLOOR &&
        get_obj_location(body, &x, &y, 0) && (mtmp = m_at(x, y)) != 0) {
    boolean notice_it = canseemon(mtmp);	/* before rloc() */
    char *monname = Monnam(mtmp);

    if (rloc(mtmp, TRUE)) {
        if (notice_it && !canseemon(mtmp))
        pline("%s vanishes.", monname);
        else if (!notice_it && canseemon(mtmp))
        pline("%s appears.", Monnam(mtmp)); /* not pre-rloc monname */
        else if (notice_it && dist2(mtmp->mx, mtmp->my, x, y) > 2)
        pline("%s teleports.", monname); /* saw it and still see it */
    }
    }

    /* if we succeed, the corpse is gone */
    if (!revive_corpse(body)) {
    long when;
    int action;

    if (is_rider(mptr) && rn2(99)) {	/* Rider usually tries again */
        action = REVIVE_MON;
        for (when = 3L; when < 67L; when++)
        if (!rn2(3)) break;
    } else {				/* rot this corpse away */
        You_feel("%sless hassled.", is_rider(mptr) ? "much " : "");
        action = ROT_CORPSE;
        when = 250L - (monstermoves - body->age);
        if (when < 1L) when = 1L;
    }
    (void) start_timer(when, TIMER_OBJECT, action, arg);
    }
}

int
donull()
{
    return(1);	/* Do nothing, but let other things happen */
}

STATIC_PTR int
wipeoff(VOID_ARGS)
{
    if(u.ucreamed < 4)	u.ucreamed = 0;
    else			u.ucreamed -= 4;
    if (Blinded < 4)	Blinded = 0;
    else			Blinded -= 4;
    if (!Blinded) {
        pline("You've got the glop off.");
        u.ucreamed = 0;
        if (!gulp_blnd_check()) {
            Blinded = 1;
            make_blinded(0L,TRUE);
        }
        return(0);
    } else if (!u.ucreamed) {
        Your("%s feels clean now.", body_part(FACE));
        return(0);
    }
    return(1);		/* still busy */
}

int
dowipe()
{
    if(u.ucreamed)  {
        static NEARDATA char buf[39];

        Sprintf(buf, "wiping off your %s", body_part(FACE));
        set_occupation(wipeoff, buf, 0);
        /* Not totally correct; what if they change back after now
         * but before they're finished wiping?
         */
        return(1);
    }
    Your("%s is already clean.", body_part(FACE));
    return(1);
}

void
set_wounded_legs(side, timex)
register long side;
register int timex;
{
    /* KMH -- STEED
     * If you are riding, your steed gets the wounded legs instead.
     * You still call this function, but don't lose hp.
     * Caller is also responsible for adjusting messages.
     */

    if(!Wounded_legs) {
        ATEMP(A_DEX)--;
        context.botl = 1;
    }

    if(!Wounded_legs || (HWounded_legs & TIMEOUT))
        HWounded_legs = timex;
    EWounded_legs = side;
    (void)encumber_msg();
}

void
heal_legs()
{
    if (Wounded_legs) {
        if (ATEMP(A_DEX) < 0) {
            ATEMP(A_DEX)++;
            context.botl = 1;
        }

        if (!u.usteed)
        {
            const char *legs = body_part(LEG);

            if ((EWounded_legs & BOTH_SIDES) == BOTH_SIDES)
            legs = makeplural(legs);
            /* this used to say "somewhat better" but that was
               misleading since legs are being fully healed */
            Your("%s %s better.", legs, vtense(legs, "feel"));
        }

        HWounded_legs = EWounded_legs = 0;

        /* Wounded_legs reduces carrying capacity, so we want
           an encumbrance check when they're healed.  However,
           while dismounting, first steed's legs get healed,
           then hero is dropped to floor and a new encumbrance
           check is made [in dismount_steed()].  So don't give
           encumbrance feedback during the dismount stage
           because it could seem to be shown out of order and
           it might be immediately contradicted [able to carry
           more when steed becomes healthy, then possible floor
           feedback, then able to carry less when back on foot]. */
        if (!in_steed_dismounting) (void)encumber_msg();
    }
}

/*do.c*/<|MERGE_RESOLUTION|>--- conflicted
+++ resolved
@@ -1407,16 +1407,10 @@
     save_currentstate();
 #endif
 
-<<<<<<< HEAD
     /* assume this will always return TRUE when changing level */
     (void) in_out_region(u.ux, u.uy);
     (void) pickup(1);
-=======
-	/* assume this will always return TRUE when changing level */
-	(void) in_out_region(u.ux, u.uy);
-	(void) pickup(1);
 	context.polearm.hitmon = NULL;
->>>>>>> 411ee585
 }
 
 STATIC_OVL void
