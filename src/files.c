<<<<<<< HEAD
/* NetHack 3.5	files.c	$NHDT-Date: 1429136302 2015/04/15 22:18:22 $  $NHDT-Branch: win32-x64-working $:$NHDT-Revision: 1.166 $ */
=======
/* NetHack 3.5	files.c	$NHDT-Date: 1428972596 2015/04/14 00:49:56 $  $NHDT-Branch: master $:$NHDT-Revision: 1.164 $ */
>>>>>>> 1354215b

/* Copyright (c) Stichting Mathematisch Centrum, Amsterdam, 1985. */
/* NetHack may be freely redistributed.  See license for details. */

#include "hack.h"
#include "dlb.h"

#ifdef TTY_GRAPHICS
#include "wintty.h" /* more() */
#endif

#include <ctype.h>

#if (!defined(MAC) && !defined(O_WRONLY) && !defined(AZTEC_C)) || defined(USE_FCNTL)
#include <fcntl.h>
#endif

#include <errno.h>
#ifdef _MSC_VER	/* MSC 6.0 defines errno quite differently */
# if (_MSC_VER >= 600)
#  define SKIP_ERRNO
# endif
#else
# ifdef NHSTDC
#  define SKIP_ERRNO
# endif
#endif
#ifndef SKIP_ERRNO
# ifdef _DCC
const
# endif
extern int errno;
#endif

#ifdef ZLIB_COMP	/* RLC 09 Mar 1999: Support internal ZLIB */
#include "zlib.h"
# ifndef COMPRESS_EXTENSION
#define COMPRESS_EXTENSION ".gz"
# endif
#endif
  
#if defined(UNIX) && defined(QT_GRAPHICS)
#include <sys/types.h>
#include <dirent.h>
#include <stdlib.h>
#endif

#if defined(UNIX) || defined(VMS) || !defined(NO_SIGNAL)
#include <signal.h>
#endif

#if defined(MSDOS) || defined(OS2) || defined(TOS) || defined(WIN32)
# ifndef GNUDOS
#include <sys\stat.h>
# else
#include <sys/stat.h>
# endif
#endif
#ifndef O_BINARY	/* used for micros, no-op for others */
# define O_BINARY 0
#endif

#ifdef PREFIXES_IN_USE
#define FQN_NUMBUF 4
static char fqn_filename_buffer[FQN_NUMBUF][FQN_MAX_FILENAME];
#endif

#if !defined(MFLOPPY) && !defined(VMS) && !defined(WIN32)
char bones[] = "bonesnn.xxx";
char lock[PL_NSIZ+14] = "1lock"; /* long enough for uid+name+.99 */
#else
# if defined(MFLOPPY)
char bones[FILENAME];		/* pathname of bones files */
char lock[FILENAME];		/* pathname of level files */
# endif
# if defined(VMS)
char bones[] = "bonesnn.xxx;1";
char lock[PL_NSIZ+17] = "1lock"; /* long enough for _uid+name+.99;1 */
# endif
# if defined(WIN32)
char bones[] = "bonesnn.xxx";
char lock[PL_NSIZ+25];		/* long enough for username+-+name+.99 */
# endif
#endif

#if defined(UNIX) || defined(__BEOS__)
#define SAVESIZE	(PL_NSIZ + 13)	/* save/99999player.e */
#else
# ifdef VMS
#define SAVESIZE	(PL_NSIZ + 22)	/* [.save]<uid>player.e;1 */
# else
#  if defined(WIN32)
#define SAVESIZE	(PL_NSIZ + 40)	/* username-player.NetHack-saved-game */
#  else
#define SAVESIZE	FILENAME	/* from macconf.h or pcconf.h */
#  endif
# endif
#endif

#if !defined(SAVE_EXTENSION)
# ifdef MICRO
#define SAVE_EXTENSION	".sav"
# endif
# ifdef WIN32
#define SAVE_EXTENSION	".NetHack-saved-game"
# endif
#endif

char SAVEF[SAVESIZE];	/* holds relative path of save file from playground */
#ifdef MICRO
char SAVEP[SAVESIZE];	/* holds path of directory for save file */
#endif

#ifdef HOLD_LOCKFILE_OPEN
struct level_ftrack {
int init;
int fd;					/* file descriptor for level file     */
int oflag;				/* open flags                         */
boolean nethack_thinks_it_is_open;	/* Does NetHack think it's open?       */
} lftrack;
# if defined(WIN32)
#include <share.h>
# endif
#endif /*HOLD_LOCKFILE_OPEN*/

#define WIZKIT_MAX 128
static char wizkit[WIZKIT_MAX];
STATIC_DCL FILE *NDECL(fopen_wizkit_file);
STATIC_DCL void FDECL(wizkit_addinv, (struct obj *));

#ifdef AMIGA
extern char PATH[];	/* see sys/amiga/amidos.c */
extern char bbs_id[];
static int lockptr;
# ifdef __SASC_60
#include <proto/dos.h>
# endif

#include <libraries/dos.h>
extern void FDECL(amii_set_text_font, ( char *, int ));
#endif

#if defined(WIN32) || defined(MSDOS)
static int lockptr;
# ifdef MSDOS
#define Delay(a) msleep(a)
# endif
#define Close close
#ifndef WIN_CE
#define DeleteFile unlink
#endif
#endif

#ifdef MAC
# undef unlink
# define unlink macunlink
#endif

#if (defined(macintosh) && (defined(__SC__) || defined(__MRC__))) || defined(__MWERKS__)
# define PRAGMA_UNUSED
#endif

#ifdef USER_SOUNDS
extern char *sounddir;
#endif

extern int n_dgns;		/* from dungeon.c */

#if defined(UNIX) && defined(QT_GRAPHICS)
#define SELECTSAVED
#endif

#ifdef SELECTSAVED
STATIC_DCL int FDECL(strcmp_wrap, (const void *, const void *));
#endif
STATIC_DCL char *FDECL(set_bonesfile_name, (char *,d_level*));
STATIC_DCL char *NDECL(set_bonestemp_name);
#ifdef COMPRESS
STATIC_DCL void FDECL(redirect, (const char *,const char *,FILE *,BOOLEAN_P));
#endif
#if defined(COMPRESS) || defined(ZLIB_COMP)
STATIC_DCL void FDECL(docompress_file, (const char *,BOOLEAN_P));
#endif
#if defined(ZLIB_COMP)
STATIC_DCL boolean FDECL(make_compressed_name, (const char *, char *));
#endif
#ifndef USE_FCNTL
STATIC_DCL char *FDECL(make_lockname, (const char *,char *));
#endif
STATIC_DCL FILE *FDECL(fopen_config_file, (const char *, int));
STATIC_DCL int FDECL(get_uchars,
            (FILE *,char *,char *,uchar *,BOOLEAN_P,int,const char *));
int FDECL(parse_config_line, (FILE *,char *,int));
STATIC_DCL FILE *NDECL(fopen_sym_file);
STATIC_DCL void FDECL(set_symhandling, (char *,int));
#ifdef NOCWD_ASSUMPTIONS
STATIC_DCL void FDECL(adjust_prefix, (char *, int));
#endif
#ifdef SELF_RECOVER
STATIC_DCL boolean FDECL(copy_bytes, (int, int));
#endif
#ifdef HOLD_LOCKFILE_OPEN
STATIC_DCL int FDECL(open_levelfile_exclusively, (const char *, int, int));
#endif

/*
 * fname_encode()
 *
 *   Args:
 *	legal		zero-terminated list of acceptable file name characters
 *	quotechar	lead-in character used to quote illegal characters as hex digits
 *	s		string to encode
 *	callerbuf	buffer to house result
 *	bufsz		size of callerbuf
 *
 *   Notes:
 *	The hex digits 0-9 and A-F are always part of the legal set due to
 *	their use in the encoding scheme, even if not explicitly included in 'legal'.
 *
 *   Sample:
 *	The following call:
 *	    (void)fname_encode("ABCDEFGHIJKLMNOPQRSTUVWXYZabcdefghijklmnopqrstuvwxyz",
 *				'%', "This is a % test!", buf, 512);
 *	results in this encoding:
 *	    "This%20is%20a%20%25%20test%21"
 */
char *
fname_encode(legal, quotechar, s, callerbuf, bufsz)
const char *legal;
char quotechar;
char *s, *callerbuf;
int bufsz;
{
    char *sp, *op;
    int cnt = 0;
    static char hexdigits[] = "0123456789ABCDEF";

    sp = s;
    op = callerbuf;
    *op = '\0';
    
    while (*sp) {
        /* Do we have room for one more character or encoding? */
        if ((bufsz - cnt) <= 4) return callerbuf;

        if (*sp == quotechar) {
            (void)sprintf(op, "%c%02X", quotechar, *sp);
             op += 3;
             cnt += 3;
        } else if ((index(legal, *sp) != 0) || (index(hexdigits, *sp) != 0)) {
            *op++ = *sp;
            *op = '\0';
            cnt++;
        } else {
            (void)sprintf(op,"%c%02X", quotechar, *sp);
            op += 3;
            cnt += 3;
        }
        sp++;
    }
    return callerbuf;
}

/*
 * fname_decode()
 *
 *   Args:
 *	quotechar	lead-in character used to quote illegal characters as hex digits
 *	s		string to decode
 *	callerbuf	buffer to house result
 *	bufsz		size of callerbuf
 */
char *
fname_decode(quotechar, s, callerbuf, bufsz)
char quotechar;
char *s, *callerbuf;
int bufsz;
{
    char *sp, *op;
    int k,calc,cnt = 0;
    static char hexdigits[] = "0123456789ABCDEF";

    sp = s;
    op = callerbuf;
    *op = '\0';
    calc = 0;

    while (*sp) {
        /* Do we have room for one more character? */
        if ((bufsz - cnt) <= 2) return callerbuf;
        if (*sp == quotechar) {
            sp++;
            for (k=0; k < 16; ++k) if (*sp == hexdigits[k]) break;
            if (k >= 16) return callerbuf;	/* impossible, so bail */
            calc = k << 4; 
            sp++;
            for (k=0; k < 16; ++k) if (*sp == hexdigits[k]) break;
            if (k >= 16) return callerbuf;	/* impossible, so bail */
            calc += k; 
            sp++;
            *op++ = calc;
            *op = '\0';
        } else {
            *op++ = *sp++;
            *op = '\0';
        }
        cnt++;
    }
    return callerbuf;
}

#ifdef PREFIXES_IN_USE
# define UNUSED_if_not_PREFIXES_IN_USE	/*empty*/
#else
# define UNUSED_if_not_PREFIXES_IN_USE	UNUSED
#endif

/*ARGSUSED*/
const char *
fqname(basenam, whichprefix, buffnum)
const char *basenam;
int whichprefix UNUSED_if_not_PREFIXES_IN_USE;
int buffnum UNUSED_if_not_PREFIXES_IN_USE;
{
#ifndef PREFIXES_IN_USE
    return basenam;
#else
    if (!basenam || whichprefix < 0 || whichprefix >= PREFIX_COUNT)
        return basenam;
    if (!fqn_prefix[whichprefix])
        return basenam;
    if (buffnum < 0 || buffnum >= FQN_NUMBUF) {
        impossible("Invalid fqn_filename_buffer specified: %d",
                                buffnum);
        buffnum = 0;
    }
    if (strlen(fqn_prefix[whichprefix]) + strlen(basenam) >=
                            FQN_MAX_FILENAME) {
        impossible("fqname too long: %s + %s", fqn_prefix[whichprefix],
                        basenam);
        return basenam;	/* XXX */
    }
    Strcpy(fqn_filename_buffer[buffnum], fqn_prefix[whichprefix]);
    return strcat(fqn_filename_buffer[buffnum], basenam);
#endif
}

int
validate_prefix_locations(reasonbuf)
char *reasonbuf;  /* reasonbuf must be at least BUFSZ, supplied by caller */
{
#if defined(NOCWD_ASSUMPTIONS)
    FILE *fp;
    const char *filename;
    int prefcnt, failcount = 0;
    char panicbuf1[BUFSZ], panicbuf2[BUFSZ];
    const char *details;
#endif

    if (reasonbuf) reasonbuf[0] = '\0';
#if defined(NOCWD_ASSUMPTIONS)
    for (prefcnt = 1; prefcnt < PREFIX_COUNT; prefcnt++) {
        /* don't test writing to configdir or datadir; they're readonly */
        if (prefcnt == SYSCONFPREFIX ||
            prefcnt == CONFIGPREFIX ||
            prefcnt == DATAPREFIX) continue;
        filename = fqname("validate", prefcnt, 3);
        if ((fp = fopen(filename, "w"))) {
            fclose(fp);
            (void) unlink(filename);
        } else {
            if (reasonbuf) {
                if (failcount) Strcat(reasonbuf,", ");
                Strcat(reasonbuf, fqn_prefix_names[prefcnt]);
            }
            /* the paniclog entry gets the value of errno as well */
            Sprintf(panicbuf1,"Invalid %s", fqn_prefix_names[prefcnt]);
#if defined (NHSTDC) && !defined(NOTSTDC)
            if (!(details = strerror(errno)))
#endif
            details = "";
            Sprintf(panicbuf2,"\"%s\", (%d) %s",
                fqn_prefix[prefcnt], errno, details);
            paniclog(panicbuf1, panicbuf2);
            failcount++;
        }	
    }
    if (failcount)
        return 0;
    else
#endif
    return 1;
}

/* fopen a file, with OS-dependent bells and whistles */
/* NOTE: a simpler version of this routine also exists in util/dlb_main.c */
FILE *
fopen_datafile(filename, mode, prefix)
const char *filename, *mode;
int prefix;
{
    FILE *fp;

    filename = fqname(filename, prefix, prefix == TROUBLEPREFIX ? 3 : 0);
    fp = fopen(filename, mode);
    return fp;
}

/* ----------  BEGIN LEVEL FILE HANDLING ----------- */

#ifdef MFLOPPY
/* Set names for bones[] and lock[] */
void
set_lock_and_bones()
{
    if (!ramdisk) {
        Strcpy(levels, permbones);
        Strcpy(bones, permbones);
    }
    append_slash(permbones);
    append_slash(levels);
#ifdef AMIGA
    strncat(levels, bbs_id, PATHLEN);
#endif
    append_slash(bones);
    Strcat(bones, "bonesnn.*");
    Strcpy(lock, levels);
#ifndef AMIGA
    Strcat(lock, alllevels);
#endif
    return;
}
#endif /* MFLOPPY */


/* Construct a file name for a level-type file, which is of the form
 * something.level (with any old level stripped off).
 * This assumes there is space on the end of 'file' to append
 * a two digit number.  This is true for 'level'
 * but be careful if you use it for other things -dgk
 */
void
set_levelfile_name(file, lev)
char *file;
int lev;
{
    char *tf;

    tf = rindex(file, '.');
    if (!tf) tf = eos(file);
    Sprintf(tf, ".%d", lev);
#ifdef VMS
    Strcat(tf, ";1");
#endif
    return;
}

int
create_levelfile(lev, errbuf)
int lev;
char errbuf[];
{
    int fd;
    const char *fq_lock;

    if (errbuf) *errbuf = '\0';
    set_levelfile_name(lock, lev);
    fq_lock = fqname(lock, LEVELPREFIX, 0);

#if defined(MICRO) || defined(WIN32)
    /* Use O_TRUNC to force the file to be shortened if it already
     * exists and is currently longer.
     */
# ifdef HOLD_LOCKFILE_OPEN
    if (lev == 0)
        fd = open_levelfile_exclusively(fq_lock, lev,
                O_WRONLY |O_CREAT | O_TRUNC | O_BINARY);
    else
# endif
    fd = open(fq_lock, O_WRONLY |O_CREAT | O_TRUNC | O_BINARY, FCMASK);
#else
# ifdef MAC
    fd = maccreat(fq_lock, LEVL_TYPE);
# else
    fd = creat(fq_lock, FCMASK);
# endif
#endif /* MICRO || WIN32 */

    if (fd >= 0)
        level_info[lev].flags |= LFILE_EXISTS;
    else if (errbuf)	/* failure explanation */
        Sprintf(errbuf,
            "Cannot create file \"%s\" for level %d (errno %d).",
            lock, lev, errno);

    return fd;
}


int
open_levelfile(lev, errbuf)
int lev;
char errbuf[];
{
    int fd;
    const char *fq_lock;

    if (errbuf) *errbuf = '\0';
    set_levelfile_name(lock, lev);
    fq_lock = fqname(lock, LEVELPREFIX, 0);
#ifdef MFLOPPY
    /* If not currently accessible, swap it in. */
    if (level_info[lev].where != ACTIVE)
        swapin_file(lev);
#endif
#ifdef MAC
    fd = macopen(fq_lock, O_RDONLY | O_BINARY, LEVL_TYPE);
#else
# ifdef HOLD_LOCKFILE_OPEN
    if (lev == 0)
        fd = open_levelfile_exclusively(fq_lock, lev, O_RDONLY | O_BINARY );
    else
# endif
    fd = open(fq_lock, O_RDONLY | O_BINARY, 0);
#endif

    /* for failure, return an explanation that our caller can use;
       settle for `lock' instead of `fq_lock' because the latter
       might end up being too big for nethack's BUFSZ */
    if (fd < 0 && errbuf)
        Sprintf(errbuf,
            "Cannot open file \"%s\" for level %d (errno %d).",
            lock, lev, errno);

    return fd;
}


void
delete_levelfile(lev)
int lev;
{
    /*
     * Level 0 might be created by port specific code that doesn't
     * call create_levfile(), so always assume that it exists.
     */
    if (lev == 0 || (level_info[lev].flags & LFILE_EXISTS)) {
        set_levelfile_name(lock, lev);
#ifdef HOLD_LOCKFILE_OPEN
        if (lev == 0) really_close();
#endif
        (void) unlink(fqname(lock, LEVELPREFIX, 0));
        level_info[lev].flags &= ~LFILE_EXISTS;
    }
}


void
clearlocks()
{
#ifdef HANGUPHANDLING
    if (program_state.preserve_locks) return;
#endif
#if !defined(PC_LOCKING) && defined(MFLOPPY) && !defined(AMIGA)
    eraseall(levels, alllevels);
    if (ramdisk)
        eraseall(permbones, alllevels);
#else
    {
    register int x;

# ifndef NO_SIGNAL
    (void) signal(SIGINT, SIG_IGN);
# endif
# if defined(UNIX) || defined(VMS)
    sethanguphandler((void FDECL((*),(int)))SIG_IGN);
# endif
    /* can't access maxledgerno() before dungeons are created -dlc */
    for (x = (n_dgns ? maxledgerno() : 0); x >= 0; x--)
        delete_levelfile(x);	/* not all levels need be present */
    }
#endif /* ?PC_LOCKING,&c */
}

#if defined(SELECTSAVED)
STATIC_OVL int
strcmp_wrap(p, q)
const void *p;
const void *q;
{
#if defined(UNIX) && defined(QT_GRAPHICS)
    return strncasecmp(*(char **) p, *(char **) q, 16);
# else
    return strncmpi(*(char **) p, *(char **) q, 16);
# endif
}
#endif

#ifdef HOLD_LOCKFILE_OPEN
STATIC_OVL int
open_levelfile_exclusively(name, lev, oflag)
const char *name;
int lev, oflag;
{
    int reslt, fd;
    if (!lftrack.init) {
        lftrack.init = 1;
        lftrack.fd = -1;
    }
    if (lftrack.fd >= 0) {
        /* check for compatible access */
        if (lftrack.oflag == oflag) {
            fd = lftrack.fd;
            reslt = lseek(fd, 0L, SEEK_SET);
            if (reslt == -1L)
                panic("open_levelfile_exclusively: lseek failed %d", errno);
            lftrack.nethack_thinks_it_is_open = TRUE;
        } else {
            really_close();
            fd = sopen(name, oflag,SH_DENYRW, FCMASK);
            lftrack.fd = fd;
            lftrack.oflag = oflag;
            lftrack.nethack_thinks_it_is_open = TRUE;
        }
    } else {
            fd = sopen(name, oflag,SH_DENYRW, FCMASK);
            lftrack.fd = fd;
            lftrack.oflag = oflag;
            if (fd >= 0)
                lftrack.nethack_thinks_it_is_open = TRUE;
    }
    return fd;
}

void
really_close()
{
    int fd = lftrack.fd;
    lftrack.nethack_thinks_it_is_open = FALSE;
    lftrack.fd = -1;
    lftrack.oflag = 0;
    if (fd != -1)
		(void)close(fd);
    return;
}

int
nhclose(fd)
int fd;
{
    if (lftrack.fd == fd) {
        really_close();	/* close it, but reopen it to hold it */
        fd = open_levelfile(0, (char *)0);
        lftrack.nethack_thinks_it_is_open = FALSE;
        return 0;
    }
	return close(fd);
}
#else
int
nhclose(fd)
int fd;
{
	return close(fd);
}
#endif

/* ----------  END LEVEL FILE HANDLING ----------- */


/* ----------  BEGIN BONES FILE HANDLING ----------- */

/* set up "file" to be file name for retrieving bones, and return a
 * bonesid to be read/written in the bones file.
 */
STATIC_OVL char *
set_bonesfile_name(file, lev)
char *file;
d_level *lev;
{
    s_level *sptr;
    char *dptr;

    Sprintf(file, "bon%c%s", dungeons[lev->dnum].boneid,
            In_quest(lev) ? urole.filecode : "0");
    dptr = eos(file);
    if ((sptr = Is_special(lev)) != 0)
        Sprintf(dptr, ".%c", sptr->boneid);
    else
        Sprintf(dptr, ".%d", lev->dlevel);
#ifdef VMS
    Strcat(dptr, ";1");
#endif
    return(dptr-2);
}

/* set up temporary file name for writing bones, to avoid another game's
 * trying to read from an uncompleted bones file.  we want an uncontentious
 * name, so use one in the namespace reserved for this game's level files.
 * (we are not reading or writing level files while writing bones files, so
 * the same array may be used instead of copying.)
 */
STATIC_OVL char *
set_bonestemp_name()
{
    char *tf;

    tf = rindex(lock, '.');
    if (!tf) tf = eos(lock);
    Sprintf(tf, ".bn");
#ifdef VMS
    Strcat(tf, ";1");
#endif
    return lock;
}

int
create_bonesfile(lev, bonesid, errbuf)
d_level *lev;
char **bonesid;
char errbuf[];
{
    const char *file;
    int fd;

    if (errbuf) *errbuf = '\0';
    *bonesid = set_bonesfile_name(bones, lev);
    file = set_bonestemp_name();
    file = fqname(file, BONESPREFIX, 0);

#if defined(MICRO) || defined(WIN32)
    /* Use O_TRUNC to force the file to be shortened if it already
     * exists and is currently longer.
     */
    fd = open(file, O_WRONLY |O_CREAT | O_TRUNC | O_BINARY, FCMASK);
#else
# ifdef MAC
    fd = maccreat(file, BONE_TYPE);
# else
    fd = creat(file, FCMASK);
# endif
#endif
    if (fd < 0 && errbuf) /* failure explanation */
        Sprintf(errbuf,
            "Cannot create bones \"%s\", id %s (errno %d).",
            lock, *bonesid, errno);

# if defined(VMS) && !defined(SECURE)
    /*
       Re-protect bones file with world:read+write+execute+delete access.
       umask() doesn't seem very reliable; also, vaxcrtl won't let us set
       delete access without write access, which is what's really wanted.
       Can't simply create it with the desired protection because creat
       ANDs the mask with the user's default protection, which usually
       denies some or all access to world.
     */
    (void) chmod(file, FCMASK | 007);  /* allow other users full access */
# endif /* VMS && !SECURE */

    return fd;
}

#ifdef MFLOPPY
/* remove partial bonesfile in process of creation */
void
cancel_bonesfile()
{
    const char *tempname;

    tempname = set_bonestemp_name();
    tempname = fqname(tempname, BONESPREFIX, 0);
    (void) unlink(tempname);
}
#endif /* MFLOPPY */

/* move completed bones file to proper name */
void
commit_bonesfile(lev)
d_level *lev;
{
    const char *fq_bones, *tempname;
    int ret;

    (void) set_bonesfile_name(bones, lev);
    fq_bones = fqname(bones, BONESPREFIX, 0);
    tempname = set_bonestemp_name();
    tempname = fqname(tempname, BONESPREFIX, 1);

#if (defined(SYSV) && !defined(SVR4)) || defined(GENIX)
    /* old SYSVs don't have rename.  Some SVR3's may, but since they
     * also have link/unlink, it doesn't matter. :-)
     */
    (void) unlink(fq_bones);
    ret = link(tempname, fq_bones);
    ret += unlink(tempname);
#else
    ret = rename(tempname, fq_bones);
#endif
    if (wizard && ret != 0)
        pline("couldn't rename %s to %s.", tempname, fq_bones);
}


int
open_bonesfile(lev, bonesid)
d_level *lev;
char **bonesid;
{
    const char *fq_bones;
    int fd;

    *bonesid = set_bonesfile_name(bones, lev);
    fq_bones = fqname(bones, BONESPREFIX, 0);
    nh_uncompress(fq_bones);	/* no effect if nonexistent */
#ifdef MAC
    fd = macopen(fq_bones, O_RDONLY | O_BINARY, BONE_TYPE);
#else
    fd = open(fq_bones, O_RDONLY | O_BINARY, 0);
#endif
    return fd;
}


int
delete_bonesfile(lev)
d_level *lev;
{
    (void) set_bonesfile_name(bones, lev);
    return !(unlink(fqname(bones, BONESPREFIX, 0)) < 0);
}


/* assume we're compressing the recently read or created bonesfile, so the
 * file name is already set properly */
void
compress_bonesfile()
{
    nh_compress(fqname(bones, BONESPREFIX, 0));
}

/* ----------  END BONES FILE HANDLING ----------- */


/* ----------  BEGIN SAVE FILE HANDLING ----------- */

/* set savefile name in OS-dependent manner from pre-existing plname,
 * avoiding troublesome characters */
void
set_savefile_name(regularize_it)
boolean regularize_it;
{
#ifdef VMS
    Sprintf(SAVEF, "[.save]%d%s", getuid(), plname);
    if (regularize_it) regularize(SAVEF+7);
    Strcat(SAVEF, ";1");
#else
# if defined(MICRO)
    Strcpy(SAVEF, SAVEP);
#  ifdef AMIGA
    strncat(SAVEF, bbs_id, PATHLEN);
#  endif
    {
        int i = strlen(SAVEP);
#  ifdef AMIGA
        /* plname has to share space with SAVEP and ".sav" */
        (void)strncat(SAVEF, plname, FILENAME - i - 4);
#  else
        (void)strncat(SAVEF, plname, 8);
#  endif
        if (regularize_it) regularize(SAVEF+i);
    }
    Strcat(SAVEF, SAVE_EXTENSION);
# else
#  if defined(WIN32)
    {
    static const char okchars[] =
        "*ABCDEFGHIJKLMNOPQRSTUVWXYZabcdefghijklmnopqrstuvwxyz_-.";
    const char *legal = okchars;
    char fnamebuf[BUFSZ], encodedfnamebuf[BUFSZ];

    /* Obtain the name of the logged on user and incorporate
     * it into the name. */
    Sprintf(fnamebuf, "%s-%s", get_username(0), plname);
    if (regularize_it) ++legal;	/* skip '*' wildcard character */
    (void)fname_encode(legal, '%', fnamebuf, encodedfnamebuf, BUFSZ);
    Sprintf(SAVEF, "%s%s", encodedfnamebuf,SAVE_EXTENSION);
    }
#  else	/* not VMS or MICRO or WIN32 */
    Sprintf(SAVEF, "save/%d%s", (int)getuid(), plname);
    if (regularize_it) regularize(SAVEF+5);  /* avoid . or / in name */
#  endif /* WIN32 */
# endif	/* MICRO */
#endif /* VMS   */
}

#ifdef INSURANCE
void
save_savefile_name(fd)
int fd;
{
    (void) write(fd, (genericptr_t) SAVEF, sizeof(SAVEF));
}
#endif


#ifndef MICRO
/* change pre-existing savefile name to indicate an error savefile */
void
set_error_savefile()
{
# ifdef VMS
      {
    char *semi_colon = rindex(SAVEF, ';');
    if (semi_colon) *semi_colon = '\0';
      }
    Strcat(SAVEF, ".e;1");
# else
#  ifdef MAC
    Strcat(SAVEF, "-e");
#  else
    Strcat(SAVEF, ".e");
#  endif
# endif
}
#endif


/* create save file, overwriting one if it already exists */
int
create_savefile()
{
    const char *fq_save;
    int fd;

    fq_save = fqname(SAVEF, SAVEPREFIX, 0);
#if defined(MICRO) || defined(WIN32)
    fd = open(fq_save, O_WRONLY | O_BINARY | O_CREAT | O_TRUNC, FCMASK);
#else
# ifdef MAC
    fd = maccreat(fq_save, SAVE_TYPE);
# else
    fd = creat(fq_save, FCMASK);
# endif
# if defined(VMS) && !defined(SECURE)
    /*
       Make sure the save file is owned by the current process.  That's
       the default for non-privileged users, but for priv'd users the
       file will be owned by the directory's owner instead of the user.
     */
#  undef getuid
    (void) chown(fq_save, getuid(), getgid());
#  define getuid() vms_getuid()
# endif /* VMS && !SECURE */
#endif	/* MICRO */

    return fd;
}


/* open savefile for reading */
int
open_savefile()
{
    const char *fq_save;
    int fd;

    fq_save = fqname(SAVEF, SAVEPREFIX, 0);
#ifdef MAC
    fd = macopen(fq_save, O_RDONLY | O_BINARY, SAVE_TYPE);
#else
    fd = open(fq_save, O_RDONLY | O_BINARY, 0);
#endif
    return fd;
}


/* delete savefile */
int
delete_savefile()
{
    (void) unlink(fqname(SAVEF, SAVEPREFIX, 0));
    return 0;	/* for restore_saved_game() (ex-xxxmain.c) test */
}


/* try to open up a save file and prepare to restore it */
int
restore_saved_game()
{
    const char *fq_save;
    int fd;

    reset_restpref();
    set_savefile_name(TRUE);
#ifdef MFLOPPY
    if (!saveDiskPrompt(1))
        return -1;
#endif /* MFLOPPY */
    fq_save = fqname(SAVEF, SAVEPREFIX, 0);

    nh_uncompress(fq_save);
    if ((fd = open_savefile()) < 0) return fd;

    if (validate(fd, fq_save) != 0) {
	    (void) nhclose(fd),  fd = -1;
        (void) delete_savefile();
    }
    return fd;
}

#if defined(SELECTSAVED)
char *
plname_from_file(filename)
const char* filename;
{
    int fd;
    char* result = 0;

    Strcpy(SAVEF,filename);
#  ifdef COMPRESS_EXTENSION
    SAVEF[strlen(SAVEF)-strlen(COMPRESS_EXTENSION)] = '\0';
#  endif
    nh_uncompress(SAVEF);
    if ((fd = open_savefile()) >= 0) {
    if (validate(fd, filename)==0) {
        char tplname[PL_NSIZ];
        get_plname_from_file(fd, tplname);
        result = dupstr(tplname);
    }
	(void) nhclose(fd);
    }
    nh_compress(SAVEF);

    return result;
# if 0
/* --------- obsolete - used to be ifndef STORE_PLNAME_IN_FILE ----*/
#  if defined(UNIX) && defined(QT_GRAPHICS)
    /* Name not stored in save file, so we have to extract it from
       the filename, which loses information
       (eg. "/", "_", and "." characters are lost. */
    int k;
    int uid;
    char name[64]; /* more than PL_NSIZ */
#   ifdef COMPRESS_EXTENSION
#define EXTSTR COMPRESS_EXTENSION
#   else
#define EXTSTR ""
#   endif
    if ( sscanf( filename, "%*[^/]/%d%63[^.]" EXTSTR, &uid, name ) == 2 ) {
#undef EXTSTR
    /* "_" most likely means " ", which certainly looks nicer */
    for (k=0; name[k]; k++)
        if ( name[k]=='_' )
        name[k]=' ';
    return dupstr(name);
    } else
#  endif /* UNIX && QT_GRAPHICS */
    {
    return 0;
    }
/* --------- end of obsolete code ----*/
# endif /* 0 - WAS STORE_PLNAME_IN_FILE*/
}
#endif /* defined(SELECTSAVED) */

char**
get_saved_games()
{
#if defined(SELECTSAVED)
    int n, j = 0;
    char **result = 0;
# ifdef WIN32CON
    {
    char *foundfile;
    const char *fq_save;

    Strcpy(plname, "*");
    set_savefile_name(FALSE);
#if defined(ZLIB_COMP)
    Strcat(SAVEF, COMPRESS_EXTENSION);
#endif
    fq_save = fqname(SAVEF, SAVEPREFIX, 0);

    n = 0;
    foundfile = foundfile_buffer();
    if (findfirst((char *)fq_save)) {
        do {
        ++n;
        } while (findnext());
    }
    if (n > 0) {
        result = (char**)alloc((n+1)*sizeof(char*)); /* at most */
        (void) memset((genericptr_t) result, 0, (n+1)*sizeof(char*));
        if (findfirst((char *)fq_save)) {
        j = n = 0;
        do {
        char *r;
        r = plname_from_file(foundfile);
        if (r)
            result[j++] = r;
        ++n;
        } while (findnext());
        }
    }
    }
# endif
# if defined(UNIX) && defined(QT_GRAPHICS)
    /* posixly correct version */
    int myuid=getuid();
    DIR *dir;

    if((dir=opendir(fqname("save", SAVEPREFIX, 0)))) {
    for(n=0; readdir(dir); n++)
        ;
    closedir(dir);
    if(n>0) {
        int i;
        if(!(dir=opendir(fqname("save", SAVEPREFIX, 0))))
            return 0;
            result = (char**)alloc((n+1)*sizeof(char*)); /* at most */
        (void) memset((genericptr_t) result, 0, (n+1)*sizeof(char*));
        for (i=0, j=0; i<n; i++) {
            int uid;
            char name[64]; /* more than PL_NSIZ */
            struct dirent *entry=readdir(dir);
            if(!entry)
                break;
            if ( sscanf( entry->d_name, "%d%63s", &uid, name ) == 2 ) {
            if ( uid == myuid ) {
                char filename[BUFSZ];
                char* r;
                Sprintf(filename,"save/%d%s",uid,name);
                r = plname_from_file(filename);
                if ( r )
                result[j++] = r;
            }
            }
        }
        closedir(dir);
    }
    }
# endif
# ifdef VMS
    Strcpy(plname, "*");
    set_savefile_name(FALSE);
    j = vms_get_saved_games(SAVEF, &result);
# endif	/* VMS */

    if (j > 0) {
    if (j > 1) qsort(result, j, sizeof (char *), strcmp_wrap);
    result[j] = 0;
    return result;
    } else if (result) { /* could happen if save files are obsolete */
    free_saved_games(result);
    }
#endif /* SELECTSAVED */
    return 0;
}

void
free_saved_games(saved)
char** saved;
{
    if ( saved ) {
    int i=0;
    while (saved[i]) free((genericptr_t)saved[i++]);
    free((genericptr_t)saved);
    }
}


/* ----------  END SAVE FILE HANDLING ----------- */


/* ----------  BEGIN FILE COMPRESSION HANDLING ----------- */

#ifdef COMPRESS

STATIC_OVL void
redirect(filename, mode, stream, uncomp)
const char *filename, *mode;
FILE *stream;
boolean uncomp;
{
    if (freopen(filename, mode, stream) == (FILE *)0) {
        (void) fprintf(stderr, "freopen of %s for %scompress failed\n",
            filename, uncomp ? "un" : "");
        terminate(EXIT_FAILURE);
    }
}

/*
 * using system() is simpler, but opens up security holes and causes
 * problems on at least Interactive UNIX 3.0.1 (SVR3.2), where any
 * setuid is renounced by /bin/sh, so the files cannot be accessed.
 *
 * cf. child() in unixunix.c.
 */
STATIC_OVL void
docompress_file(filename, uncomp)
const char *filename;
boolean uncomp;
{
    char cfn[80];
    FILE *cf;
    const char *args[10];
# ifdef COMPRESS_OPTIONS
    char opts[80];
# endif
    int i = 0;
    int f;
# ifdef TTY_GRAPHICS
    boolean istty = !strncmpi(windowprocs.name, "tty", 3);
# endif

    Strcpy(cfn, filename);
# ifdef COMPRESS_EXTENSION
    Strcat(cfn, COMPRESS_EXTENSION);
# endif
    /* when compressing, we know the file exists */
    if (uncomp) {
        if ((cf = fopen(cfn, RDBMODE)) == (FILE *)0)
            return;
        (void) fclose(cf);
    }

    args[0] = COMPRESS;
    if (uncomp) args[++i] = "-d";	/* uncompress */
# ifdef COMPRESS_OPTIONS
    {
        /* we can't guarantee there's only one additional option, sigh */
        char *opt;
        boolean inword = FALSE;

        Strcpy(opts, COMPRESS_OPTIONS);
        opt = opts;
        while (*opt) {
        if ((*opt == ' ') || (*opt == '\t')) {
            if (inword) {
            *opt = '\0';
            inword = FALSE;
            }
        } else if (!inword) {
            args[++i] = opt;
            inword = TRUE;
        }
        opt++;
        }
    }
# endif
    args[++i] = (char *)0;

# ifdef TTY_GRAPHICS
    /* If we don't do this and we are right after a y/n question *and*
     * there is an error message from the compression, the 'y' or 'n' can
     * end up being displayed after the error message.
     */
    if (istty)
        mark_synch();
# endif
    f = fork();
    if (f == 0) {	/* child */
# ifdef TTY_GRAPHICS
        /* any error messages from the compression must come out after
         * the first line, because the more() to let the user read
         * them will have to clear the first line.  This should be
         * invisible if there are no error messages.
         */
        if (istty)
            raw_print("");
# endif
        /* run compressor without privileges, in case other programs
         * have surprises along the line of gzip once taking filenames
         * in GZIP.
         */
        /* assume all compressors will compress stdin to stdout
         * without explicit filenames.  this is true of at least
         * compress and gzip, those mentioned in config.h.
         */
        if (uncomp) {
            redirect(cfn, RDBMODE, stdin, uncomp);
            redirect(filename, WRBMODE, stdout, uncomp);
        } else {
            redirect(filename, RDBMODE, stdin, uncomp);
            redirect(cfn, WRBMODE, stdout, uncomp);
        }
        (void) setgid(getgid());
        (void) setuid(getuid());
        (void) execv(args[0], (char *const *) args);
        perror((char *)0);
        (void) fprintf(stderr, "Exec to %scompress %s failed.\n",
            uncomp ? "un" : "", filename);
        terminate(EXIT_FAILURE);
    } else if (f == -1) {
        perror((char *)0);
        pline("Fork to %scompress %s failed.",
            uncomp ? "un" : "", filename);
        return;
    }
# ifndef NO_SIGNAL
    (void) signal(SIGINT, SIG_IGN);
    (void) signal(SIGQUIT, SIG_IGN);
    (void) wait((int *)&i);
    (void) signal(SIGINT, (SIG_RET_TYPE) done1);
    if (wizard) (void) signal(SIGQUIT, SIG_DFL);
#else
    /* I don't think we can really cope with external compression
     * without signals, so we'll declare that compress failed and
     * go on.  (We could do a better job by forcing off external
     * compression if there are no signals, but we want this for
     * testing with FailSafeC
     */
    i = 1;
#endif
    if (i == 0) {
        /* (un)compress succeeded: remove file left behind */
        if (uncomp)
        (void) unlink(cfn);
        else
        (void) unlink(filename);
    } else {
        /* (un)compress failed; remove the new, bad file */
        if (uncomp) {
        raw_printf("Unable to uncompress %s", filename);
        (void) unlink(filename);
        } else {
        /* no message needed for compress case; life will go on */
        (void) unlink(cfn);
        }
#ifdef TTY_GRAPHICS
        /* Give them a chance to read any error messages from the
         * compression--these would go to stdout or stderr and would get
         * overwritten only in tty mode.  It's still ugly, since the
         * messages are being written on top of the screen, but at least
         * the user can read them.
         */
        if (istty)
        {
        clear_nhwindow(WIN_MESSAGE);
        more();
        /* No way to know if this is feasible */
        /* doredraw(); */
        }
#endif
    }
}
#endif	/* COMPRESS */

#if defined(COMPRESS) || defined(ZLIB_COMP)
# define UNUSED_if_not_COMPRESS	/*empty*/
#else
# define UNUSED_if_not_COMPRESS	UNUSED
#endif

/* compress file */
void
nh_compress(filename)
const char *filename UNUSED_if_not_COMPRESS;
{
#if !defined(COMPRESS) && !defined(ZLIB_COMP)
# ifdef PRAGMA_UNUSED
#  pragma unused(filename)
# endif
#else
    docompress_file(filename, FALSE);
#endif
}


/* uncompress file if it exists */
void
nh_uncompress(filename)
const char *filename UNUSED_if_not_COMPRESS;
{
#if !defined(COMPRESS) && !defined(ZLIB_COMP)
# ifdef PRAGMA_UNUSED
#  pragma unused(filename)
# endif
#else
    docompress_file(filename, TRUE);
#endif
}

#ifdef ZLIB_COMP /* RLC 09 Mar 1999: Support internal ZLIB */
STATIC_OVL boolean
make_compressed_name(filename,cfn)
const char *filename;
char *cfn;
{
#ifndef SHORT_FILENAMES
    /* Assume free-form filename with no 8.3 restrictions */
    strcpy(cfn, filename);
    strcat(cfn, COMPRESS_EXTENSION);
    return TRUE;
#else
# ifdef SAVE_EXTENSION
    char *bp = (char *)0;
    strcpy(cfn, filename);
    if ((bp = strstri(cfn, SAVE_EXTENSION))) {
        strsubst(bp, SAVE_EXTENSION, ".saz");
        return TRUE;
    } else {
        /* find last occurrence of bon */
        bp = eos(cfn);
        while (bp-- > cfn) {
            if (strstri(bp,"bon")) {
                strsubst(bp, "bon", "boz");
                return TRUE;
            }
        }
    }
# endif /* SAVE_EXTENSION */
    return FALSE;
#endif /* SHORT_FILENAMES */
}

STATIC_OVL void
docompress_file(filename, uncomp)
const char *filename;
boolean uncomp;
{
	gzFile compressedfile;
    FILE *uncompressedfile;
    char cfn[256];
    char buf[1024];
    unsigned len, len2;

    if (!make_compressed_name(filename, cfn))
        return;

    if (!uncomp) {
        /* Open the input and output files */
        /* Note that gzopen takes "wb" as its mode, even on systems where
           fopen takes "r" and "w" */

        uncompressedfile = fopen(filename, RDBMODE);
        if (!uncompressedfile) {
            pline("Error in zlib docompress_file %s", filename);
            return;
        }
        compressedfile = gzopen(cfn, "wb");
        if (compressedfile == NULL) {
            if (errno == 0) {
                pline("zlib failed to allocate memory");
            } else {
                panic("Error in docompress_file %d",
                    errno);
            }
            fclose(uncompressedfile);
            return;
        }

        /* Copy from the uncompressed to the compressed file */

        while (1) {
            len = fread(buf, 1, sizeof(buf), uncompressedfile);
            if (ferror(uncompressedfile)) {
                pline("Failure reading uncompressed file");
                pline("Can't compress %s.", filename);
                fclose(uncompressedfile);
                gzclose(compressedfile);
                (void)unlink(cfn);
                return;
            }
            if (len == 0) break;	/* End of file */

            len2 = gzwrite(compressedfile, buf, len);
            if (len2 == 0) {
                pline("Failure writing compressed file");
                pline("Can't compress %s.", filename);
                fclose(uncompressedfile);
                gzclose(compressedfile);
                (void)unlink(cfn);
                return;
            }
        }

        fclose(uncompressedfile);
        gzclose(compressedfile);

        /* Delete the file left behind */

        (void)unlink(filename);

    } else {	/* uncomp */

        /* Open the input and output files */
        /* Note that gzopen takes "rb" as its mode, even on systems where
           fopen takes "r" and "w" */

        compressedfile = gzopen(cfn, "rb");
        if (compressedfile == NULL) {
            if (errno == 0) {
                pline("zlib failed to allocate memory");
            } else if (errno != ENOENT) {
                panic("Error in zlib docompress_file %s, %d",
                    filename, errno);
            }
            return;
        }
        uncompressedfile = fopen(filename, WRBMODE);
        if (!uncompressedfile) {
            pline("Error in zlib docompress file uncompress %s",
                filename);
            gzclose(compressedfile);
            return;
        }

        /* Copy from the compressed to the uncompressed file */

        while (1) {
            len = gzread(compressedfile, buf, sizeof(buf));
            if (len == (unsigned)-1) {
                pline("Failure reading compressed file");
                pline("Can't uncompress %s.", filename);
                fclose(uncompressedfile);
                gzclose(compressedfile);
                (void)unlink(filename);
                return;
            }
            if (len == 0) break;	/* End of file */

            fwrite(buf, 1, len, uncompressedfile);
            if (ferror(uncompressedfile)) {
                pline("Failure writing uncompressed file");
                pline("Can't uncompress %s.", filename);
                fclose(uncompressedfile);
                gzclose(compressedfile);
                (void)unlink(filename);
                return;
            }
        }

        fclose(uncompressedfile);
        gzclose(compressedfile);

        /* Delete the file left behind */
        (void)unlink(cfn);
    }
}
#endif /* RLC 09 Mar 1999: End ZLIB patch */

/* ----------  END FILE COMPRESSION HANDLING ----------- */


/* ----------  BEGIN FILE LOCKING HANDLING ----------- */

static int nesting = 0;

#if defined(NO_FILE_LINKS) || defined(USE_FCNTL) 	/* implies UNIX */
static int lockfd;	/* for lock_file() to pass to unlock_file() */
#endif
#ifdef USE_FCNTL
struct flock sflock; /* for unlocking, same as above */
#endif

#define HUP	if (!program_state.done_hup)

#ifndef USE_FCNTL
STATIC_OVL char *
make_lockname(filename, lockname)
const char *filename;
char *lockname;
{
#if defined(UNIX) || defined(VMS) || defined(AMIGA) || defined(WIN32) || defined(MSDOS)
# ifdef NO_FILE_LINKS
    Strcpy(lockname, LOCKDIR);
    Strcat(lockname, "/");
    Strcat(lockname, filename);
# else
    Strcpy(lockname, filename);
# endif
# ifdef VMS
      {
    char *semi_colon = rindex(lockname, ';');
    if (semi_colon) *semi_colon = '\0';
      }
    Strcat(lockname, ".lock;1");
# else
    Strcat(lockname, "_lock");
# endif
    return lockname;
#else	/* !(UNIX || VMS || AMIGA || WIN32 || MSDOS) */
# ifdef PRAGMA_UNUSED
#  pragma unused(filename)
# endif
    lockname[0] = '\0';
    return (char*)0;
#endif
}
#endif /* !USE_FCNTL */

/* lock a file */
boolean
lock_file(filename, whichprefix, retryct)
const char *filename;
int whichprefix;
int retryct;
{
#if defined(PRAGMA_UNUSED) && !(defined(UNIX) || defined(VMS)) && !(defined(AMIGA) || defined(WIN32) || defined(MSDOS))
# pragma unused(retryct)
#endif
#ifndef USE_FCNTL
    char locknambuf[BUFSZ];
    const char *lockname;
#endif

    nesting++;
    if (nesting > 1) {
        impossible("TRIED TO NEST LOCKS");
        return TRUE;
    }

#ifndef USE_FCNTL
    lockname = make_lockname(filename, locknambuf);
#ifndef NO_FILE_LINKS	/* LOCKDIR should be subsumed by LOCKPREFIX */
    lockname = fqname(lockname, LOCKPREFIX, 2);
#endif
#endif
    filename = fqname(filename, whichprefix, 0);
#ifdef USE_FCNTL
    lockfd = open(filename,O_RDWR);
    if (lockfd == -1) {
        HUP raw_printf("Cannot open file %s. This is a program bug.",
            filename);
    }
    sflock.l_type = F_WRLCK;
    sflock.l_whence = SEEK_SET;
    sflock.l_start = 0;
    sflock.l_len = 0;
#endif

#if defined(UNIX) || defined(VMS)
# ifdef USE_FCNTL
    while (fcntl(lockfd,F_SETLK,&sflock) == -1) {
# else
# ifdef NO_FILE_LINKS
    while ((lockfd = open(lockname, O_RDWR|O_CREAT|O_EXCL, 0666)) == -1) {
# else
    while (link(filename, lockname) == -1) {
# endif
# endif

#ifdef USE_FCNTL
        if (retryct--) {
        HUP raw_printf(
                   "Waiting for release of fcntl lock on %s. (%d retries left).",
                   filename, retryct);
        sleep(1);
        } else {
        HUP (void) raw_print("I give up.  Sorry.");
        HUP raw_printf("Some other process has an unnatural grip on %s.",
                   filename);
        nesting--;
        return FALSE;
        }
#else
        register int errnosv = errno;

        switch (errnosv) {	/* George Barbanis */
        case EEXIST:
        if (retryct--) {
            HUP raw_printf(
                   "Waiting for access to %s.  (%d retries left).",
                   filename, retryct);
# if defined(SYSV) || defined(ULTRIX) || defined(VMS)
            (void)
# endif
            sleep(1);
        } else {
            HUP (void) raw_print("I give up.  Sorry.");
            HUP raw_printf("Perhaps there is an old %s around?",
                   lockname);
            nesting--;
            return FALSE;
        }

        break;
        case ENOENT:
        HUP raw_printf("Can't find file %s to lock!", filename);
        nesting--;
        return FALSE;
        case EACCES:
        HUP raw_printf("No write permission to lock %s!", filename);
        nesting--;
        return FALSE;
# ifdef VMS			/* c__translate(vmsfiles.c) */
        case EPERM:
        /* could be misleading, but usually right */
        HUP raw_printf("Can't lock %s due to directory protection.",
                   filename);
        nesting--;
        return FALSE;
# endif
        case EROFS:
        /* take a wild guess at the underlying cause */
        HUP perror(lockname);
        HUP raw_printf("Cannot lock %s.", filename);
        HUP raw_printf(
     "(Perhaps you are running NetHack from inside the distribution package?)."
        );
        nesting--;
        return FALSE;
        default:
        HUP perror(lockname);
        HUP raw_printf(
                 "Cannot lock %s for unknown reason (%d).",
                   filename, errnosv);
        nesting--;
        return FALSE;
        }
#endif /* USE_FCNTL */

    }
#endif  /* UNIX || VMS */

#if (defined(AMIGA) || defined(WIN32) || defined(MSDOS)) && !defined(USE_FCNTL)
# ifdef AMIGA
#define OPENFAILURE(fd) (!fd)
    lockptr = 0;
# else
#define OPENFAILURE(fd) (fd < 0)
    lockptr = -1;
# endif
    while (--retryct && OPENFAILURE(lockptr)) {
# if defined(WIN32) && !defined(WIN_CE)
    lockptr = sopen(lockname, O_RDWR|O_CREAT, SH_DENYRW, S_IWRITE);
# else
    (void)DeleteFile(lockname); /* in case dead process was here first */
#  ifdef AMIGA
    lockptr = Open(lockname,MODE_NEWFILE);
#  else
    lockptr = open(lockname, O_RDWR|O_CREAT|O_EXCL, S_IWRITE);
#  endif
# endif
    if (OPENFAILURE(lockptr)) {
        raw_printf("Waiting for access to %s.  (%d retries left).",
            filename, retryct);
        Delay(50);
    }
    }
    if (!retryct) {
    raw_printf("I give up.  Sorry.");
    nesting--;
    return FALSE;
    }
#endif /* AMIGA || WIN32 || MSDOS */
    return TRUE;
}


#ifdef VMS	/* for unlock_file, use the unlink() routine in vmsunix.c */
# ifdef unlink
#  undef unlink
# endif
# define unlink(foo) vms_unlink(foo)
#endif

/* unlock file, which must be currently locked by lock_file */
void
unlock_file(filename)
const char *filename;
{
#ifndef USE_FCNTL
    char locknambuf[BUFSZ];
    const char *lockname;
#endif

    if (nesting == 1) {
#ifdef USE_FCNTL
        sflock.l_type = F_UNLCK;
        if (fcntl(lockfd,F_SETLK,&sflock) == -1) {
            HUP raw_printf("Can't remove fcntl lock on %s.", filename);
            (void) close(lockfd);
        }
#else
        lockname = make_lockname(filename, locknambuf);
#ifndef NO_FILE_LINKS	/* LOCKDIR should be subsumed by LOCKPREFIX */
        lockname = fqname(lockname, LOCKPREFIX, 2);
#endif

#if defined(UNIX) || defined(VMS)
        if (unlink(lockname) < 0)
            HUP raw_printf("Can't unlink %s.", lockname);
# ifdef NO_FILE_LINKS
		(void) nhclose(lockfd);
# endif

#endif  /* UNIX || VMS */

#if defined(AMIGA) || defined(WIN32) || defined(MSDOS)
        if (lockptr) Close(lockptr);
        DeleteFile(lockname);
        lockptr = 0;
#endif /* AMIGA || WIN32 || MSDOS */
#endif /* USE_FCNTL */
    }

    nesting--;
}

/* ----------  END FILE LOCKING HANDLING ----------- */


/* ----------  BEGIN CONFIG FILE HANDLING ----------- */

const char *configfile =
#ifdef UNIX
            ".nethackrc";
#else
# if defined(MAC) || defined(__BEOS__)
            "NetHack Defaults";
# else
#  if defined(MSDOS) || defined(WIN32)
            "defaults.nh";
#  else
            "NetHack.cnf";
#  endif
# endif
#endif

/* used for messaging */
char lastconfigfile[BUFSZ];

#ifdef MSDOS
/* conflict with speed-dial under windows
 * for XXX.cnf file so support of NetHack.cnf
 * is for backward compatibility only.
 * Preferred name (and first tried) is now defaults.nh but
 * the game will try the old name if there
 * is no defaults.nh.
 */
const char *backward_compat_configfile = "nethack.cnf"; 
#endif

#ifndef MFLOPPY
#define fopenp fopen
#endif

STATIC_OVL FILE *
fopen_config_file(filename, src)
const char *filename;
int src;
{
    FILE *fp;
#if defined(UNIX) || defined(VMS)
    char tmp_config[BUFSZ];
    char *envp;
#endif

    /* If src != SET_IN_SYS, "filename" is an environment variable, so it
     * should hang around. If set, it is expected to be a full path name
     * (if relevant) */
    if (filename) {
#ifdef UNIX
        if ((src!=SET_IN_SYS) && access(filename, 4) == -1) {
            /* 4 is R_OK on newer systems */
            /* nasty sneaky attempt to read file through
             * NetHack's setuid permissions -- this is the only
             * place a file name may be wholly under the player's
             * control (but SYSCF_FILE is not under the player's
             * control so it's OK).
             */
            raw_printf("Access to %s denied (%d).",
                    filename, errno);
            wait_synch();
            /* fall through to standard names */
        } else
#endif
#ifdef PREFIXES_IN_USE
        if (src == SET_IN_SYS) {
            (void) strncpy(lastconfigfile,
                fqname(filename, SYSCONFPREFIX, 0), BUFSZ-1);
        } else
#endif
        /* always honor sysconf first before anything else */ 
            (void) strncpy(lastconfigfile, filename, BUFSZ-1);
        lastconfigfile[BUFSZ-1] = '\0';
        if ((fp = fopenp(lastconfigfile, "r")) != (FILE *)0) 
            return(fp);
        if ((fp = fopenp(filename, "r")) != (FILE *)0) {
            return(fp);
#if defined(UNIX) || defined(VMS)
        } else {
            /* access() above probably caught most problems for UNIX */
            raw_printf("Couldn't open requested config file %s (%d).",
                    filename, errno);
            wait_synch();
            /* fall through to standard names */
#endif
        }
    }

#if defined(MICRO) || defined(MAC) || defined(__BEOS__) || defined(WIN32)
   if ((fp = fopenp(fqname(configfile, CONFIGPREFIX, 0), "r")) != (FILE *)0)
        return(fp);
    if ((fp = fopenp(configfile, "r")) != (FILE *)0)
        return(fp);
# ifdef MSDOS
    if ((fp = fopenp(fqname(backward_compat_configfile, CONFIGPREFIX, 0), "r")) != (FILE *)0)
        return(fp);
    if ((fp = fopenp(backward_compat_configfile, "r")) != (FILE *)0)
        return(fp);
# endif
#else
    /* constructed full path names don't need fqname() */
# ifdef VMS
    (void) strncpy(lastconfigfile, fqname("nethackini", CONFIGPREFIX, 0),
            BUFSZ-1);
    lastconfigfile[BUFSZ-1] = '\0';
    if ((fp = fopenp(lastconfigfile, "r")) != (FILE *)0) {
        return(fp);
    }
    (void) strncpy(lastconfigfile,"sys$login:nethack.ini", BUFSZ-1);
    lastconfigfile[BUFSZ-1] = '\0';
    if ((fp = fopenp(lastconfigfile, "r")) != (FILE *)0) {
        return(fp);
    }

    envp = nh_getenv("HOME");
    if (!envp)
        Strcpy(tmp_config, "NetHack.cnf");
    else
        Sprintf(tmp_config, "%s%s", envp, "NetHack.cnf");

    (void) strncpy(lastconfigfile, tmp_config, BUFSZ-1);
    lastconfigfile[BUFSZ-1] = '\0';
    if ((fp = fopenp(tmp_config, "r")) != (FILE *)0)
        return(fp);
# else	/* should be only UNIX left */
    envp = nh_getenv("HOME");
    if (!envp)
        Strcpy(tmp_config, ".nethackrc");
    else
        Sprintf(tmp_config, "%s/%s", envp, ".nethackrc");

    (void) strncpy(lastconfigfile, tmp_config, BUFSZ-1);
    lastconfigfile[BUFSZ-1] = '\0';
    if ((fp = fopenp(lastconfigfile, "r")) != (FILE *)0)
        return(fp);
#  if defined(__APPLE__)
    /* try an alternative */
    if (envp) {
        Sprintf(tmp_config, "%s/%s", envp,
            "Library/Preferences/NetHack Defaults");
        (void) strncpy(lastconfigfile, tmp_config, BUFSZ-1);
        lastconfigfile[BUFSZ-1] = '\0';
        if ((fp = fopenp(lastconfigfile, "r")) != (FILE *)0)
            return(fp);
        Sprintf(tmp_config, "%s/%s", envp,
            "Library/Preferences/NetHack Defaults.txt");
        (void) strncpy(lastconfigfile, tmp_config, BUFSZ-1);
        lastconfigfile[BUFSZ-1] = '\0';
        if ((fp = fopenp(lastconfigfile, "r")) != (FILE *)0)
            return(fp);
    }
#  endif
    if (errno != ENOENT) {
        const char *details;

        /* e.g., problems when setuid NetHack can't search home
         * directory restricted to user */

#  if defined (NHSTDC) && !defined(NOTSTDC)
        if ((details = strerror(errno)) == 0)
#  endif
        details = "";
        raw_printf("Couldn't open default config file %s %s(%d).",
               lastconfigfile, details, errno);
        wait_synch();
    }
# endif	/* Unix */
#endif
    return (FILE *)0;
}


/*
 * Retrieve a list of integers from a file into a uchar array.
 *
 * NOTE: zeros are inserted unless modlist is TRUE, in which case the list
 *  location is unchanged.  Callers must handle zeros if modlist is FALSE.
 */
STATIC_OVL int
get_uchars(fp, buf, bufp, list, modlist, size, name)
    FILE *fp;		/* input file pointer */
    char *buf;		/* read buffer, must be of size BUFSZ */
    char *bufp;		/* current pointer */
    uchar *list;	/* return list */
    boolean modlist;	/* TRUE: list is being modified in place */
    int  size;		/* return list size */
    const char *name;		/* name of option for error message */
{
    unsigned int num = 0;
    int count = 0;
    boolean havenum = FALSE;

    while (1) {
    switch(*bufp) {
        case ' ':  case '\0':
        case '\t': case '\n':
        if (havenum) {
            /* if modifying in place, don't insert zeros */
            if (num || !modlist) list[count] = num;
            count++;
            num = 0;
            havenum = FALSE;
        }
        if (count == size || !*bufp) return count;
        bufp++;
        break;

        case '0': case '1': case '2': case '3':
        case '4': case '5': case '6': case '7':
        case '8': case '9':
        havenum = TRUE;
        num = num*10 + (*bufp-'0');
        bufp++;
        break;

        case '\\':
        if (fp == (FILE *)0)
            goto gi_error;
        do  {
            if (!fgets(buf, BUFSZ, fp)) goto gi_error;
        } while (buf[0] == '#');
        bufp = buf;
        break;

        default:
gi_error:
        raw_printf("Syntax error in %s", name);
        wait_synch();
        return count;
    }
    }
    /*NOTREACHED*/
}

#ifdef NOCWD_ASSUMPTIONS
STATIC_OVL void
adjust_prefix(bufp, prefixid)
char *bufp;
int prefixid;
{
    char *ptr;

    if (!bufp) return;
    /* Backward compatibility, ignore trailing ;n */ 
    if ((ptr = index(bufp, ';')) != 0) *ptr = '\0';
    if (strlen(bufp) > 0) {
        fqn_prefix[prefixid] = (char *)alloc(strlen(bufp)+2);
        Strcpy(fqn_prefix[prefixid], bufp);
        append_slash(fqn_prefix[prefixid]);
    }
}
#endif

#define match_varname(INP,NAM,LEN) match_optname(INP, NAM, LEN, TRUE)

int
parse_config_line(fp, buf, src)
FILE		*fp;
char		*buf;
int		src;
{
#if defined(MICRO) && !defined(NOCWD_ASSUMPTIONS)
    static boolean ramdisk_specified = FALSE;
#endif
#ifdef SYSCF
    int n;
#endif
    char		*bufp, *altp;
    uchar   translate[MAXPCHARS];
    int   len;
    /* lines beginning with '#' are comments */
    if (*buf == '#')
        return 1;

    /* remove trailing whitespace */
    bufp = eos(buf);
    while (--bufp > buf && isspace(*bufp))
        continue;

    if (bufp <= buf)
        return 1;		/* skip all-blank lines */
    else
        *(bufp + 1) = '\0';	/* terminate line */

    /* find the '=' or ':' */
    bufp = index(buf, '=');
    altp = index(buf, ':');
    if (!bufp || (altp && altp < bufp)) bufp = altp;
    if (!bufp) return 0;

    /* skip  whitespace between '=' and value */
    do { ++bufp; } while (isspace(*bufp));

    /* Go through possible variables */
    /* some of these (at least LEVELS and SAVE) should now set the
     * appropriate fqn_prefix[] rather than specialized variables
     */
    if (match_varname(buf, "OPTIONS", 4)) {
        parseoptions(bufp, TRUE, TRUE);
        if (plname[0])		/* If a name was given */
            plnamesuffix();	/* set the character class */
    } else if (match_varname(buf, "AUTOPICKUP_EXCEPTION", 5)) {
        add_autopickup_exception(bufp);
#ifdef NOCWD_ASSUMPTIONS
    } else if (match_varname(buf, "HACKDIR", 4)) {
        adjust_prefix(bufp, HACKPREFIX);
    } else if (match_varname(buf, "LEVELDIR", 4) ||
           match_varname(buf, "LEVELS", 4)) {
        adjust_prefix(bufp, LEVELPREFIX);
    } else if (match_varname(buf, "SAVEDIR", 4)) {
        adjust_prefix(bufp, SAVEPREFIX);
    } else if (match_varname(buf, "BONESDIR", 5)) {
        adjust_prefix(bufp, BONESPREFIX);
    } else if (match_varname(buf, "DATADIR", 4)) {
        adjust_prefix(bufp, DATAPREFIX);
    } else if (match_varname(buf, "SCOREDIR", 4)) {
        adjust_prefix(bufp, SCOREPREFIX);
    } else if (match_varname(buf, "LOCKDIR", 4)) {
        adjust_prefix(bufp, LOCKPREFIX);
    } else if (match_varname(buf, "CONFIGDIR", 4)) {
        adjust_prefix(bufp, CONFIGPREFIX);
    } else if (match_varname(buf, "TROUBLEDIR", 4)) {
        adjust_prefix(bufp, TROUBLEPREFIX);
#else /*NOCWD_ASSUMPTIONS*/
# ifdef MICRO
    } else if (match_varname(buf, "HACKDIR", 4)) {
        (void) strncpy(hackdir, bufp, PATHLEN-1);
#  ifdef MFLOPPY
    } else if (match_varname(buf, "RAMDISK", 3)) {
                /* The following ifdef is NOT in the wrong
                 * place.  For now, we accept and silently
                 * ignore RAMDISK */
#   ifndef AMIGA
        if (strlen(bufp) >= PATHLEN) bufp[PATHLEN-1] = '\0';
        Strcpy(levels, bufp);
        ramdisk = (strcmp(permbones, levels) != 0);
        ramdisk_specified = TRUE;
#   endif
#  endif
    } else if (match_varname(buf, "LEVELS", 4)) {
        if (strlen(bufp) >= PATHLEN) bufp[PATHLEN-1] = '\0';
        Strcpy(permbones, bufp);
        if (!ramdisk_specified || !*levels) Strcpy(levels, bufp);
        ramdisk = (strcmp(permbones, levels) != 0);
    } else if (match_varname(buf, "SAVE", 4)) {
#  ifdef MFLOPPY
        extern	int saveprompt;
#  endif
        char *ptr;

        if ((ptr = index(bufp, ';')) != 0) {
            *ptr = '\0';
#  ifdef MFLOPPY
            if (*(ptr+1) == 'n' || *(ptr+1) == 'N') {
                saveprompt = FALSE;
            }
#  endif
        }
# if defined(SYSFLAGS) && defined(MFLOPPY)
        else
            saveprompt = sysflags.asksavedisk;
# endif

        (void) strncpy(SAVEP, bufp, SAVESIZE-1);
        append_slash(SAVEP);
# endif /* MICRO */
#endif /*NOCWD_ASSUMPTIONS*/

    } else if (match_varname(buf, "NAME", 4)) {
        (void) strncpy(plname, bufp, PL_NSIZ-1);
        plnamesuffix();
    } else if (match_varname(buf, "ROLE", 4) ||
           match_varname(buf, "CHARACTER", 4)) {
        if ((len = str2role(bufp)) >= 0)
            flags.initrole = len;
    } else if (match_varname(buf, "DOGNAME", 3)) {
        (void) strncpy(dogname, bufp, PL_PSIZ-1);
    } else if (match_varname(buf, "CATNAME", 3)) {
        (void) strncpy(catname, bufp, PL_PSIZ-1);
#ifdef SYSCF
    } else if (src == SET_IN_SYS && match_varname(buf, "WIZARDS", 7)) {
        if (sysopt.wizards) free(sysopt.wizards);
        sysopt.wizards = dupstr(bufp);
    } else if (src == SET_IN_SYS && match_varname(buf, "SHELLERS", 8)) {
        if (sysopt.shellers) free(sysopt.shellers);
        sysopt.shellers = dupstr(bufp);
	} else if (src == SET_IN_SYS && match_varname(buf, "EXPLORERS", 7)) {
	    if (sysopt.explorers) free(sysopt.explorers);
	    sysopt.explorers = dupstr(bufp);
    } else if (src == SET_IN_SYS && match_varname(buf, "DEBUGFILES", 5)) {
        if (sysopt.debugfiles) free(sysopt.debugfiles);
        /* if showdebug() has already been called (perhaps we've added
           some debugpline() calls to option processing) and has found
           a value for getenv("DEBUGFILES"), don't override that */
        if (sysopt.env_dbgfl == 0)
        sysopt.debugfiles = dupstr(bufp);
    } else if (src == SET_IN_SYS && match_varname(buf, "SUPPORT", 7)) {
        if (sysopt.support) free(sysopt.support);
        sysopt.support = dupstr(bufp);
    } else if (src == SET_IN_SYS && match_varname(buf, "RECOVER", 7)) {
        if (sysopt.recover) free(sysopt.recover);
        sysopt.recover = dupstr(bufp);
    } else if (src == SET_IN_SYS && match_varname(buf, "CHECK_SAVE_UID", 14)) {
	n = atoi(bufp);
	sysopt.check_save_uid = n;
    } else if (match_varname(buf, "SEDUCE", 6)) {
        n = !!atoi(bufp);	/* XXX this could be tighter */
        /* allow anyone to turn it off, but only sysconf to turn it on*/
        if (src != SET_IN_SYS && n != 0) {
        raw_printf("Illegal value in SEDUCE");
        return 0;
        }
        sysopt.seduce = n;
        sysopt_seduce_set(sysopt.seduce);
    } else if (src == SET_IN_SYS && match_varname(buf, "MAXPLAYERS", 10)) {
        n = atoi(bufp);
        /* XXX to get more than 25, need to rewrite all lock code */
        if (n < 1 || n > 25) {
        raw_printf("Illegal value in MAXPLAYERS (maximum is 25).");
        return 0;
        }
        sysopt.maxplayers = n;
    } else if (src == SET_IN_SYS && match_varname(buf, "PERSMAX", 7)) {
        n = atoi(bufp);
        if (n < 1) {
        raw_printf("Illegal value in PERSMAX (minimum is 1).");
        return 0;
        }
        sysopt.persmax = n;
    } else if (src == SET_IN_SYS && match_varname(buf, "PERS_IS_UID", 11)) {
        n = atoi(bufp);
        if (n != 0 && n != 1) {
        raw_printf("Illegal value in PERS_IS_UID (must be 0 or 1).");
        return 0;
        }
        sysopt.pers_is_uid = n;
    } else if (src == SET_IN_SYS && match_varname(buf, "ENTRYMAX", 8)) {
        n = atoi(bufp);
        if (n < 10) {
        raw_printf("Illegal value in ENTRYMAX (minimum is 10).");
        return 0;
        }
        sysopt.entrymax = n;
    } else if ( (src==SET_IN_SYS) && match_varname(buf, "POINTSMIN", 9)) {
        n = atoi(bufp);
        if (n < 1) {
        raw_printf("Illegal value in POINTSMIN (minimum is 1).");
        return 0;
        }
        sysopt.pointsmin = n;
    } else if (src == SET_IN_SYS && match_varname(buf, "MAX_STATUENAME_RANK", 10)) {
        n = atoi(bufp);
        if (n < 1) {
        raw_printf("Illegal value in MAX_STATUENAME_RANK (minimum is 1).");
        return 0;
        }
        sysopt.tt_oname_maxrank = n;
# ifdef PANICTRACE
    } else if (src == SET_IN_SYS &&
        match_varname(buf, "PANICTRACE_LIBC", 15)) {
#  ifdef PANICTRACE_LIBC
        n = atoi(bufp);
        if (n < 0 || n > 2) {
        raw_printf("Illegal value in PANICTRACE_LIBC (not 0,1,2).");
        return 0;
        }
        sysopt.panictrace_libc = n;
#  endif /* PANICTRACE_LIBC */
    } else if (src == SET_IN_SYS &&
        match_varname(buf, "PANICTRACE_GDB", 14)) {
        n = atoi(bufp);
        if (n < 0 || n > 2) {
        raw_printf("Illegal value in PANICTRACE_GDB (not 0,1,2).");
        return 0;
        }
        sysopt.panictrace_gdb = n;
    } else if (src == SET_IN_SYS && match_varname(buf, "GDBPATH", 7)) {
        if (!file_exists(bufp)) {
        raw_printf("File specified in GDBPATH does not exist.");
        return 0;
        }
        if (sysopt.gdbpath) free(sysopt.gdbpath);
        sysopt.gdbpath = dupstr(bufp);
    } else if (src == SET_IN_SYS && match_varname(buf, "GREPPATH", 7)) {
        if (!file_exists(bufp)) {
        raw_printf("File specified in GREPPATH does not exist.");
        return 0;
        }
        if (sysopt.greppath) free(sysopt.greppath);
        sysopt.greppath = dupstr(bufp);
# endif /* PANICTRACE */
#endif /* SYSCF */
    } else if (match_varname(buf, "BOULDER", 3)) {
        (void) get_uchars(fp, buf, bufp, &iflags.bouldersym, TRUE,
                  1, "BOULDER");
	} else if (match_varname(buf, "MENUCOLOR", 9)) {
	    (void) add_menu_coloring(bufp);
    } else if (match_varname(buf, "WARNINGS", 5)) {
        (void) get_uchars(fp, buf, bufp, translate, FALSE,
                    WARNCOUNT, "WARNINGS");
        assign_warnings(translate);
    } else if (match_varname(buf, "SYMBOLS", 4)) {
        char *op, symbuf[BUFSZ];
        boolean morelines;
        do {
            morelines = FALSE;

            /* strip leading and trailing white space */
            while (isspace(*bufp)) bufp++;
            op = eos(bufp);
            while (--op >= bufp && isspace(*op)) *op = '\0';

            /* check for line continuation (trailing '\') */
            op = eos(bufp);
            if (--op >= bufp && *op == '\\') {
                *op = '\0';
                morelines = TRUE;
                /* strip trailing space now that '\' is gone */
                while (--op >= bufp && isspace(*op)) *op = '\0';
            }
            /* parse here */
            parsesymbols(bufp);	
            if (morelines)
              do  {
                *symbuf = '\0';
                if (!fgets(symbuf, BUFSZ, fp)) {
                    morelines = FALSE;
                    break;
                }
                bufp = symbuf;
            } while (*bufp == '#');
        } while (morelines);
        switch_symbols(TRUE);
    } else if (match_varname(buf, "WIZKIT", 6)) {
        (void) strncpy(wizkit, bufp, WIZKIT_MAX-1);
#ifdef AMIGA
    } else if (match_varname(buf, "FONT", 4)) {
        char *t;

        if( t = strchr( buf+5, ':' ) )
        {
            *t = 0;
            amii_set_text_font( buf+5, atoi( t + 1 ) );
            *t = ':';
        }
    } else if (match_varname(buf, "PATH", 4)) {
        (void) strncpy(PATH, bufp, PATHLEN-1);
    } else if (match_varname(buf, "DEPTH", 5)) {
        extern int amii_numcolors;
        int val = atoi( bufp );
        amii_numcolors = 1L << min( DEPTH, val );
#if defined(SYSFLAGS)
    } else if (match_varname(buf, "DRIPENS", 7)) {
        int i, val;
        char *t;
        for (i = 0, t = strtok(bufp, ",/"); t != (char *)0;
                i < 20 && (t = strtok((char*)0, ",/")), ++i) {
            sscanf(t, "%d", &val );
            sysflags.amii_dripens[i] = val;
        }
#endif
    } else if (match_varname(buf, "SCREENMODE", 10 )) {
        extern long amii_scrnmode;
        if (!stricmp(bufp,"req"))
            amii_scrnmode = 0xffffffff; /* Requester */
        else if( sscanf(bufp, "%x", &amii_scrnmode) != 1 )
            amii_scrnmode = 0;
    } else if (match_varname(buf, "MSGPENS", 7)) {
        extern int amii_msgAPen, amii_msgBPen;
        char *t = strtok(bufp, ",/");
        if( t )
        {
            sscanf(t, "%d", &amii_msgAPen);
            if( t = strtok((char*)0, ",/") )
                sscanf(t, "%d", &amii_msgBPen);
        }
    } else if (match_varname(buf, "TEXTPENS", 8)) {
        extern int amii_textAPen, amii_textBPen;
        char *t = strtok(bufp, ",/");
        if( t )
        {
            sscanf(t, "%d", &amii_textAPen);
            if( t = strtok((char*)0, ",/") )
                sscanf(t, "%d", &amii_textBPen);
        }
    } else if (match_varname(buf, "MENUPENS", 8)) {
        extern int amii_menuAPen, amii_menuBPen;
        char *t = strtok(bufp, ",/");
        if( t )
        {
            sscanf(t, "%d", &amii_menuAPen);
            if( t = strtok((char*)0, ",/") )
                sscanf(t, "%d", &amii_menuBPen);
        }
    } else if (match_varname(buf, "STATUSPENS", 10)) {
        extern int amii_statAPen, amii_statBPen;
        char *t = strtok(bufp, ",/");
        if( t )
        {
            sscanf(t, "%d", &amii_statAPen);
            if( t = strtok((char*)0, ",/") )
                sscanf(t, "%d", &amii_statBPen);
        }
    } else if (match_varname(buf, "OTHERPENS", 9)) {
        extern int amii_otherAPen, amii_otherBPen;
        char *t = strtok(bufp, ",/");
        if( t )
        {
            sscanf(t, "%d", &amii_otherAPen);
            if( t = strtok((char*)0, ",/") )
                sscanf(t, "%d", &amii_otherBPen);
        }
    } else if (match_varname(buf, "PENS", 4)) {
        extern unsigned short amii_init_map[ AMII_MAXCOLORS ];
        int i;
        char *t;

        for (i = 0, t = strtok(bufp, ",/");
            i < AMII_MAXCOLORS && t != (char *)0;
            t = strtok((char *)0, ",/"), ++i)
        {
            sscanf(t, "%hx", &amii_init_map[i]);
        }
        amii_setpens( amii_numcolors = i );
    } else if (match_varname(buf, "FGPENS", 6)) {
        extern int foreg[ AMII_MAXCOLORS ];
        int i;
        char *t;

        for (i = 0, t = strtok(bufp, ",/");
            i < AMII_MAXCOLORS && t != (char *)0;
            t = strtok((char *)0, ",/"), ++i)
        {
            sscanf(t, "%d", &foreg[i]);
        }
    } else if (match_varname(buf, "BGPENS", 6)) {
        extern int backg[ AMII_MAXCOLORS ];
        int i;
        char *t;

        for (i = 0, t = strtok(bufp, ",/");
            i < AMII_MAXCOLORS && t != (char *)0;
            t = strtok((char *)0, ",/"), ++i)
        {
            sscanf(t, "%d", &backg[i]);
        }
#endif
#ifdef USER_SOUNDS
    } else if (match_varname(buf, "SOUNDDIR", 8)) {
        sounddir = dupstr(bufp);
    } else if (match_varname(buf, "SOUND", 5)) {
        add_sound_mapping(bufp);
#endif
#ifdef QT_GRAPHICS
    /* These should move to wc_ options */
    } else if (match_varname(buf, "QT_TILEWIDTH", 12)) {
        extern char *qt_tilewidth;
        if (qt_tilewidth == NULL)	
            qt_tilewidth = dupstr(bufp);
    } else if (match_varname(buf, "QT_TILEHEIGHT", 13)) {
        extern char *qt_tileheight;
        if (qt_tileheight == NULL)	
            qt_tileheight = dupstr(bufp);
    } else if (match_varname(buf, "QT_FONTSIZE", 11)) {
        extern char *qt_fontsize;
        if (qt_fontsize == NULL)
            qt_fontsize = dupstr(bufp);
    } else if (match_varname(buf, "QT_COMPACT", 10)) {
        extern int qt_compact_mode;
        qt_compact_mode = atoi(bufp);
#endif
    } else
        return 0;
    return 1;
}

#ifdef USER_SOUNDS
boolean
can_read_file(filename)
const char *filename;
{
    return (access(filename, 4) == 0);
}
#endif /* USER_SOUNDS */

boolean
read_config_file(filename, src)
const char *filename;
int src;
{
    char	buf[4*BUFSZ];
    FILE	*fp;
    boolean rv = TRUE;	/* assume successful parse */

    if (!(fp = fopen_config_file(filename, src))) return FALSE;

    /* begin detection of duplicate configfile options */
    set_duplicate_opt_detection(1);

    while (fgets(buf, sizeof buf, fp)) {
#ifdef notyet
/*
XXX Don't call read() in parse_config_line, read as callback or reassemble line
at this level.
OR: Forbid multiline stuff for alternate config sources.
*/
#endif
        if (!parse_config_line(fp, buf, src)) {
        raw_printf("Bad option line:  \"%.50s\"", buf);
        wait_synch();
        rv = FALSE;
        }
    }
    (void) fclose(fp);
    
    /* turn off detection of duplicate configfile options */
    set_duplicate_opt_detection(0);
    return rv;
}

STATIC_OVL FILE *
fopen_wizkit_file()
{
    FILE *fp;
#if defined(VMS) || defined(UNIX)
    char	tmp_wizkit[BUFSZ];
#endif
    char *envp;

    envp = nh_getenv("WIZKIT");
    if (envp && *envp) (void) strncpy(wizkit, envp, WIZKIT_MAX - 1);
    if (!wizkit[0]) return (FILE *)0;

#ifdef UNIX
    if (access(wizkit, 4) == -1) {
        /* 4 is R_OK on newer systems */
        /* nasty sneaky attempt to read file through
         * NetHack's setuid permissions -- this is a
         * place a file name may be wholly under the player's
         * control
         */
        raw_printf("Access to %s denied (%d).",
                wizkit, errno);
        wait_synch();
        /* fall through to standard names */
    } else
#endif
    if ((fp = fopenp(wizkit, "r")) != (FILE *)0) {
        return(fp);
#if defined(UNIX) || defined(VMS)
    } else {
        /* access() above probably caught most problems for UNIX */
        raw_printf("Couldn't open requested config file %s (%d).",
                wizkit, errno);
        wait_synch();
#endif
    }

#if defined(MICRO) || defined(MAC) || defined(__BEOS__) || defined(WIN32)
    if ((fp = fopenp(fqname(wizkit, CONFIGPREFIX, 0), "r"))
                                != (FILE *)0)
        return(fp);
#else
# ifdef VMS
    envp = nh_getenv("HOME");
    if (envp)
        Sprintf(tmp_wizkit, "%s%s", envp, wizkit);
    else
        Sprintf(tmp_wizkit, "%s%s", "sys$login:", wizkit);
    if ((fp = fopenp(tmp_wizkit, "r")) != (FILE *)0)
        return(fp);
# else	/* should be only UNIX left */
    envp = nh_getenv("HOME");
    if (envp)
        Sprintf(tmp_wizkit, "%s/%s", envp, wizkit);
    else 	Strcpy(tmp_wizkit, wizkit);
    if ((fp = fopenp(tmp_wizkit, "r")) != (FILE *)0)
        return(fp);
    else if (errno != ENOENT) {
        /* e.g., problems when setuid NetHack can't search home
         * directory restricted to user */
        raw_printf("Couldn't open default wizkit file %s (%d).",
                    tmp_wizkit, errno);
        wait_synch();
    }
# endif
#endif
    return (FILE *)0;
}

/* add to hero's inventory if there's room, otherwise put item on floor */
STATIC_DCL void
wizkit_addinv(obj)
struct obj *obj;
{
    if (!obj || obj == &zeroobj) return;

    /* subset of starting inventory pre-ID */
    obj->dknown = 1;
    if (Role_if(PM_PRIEST)) obj->bknown = 1;
    /* same criteria as lift_object()'s check for available inventory slot */
    if (obj->oclass != COIN_CLASS &&
        inv_cnt(FALSE) >= 52 && !merge_choice(invent, obj)) {
    /* inventory overflow; can't just place & stack object since
       hero isn't in position yet, so schedule for arrival later */
    add_to_migration(obj);
    obj->ox = 0;	/* index of main dungeon */
    obj->oy = 1;	/* starting level number */
    obj->owornmask = (long)(MIGR_WITH_HERO | MIGR_NOBREAK|MIGR_NOSCATTER);
    } else {
    (void)addinv(obj);
    }
}

void
read_wizkit()
{
    FILE *fp;
    char *ep, buf[BUFSZ];
    struct obj *otmp;
    boolean bad_items = FALSE, skip = FALSE;

    if (!wizard || !(fp = fopen_wizkit_file())) return;

    program_state.wizkit_wishing = 1;
    while (fgets(buf, (int)(sizeof buf), fp)) {
        ep = index(buf, '\n');
        if (skip) {	/* in case previous line was too long */
        if (ep) skip = FALSE; /* found newline; next line is normal */
        } else {
        if (!ep) skip = TRUE; /* newline missing; discard next fgets */
        else *ep = '\0';		/* remove newline */

        if (buf[0]) {
            otmp = readobjnam(buf, (struct obj *)0);
            if (otmp) {
                if (otmp != &zeroobj)
                wizkit_addinv(otmp);
            } else {
                /* .60 limits output line width to 79 chars */
                raw_printf("Bad wizkit item: \"%.60s\"", buf);
                bad_items = TRUE;
            }
        }
        }
    }
    program_state.wizkit_wishing = 0;
    if (bad_items)
        wait_synch();
    (void) fclose(fp);
    return;
}

extern struct symsetentry *symset_list;		/* options.c */
extern struct symparse loadsyms[];		/* drawing.c */
extern const char *known_handling[];		/* drawing.c */
extern const char *known_restrictions[];	/* drawing.c */
static int symset_count = 0;	 	/* for pick-list building only */
static boolean chosen_symset_start = FALSE, chosen_symset_end = FALSE;

STATIC_OVL
FILE *
fopen_sym_file()
{
    FILE *fp;

    fp = fopen_datafile(SYMBOLS, "r", HACKPREFIX);
    return fp;
}

/*
 * Returns 1 if the chose symset was found and loaded.
 *         0 if it wasn't found in the sym file or other problem.
 */
int
read_sym_file(which_set)
int which_set;
{
    char buf[4*BUFSZ];
    FILE *fp;

    if (!(fp = fopen_sym_file())) return 0;

    symset_count = 0;
    chosen_symset_start = chosen_symset_end = FALSE;
    while (fgets(buf, 4*BUFSZ, fp)) {
        if (!parse_sym_line(buf, which_set)) {
            raw_printf("Bad symbol line:  \"%.50s\"", buf);
            wait_synch();
        }
    }
    (void) fclose(fp);
    if (!chosen_symset_end && !chosen_symset_start)
        return (symset[which_set].name == 0) ? 1 : 0;
    if (!chosen_symset_end) {
        raw_printf("Missing finish for symset \"%s\"",
            symset[which_set].name ?
            symset[which_set].name : "unknown");
        wait_synch();
    }
    return 1;
}

/* returns 0 on error */
int
parse_sym_line(buf, which_set)
char *buf;
int which_set;
{
    int val, i;
    struct symparse *symp = (struct symparse *)0;
    char *bufp, *commentp, *altp;

    if (*buf == '#')
        return 1;

    /* remove trailing comment(s) */
    commentp = eos(buf);
    while (--commentp > buf) {
        if (*commentp != '#') continue;
        *commentp = '\0';
    }

    /* remove trailing whitespace */
    bufp = eos(buf);
    while (--bufp > buf && isspace(*bufp))
        continue;

    if (bufp <= buf)
        return 1;		/* skip all-blank lines */
    else
        *(bufp + 1) = '\0';	/* terminate line */

    /* skip leading whitespace on option name */
    while (isspace(*buf)) ++buf;
    
    /* find the '=' or ':' */
    bufp = index(buf, '=');
    altp = index(buf, ':');
    if (!bufp || (altp && altp < bufp)) bufp = altp;
    if (!bufp) {
        if (strncmpi(buf, "finish", 6) == 0) {
        /* end current graphics set */
        if (chosen_symset_start)
            chosen_symset_end = TRUE;
        chosen_symset_start = FALSE;
        return 1;
        }
        return 0;
    }

    /* skip  whitespace between '=' and value */
    do { ++bufp; } while (isspace(*bufp));

    symp = match_sym(buf);
    if (!symp)
        return 0;

    if (!symset[which_set].name) {
        /* A null symset name indicates that we're just
           building a pick-list of possible symset
           values from the file, so only do that */
        if (symp->range == SYM_CONTROL) {
        struct symsetentry *tmpsp;
                switch (symp->idx) {
                 case 0:
            tmpsp = (struct symsetentry *)alloc(sizeof(struct symsetentry));
            tmpsp->next = (struct symsetentry *)0;
            if (!symset_list) {
                symset_list = tmpsp;
                symset_count = 0;
            } else {
                symset_count++;
                tmpsp->next = symset_list;
                symset_list = tmpsp;
            }
            tmpsp->idx = symset_count;
            tmpsp->name = dupstr(bufp);
            tmpsp->desc = (char *)0;
            tmpsp->nocolor = 0;
            /* initialize restriction bits */
            tmpsp->primary = 0;
            tmpsp->rogue   = 0;
            break;
         case 2:
            /* handler type identified */
            tmpsp = symset_list; /* most recent symset */
            tmpsp->handling = H_UNK;
            i = 0;
            while (known_handling[i]) {
            if (!strcmpi(known_handling[i], bufp)) {
                tmpsp->handling = i;
                break;	/* while loop */
                    }
            i++;
            }
            break;
         case 3: /* description:something */
            tmpsp = symset_list; /* most recent symset */
            if (tmpsp && !tmpsp->desc)
            tmpsp->desc = dupstr(bufp);
            break;
         case 5:
            /* restrictions: xxxx*/
            tmpsp = symset_list; /* most recent symset */
                    for (i = 0; known_restrictions[i]; ++i) {
            if (!strcmpi(known_restrictions[i], bufp)) {
                switch(i) {
                    case  0: tmpsp->primary = 1; break;
                case  1: tmpsp->rogue   = 1; break;
                }
                break;	/* while loop */
                    }
            }
            break;
            }
        }
        return 1;
    }
    if (symp->range) {
        if (symp->range == SYM_CONTROL) {
        switch(symp->idx) {
            case 0:
                /* start of symset */
                if (!strcmpi(bufp, symset[which_set].name)) {
                /* matches desired one */
                chosen_symset_start = TRUE;
                /* these init_*() functions clear symset fields too */
                if (which_set == ROGUESET) init_r_symbols();
                                else if (which_set == PRIMARY)  init_l_symbols();
                }
                break;
            case 1:
                /* finish symset */
                if (chosen_symset_start)
                chosen_symset_end = TRUE;
                chosen_symset_start = FALSE;
                break;
            case 2:
                /* handler type identified */
                if (chosen_symset_start)
                    set_symhandling(bufp, which_set);
                break;
         /* case 3: (description) is ignored here */
            case 4:  /* color:off */
                if (chosen_symset_start) {
                    if (bufp) {
                    if (!strcmpi(bufp, "true") ||
                        !strcmpi(bufp, "yes")  ||
                        !strcmpi(bufp, "on"))
                        symset[which_set].nocolor = 0;
                        else if (!strcmpi(bufp, "false") ||
                         !strcmpi(bufp, "no")    ||
                         !strcmpi(bufp, "off"))
                        symset[which_set].nocolor = 1;
                    }
                }
                break;
           case 5:  /* restrictions: xxxx*/
                if (chosen_symset_start) {
                    int n = 0;
                    while (known_restrictions[n]) {
                    if (!strcmpi(known_restrictions[n], bufp)) {
                    switch(n) {
                        case  0: symset[which_set].primary = 1;
                         break;
                    case  1: symset[which_set].rogue   = 1;
                         break;
                    }
                    break;	/* while loop */
                            }
                    n++;
                        }
                }
                break;
        }
        } else {		/* !SYM_CONTROL */
        val = sym_val(bufp);
        if (chosen_symset_start) {
            if (which_set == PRIMARY) {
                update_l_symset(symp, val);
            } else if (which_set == ROGUESET) {
                update_r_symset(symp, val);
            }
        }
        }
    }
    return 1;
}

STATIC_OVL void
set_symhandling(handling, which_set)
char *handling;
int which_set;
{
    int i = 0;

    symset[which_set].handling = H_UNK;
    while (known_handling[i]) {
        if (!strcmpi(known_handling[i], handling)) {
        symset[which_set].handling = i;
        return;
        }
        i++;
    }
}

/* ----------  END CONFIG FILE HANDLING ----------- */

/* ----------  BEGIN SCOREBOARD CREATION ----------- */

#ifdef OS2_CODEVIEW
# define UNUSED_if_not_OS2_CODEVIEW	/*empty*/
#else
# define UNUSED_if_not_OS2_CODEVIEW	UNUSED
#endif

/* verify that we can write to scoreboard file; if not, try to create one */
/*ARGUSED*/
void
check_recordfile(dir)
const char *dir UNUSED_if_not_OS2_CODEVIEW;
{
#if defined(PRAGMA_UNUSED) && !defined(OS2_CODEVIEW)
# pragma unused(dir)
#endif
    const char *fq_record;
    int fd;

#if defined(UNIX) || defined(VMS)
    fq_record = fqname(RECORD, SCOREPREFIX, 0);
    fd = open(fq_record, O_RDWR, 0);
    if (fd >= 0) {
# ifdef VMS	/* must be stream-lf to use UPDATE_RECORD_IN_PLACE */
        if (!file_is_stmlf(fd)) {
        raw_printf(
              "Warning: scoreboard file %s is not in stream_lf format",
                   fq_record);
        wait_synch();
        }
# endif
	    (void) nhclose(fd);	/* RECORD is accessible */
    } else if ((fd = open(fq_record, O_CREAT|O_RDWR, FCMASK)) >= 0) {
	    (void) nhclose(fd);	/* RECORD newly created */
# if defined(VMS) && !defined(SECURE)
        /* Re-protect RECORD with world:read+write+execute+delete access. */
        (void) chmod(fq_record, FCMASK | 007);
# endif /* VMS && !SECURE */
    } else {
        raw_printf("Warning: cannot write scoreboard file %s", fq_record);
        wait_synch();
    }
#endif  /* !UNIX && !VMS */
#if defined(MICRO) || defined(WIN32)
    char tmp[PATHLEN];

# ifdef OS2_CODEVIEW   /* explicit path on opening for OS/2 */
    /* how does this work when there isn't an explicit path or fopenp
     * for later access to the file via fopen_datafile? ? */
    (void) strncpy(tmp, dir, PATHLEN - 1);
    tmp[PATHLEN-1] = '\0';
    if ((strlen(tmp) + 1 + strlen(RECORD)) < (PATHLEN - 1)) {
        append_slash(tmp);
        Strcat(tmp, RECORD);
    }
    fq_record = tmp;
# else
    Strcpy(tmp, RECORD);
    fq_record = fqname(RECORD, SCOREPREFIX, 0);
# endif

    if ((fd = open(fq_record, O_RDWR)) < 0) {
        /* try to create empty record */
# if defined(AZTEC_C) || defined(_DCC) || (defined(__GNUC__) && defined(__AMIGA__))
        /* Aztec doesn't use the third argument */
        /* DICE doesn't like it */
        if ((fd = open(fq_record, O_CREAT|O_RDWR)) < 0) {
# else
        if ((fd = open(fq_record, O_CREAT|O_RDWR, S_IREAD|S_IWRITE)) < 0) {
# endif
    raw_printf("Warning: cannot write record %s", tmp);
        wait_synch();
        } else
		(void) nhclose(fd);
    } else		/* open succeeded */
	    (void) nhclose(fd);
#else /* MICRO || WIN32*/

# ifdef MAC
    /* Create the "record" file, if necessary */
    fq_record = fqname(RECORD, SCOREPREFIX, 0);
    fd = macopen (fq_record, O_RDWR | O_CREAT, TEXT_TYPE);
    if (fd != -1) macclose (fd);
# endif /* MAC */

#endif /* MICRO || WIN32*/
}

/* ----------  END SCOREBOARD CREATION ----------- */

/* ----------  BEGIN PANIC/IMPOSSIBLE LOG ----------- */

/*ARGSUSED*/
void
paniclog(type, reason)
const char *type;	/* panic, impossible, trickery */
const char *reason;	/* explanation */
{
#ifdef PANICLOG
    FILE *lfile;
    char buf[BUFSZ];

    if (!program_state.in_paniclog) {
        program_state.in_paniclog = 1;
        lfile = fopen_datafile(PANICLOG, "a", TROUBLEPREFIX);
        if (lfile) {
            time_t now = getnow();
            int uid = getuid();
            char playmode = wizard ? 'D' : discover ? 'X' : '-';

            (void) fprintf(lfile, "%s %08ld %06ld %d %c: %s %s\n",
                   version_string(buf),
                   yyyymmdd(now), hhmmss(now),
                   uid, playmode,
                   type, reason);
            (void) fclose(lfile);
        }
        program_state.in_paniclog = 0;
    }
#endif /* PANICLOG */
    return;
}

/* ----------  END PANIC/IMPOSSIBLE LOG ----------- */

#ifdef SELF_RECOVER

/* ----------  BEGIN INTERNAL RECOVER ----------- */
boolean
recover_savefile()
{
    int gfd, lfd, sfd;
    int lev, savelev, hpid, pltmpsiz;
    xchar levc;
    struct version_info version_data;
    int processed[256];
    char savename[SAVESIZE], errbuf[BUFSZ];
    struct savefile_info sfi;
    char tmpplbuf[PL_NSIZ];

    for (lev = 0; lev < 256; lev++)
        processed[lev] = 0;

    /* level 0 file contains:
     *	pid of creating process (ignored here)
     *	level number for current level of save file
     *	name of save file nethack would have created
     *	savefile info
     *	player name
     *	and game state
     */
    gfd = open_levelfile(0, errbuf);
    if (gfd < 0) {
        raw_printf("%s\n", errbuf);
        return FALSE;
    }
    if (read(gfd, (genericptr_t) &hpid, sizeof hpid) != sizeof hpid) {
        raw_printf(
"\nCheckpoint data incompletely written or subsequently clobbered. Recovery impossible.");
	    (void)nhclose(gfd);
        return FALSE;
    }
    if (read(gfd, (genericptr_t) &savelev, sizeof(savelev))
                            != sizeof(savelev)) {
        raw_printf("\nCheckpointing was not in effect for %s -- recovery impossible.\n",
            lock);
	    (void)nhclose(gfd);
        return FALSE;
    }
    if ((read(gfd, (genericptr_t) savename, sizeof savename)
        != sizeof savename) ||
        (read(gfd, (genericptr_t) &version_data, sizeof version_data)
        != sizeof version_data) ||
        (read(gfd, (genericptr_t) &sfi, sizeof sfi)
        != sizeof sfi) ||
        (read(gfd, (genericptr_t) &pltmpsiz, sizeof pltmpsiz)
        != sizeof pltmpsiz) || (pltmpsiz > PL_NSIZ) || 
        (read(gfd, (genericptr_t) &tmpplbuf, pltmpsiz)
        != pltmpsiz)) {
        raw_printf("\nError reading %s -- can't recover.\n", lock);
	    (void)nhclose(gfd);
        return FALSE;
    }

    /* save file should contain:
     *	version info
     *	savefile info
     *	player name
     *	current level (including pets)
     *	(non-level-based) game state
     *	other levels
     */
    set_savefile_name(TRUE);
    sfd = create_savefile();
    if (sfd < 0) {
        raw_printf("\nCannot recover savefile %s.\n", SAVEF);
	    (void)nhclose(gfd);
        return FALSE;
    }

    lfd = open_levelfile(savelev, errbuf);
    if (lfd < 0) {
        raw_printf("\n%s\n", errbuf);
	    (void)nhclose(gfd);
	    (void)nhclose(sfd);
        delete_savefile();
        return FALSE;
    }

    if (write(sfd, (genericptr_t) &version_data, sizeof version_data)
        != sizeof version_data) {
        raw_printf("\nError writing %s; recovery failed.", SAVEF);
	    (void)nhclose(gfd);
	    (void)nhclose(sfd);
        delete_savefile();
        return FALSE;
    }

    if (write(sfd, (genericptr_t) &sfi, sizeof sfi)
        != sizeof sfi) {
        raw_printf(
            "\nError writing %s; recovery failed (savefile_info).\n",
            SAVEF);
	    (void)nhclose(gfd);
	    (void)nhclose(sfd);
        delete_savefile();
        return FALSE;
    }

    if (write(sfd, (genericptr_t) &pltmpsiz, sizeof pltmpsiz)
        != sizeof pltmpsiz) {
        raw_printf(
            "Error writing %s; recovery failed (player name size).\n",
            SAVEF);
	    (void)nhclose(gfd);
	    (void)nhclose(sfd);
        delete_savefile();
        return FALSE;
    }

    if (write(sfd, (genericptr_t) &tmpplbuf, pltmpsiz)
        != pltmpsiz) {
        raw_printf(
            "Error writing %s; recovery failed (player name).\n",
            SAVEF);
	    (void)nhclose(gfd);
	    (void)nhclose(sfd);
        delete_savefile();
        return FALSE;
    }

    if (!copy_bytes(lfd, sfd)) {
		(void) nhclose(lfd);
		(void) nhclose(sfd);
        delete_savefile();
        return FALSE;
    }
	(void)nhclose(lfd);
    processed[savelev] = 1;

    if (!copy_bytes(gfd, sfd)) {
		(void) nhclose(lfd);
		(void) nhclose(sfd);
        delete_savefile();
        return FALSE;
    }
	(void)nhclose(gfd);
    processed[0] = 1;

    for (lev = 1; lev < 256; lev++) {
        /* level numbers are kept in xchars in save.c, so the
         * maximum level number (for the endlevel) must be < 256
         */
        if (lev != savelev) {
            lfd = open_levelfile(lev, (char *)0);
            if (lfd >= 0) {
                /* any or all of these may not exist */
                levc = (xchar) lev;
                write(sfd, (genericptr_t) &levc, sizeof(levc));
                if (!copy_bytes(lfd, sfd)) {
					(void) nhclose(lfd);
					(void) nhclose(sfd);
                    delete_savefile();
                    return FALSE;
                }
				(void)nhclose(lfd);
                processed[lev] = 1;
            }
        }
    }
	(void)nhclose(sfd);

#ifdef HOLD_LOCKFILE_OPEN
    really_close();
#endif
    /*
     * We have a successful savefile!
     * Only now do we erase the level files.
     */
    for (lev = 0; lev < 256; lev++) {
        if (processed[lev]) {
            const char *fq_lock;
            set_levelfile_name(lock, lev);
            fq_lock = fqname(lock, LEVELPREFIX, 3);
            (void) unlink(fq_lock);
        }
    }
    return TRUE;
}

boolean
copy_bytes(ifd, ofd)
int ifd, ofd;
{
    char buf[BUFSIZ];
    int nfrom, nto;

    do {
        nfrom = read(ifd, buf, BUFSIZ);
        nto = write(ofd, buf, nfrom);
        if (nto != nfrom) return FALSE;
    } while (nfrom == BUFSIZ);
    return TRUE;
}

/* ----------  END INTERNAL RECOVER ----------- */
#endif /*SELF_RECOVER*/

/* ----------  OTHER ----------- */

#ifdef SYSCF
# ifdef SYSCF_FILE
void
assure_syscf_file() {
    /* All we really care about is the end result - can we read the file?
     * So just check that directly. */
    int fd;
    fd = open(SYSCF_FILE, O_RDONLY);
    if(fd >= 0){
        /* readable */
        close(fd);
        return;
    }
    raw_printf("Unable to open SYSCF_FILE.\n");
    exit(EXIT_FAILURE);
}

# endif /* SYSCF_FILE */
#endif /* SYSCF */


#ifdef DEBUG
/* used by debugpline() to decide whether to issue a message
 * from a partiular source file; caller passes __FILE__ and we check
 * whether it is in the source file list supplied by SYSCF's DEBUGFILES
 *
 * pass FALSE to override wildcard matching; useful for files 
 * like dungeon.c and questpgr.c, which generate a ridiculous amount of
 * output if DEBUG is defined and effectively block the use of a wildcard */
boolean
debugcore(filename, wildcards)
const char *filename;
boolean wildcards;
{
    const char *debugfiles, *p;

    if (!filename || !*filename) return FALSE;	/* sanity precaution */

    if (sysopt.env_dbgfl == 0) {
    /* check once for DEBUGFILES in the environment;
       if found, it supersedes the sysconf value
       [note: getenv() rather than nh_getenv() since a long value
       is valid and doesn't pose any sort of overflow risk here] */
    if ((p = getenv("DEBUGFILES")) != 0) {
        if (sysopt.debugfiles) free(sysopt.debugfiles);
        sysopt.debugfiles = dupstr(p);
        sysopt.env_dbgfl = 1;
    } else
        sysopt.env_dbgfl = -1;
    }

    debugfiles = sysopt.debugfiles;
    /* usual case: sysopt.debugfiles will be empty */
    if (!debugfiles || !*debugfiles) return FALSE;

    /* strip filename's path if present */
# ifdef UNIX
    if ((p = rindex(filename, '/')) != 0) filename = p + 1;
# endif
# ifdef VMS
    filename = vms_basename(filename);
    /* vms_basename strips off 'type' suffix as well as path and version;
       we want to put suffix back (".c" assumed); since it always returns
       a pointer to a static buffer, we can safely modify its result */
    Strcat((char *)filename, ".c");
# endif

    /*
     * Wildcard match will only work if there's a single pattern (which
     * might be a single file name without any wildcarding) rather than
     * a space-separated list.
     * [to NOT do: We could step through the space-separated list and
     * attempt a wildcard match against each element, but that would be
     * overkill for the intended usage.]
     */
    if (wildcards && pmatch(debugfiles, filename))
    return TRUE;

    /* check whether filename is an element of the list */
    if ((p = strstr(debugfiles, filename)) != 0) {
    int l = (int)strlen(filename);

    if ((p == debugfiles || p[-1] == ' ' || p[-1] == '/')
        && (p[l] == ' ' || p[l] == '\0'))
        return TRUE;
    }
    return FALSE;
}

#endif	/*DEBUG*/

/* ----------  BEGIN TRIBUTE ----------- */

/* 3.6 tribute code */

#define SECTIONSCOPE 1
#define TITLESCOPE   2
#define PASSAGESCOPE 3

void
read_tribute(tribsection, tribtitle, tribpassage)
const char *tribsection, *tribtitle;
int  tribpassage;
{
    dlb *fp;
    char *endp;
    char line[BUFSZ];

    int scope = 0;
    int linect = 0, passagecnt = 0, targetpassage = 0;
    const char *badtranslation = "an incomprehensible foreign translation";
    boolean matchedsection = FALSE, matchedtitle = FALSE;
    winid tribwin = WIN_ERR;

    /* check for mandatories */
    if (!tribsection || !tribtitle) {
	pline("It's %s of \"%s\"!",
		badtranslation, tribtitle);
	return;
    }	

    debugpline3("read_tribute %s, %s, %d.", tribsection, tribtitle, tribpassage);

    fp = dlb_fopen(TRIBUTEFILE, "r");
    if (!fp) {
    	/* this is actually an error - cannot open tribute file! */
    	pline("You feel too overwhelmed to continue!");
	return;
    }

    /*
     * Syntax (not case-sensitive):
     *	%section books
     *
     * In the books section:
     * 		%title booktitle(n)
     *		where booktitle=book title
     *		      (n)= total number of passages present for this title
     *			%passage n
     *			where n=sequential passage number
     *
     * %e ends the passage/book/section
     *    If in a passage, it marks the end of that passage.
     *    If in a book, it marks the end of that book.
     *    If in a section, it marks the end of that section.
     *
     *  %section death
     */
     
    while (dlb_fgets(line, sizeof line, fp) != 0) {
	linect++;
	if ((endp = index(line, '\n')) != 0) *endp = 0;
	switch (line[0]) {
	    case '%':
		if (!strncmpi(&line[1], "section ", sizeof("section ")-1)) {
		    char *st = &line[9];	/* 9 from "%section " */
		    scope = SECTIONSCOPE;
		    if (!strcmpi(st, tribsection))
		    	matchedsection = TRUE;
		    else
		    	matchedsection = FALSE;
		} else if (!strncmpi(&line[1], "title ", sizeof("title ")-1)) {
		    char *st = &line[7];	/* 7 from "%title " */
		    char *p1, *p2;
		    if ((p1 = index(st, '(')) != 0) {
			*p1++ = '\0';
			(void)mungspaces(st);
			if ((p2 = index(p1, ')')) != 0) {
			    *p2 = '\0';
			    passagecnt = atoi(p1);
			    /* sanity check here caps #passages at 50 */
			    if ((passagecnt > 0) && (passagecnt < 50)) {
				scope = TITLESCOPE;
				if (matchedsection && !strcmpi(st, tribtitle)) {
				    matchedtitle = TRUE;
				    if (!tribpassage) {
					targetpassage = rnd(passagecnt);
				    } else {
				    	if (tribpassage <= passagecnt)
						targetpassage = tribpassage;
					else
						targetpassage = 0;
				    }
				} else {
				    matchedtitle = FALSE;
				}
			    }
		    	}
		    }
		} else if (!strncmpi(&line[1], "passage ", sizeof("passage ")-1)) {
		    int passagenum = 0;
		    char *st = &line[9];	 /* 9 from "%passage " */
		    while(*st == ' ' || *st == '\t') st++;
		    if (*st && digit(*st) && (strlen(st) < 3))
			passagenum = atoi(st);
		    if (passagenum && (passagenum <= passagecnt)) {
			scope = PASSAGESCOPE;
			if (matchedtitle && (passagenum == targetpassage))
			    tribwin = create_nhwindow(NHW_MENU);
		    }
		} else if (!strncmpi(&line[1], "e ", sizeof("e ")-1)) {
		    if (matchedtitle && (scope == PASSAGESCOPE) && tribwin != WIN_ERR)
			goto cleanup;
		    if (scope == TITLESCOPE) matchedtitle = FALSE;
		    if (scope == SECTIONSCOPE) matchedsection = FALSE;
		    if (scope) --scope;
		} else {
		    debugpline1("tribute file error: bad %% command, line %d.",
				linect);
		}
		break;
	    case '#':
		/* comment only, next! */
		break;
	    default:
	    	if (matchedtitle && (scope == PASSAGESCOPE) && tribwin != WIN_ERR)
			putstr(tribwin, 0, line);
	}
    }

cleanup:
    (void) dlb_fclose(fp);
    if (tribwin != WIN_ERR) {
	if (matchedtitle && (scope == PASSAGESCOPE))
		display_nhwindow(tribwin, FALSE);
	destroy_nhwindow(tribwin);
	tribwin = WIN_ERR;
	u.uconduct.literate++;
    } else {
    	pline("It seems to be %s of \"%s\"!",
		badtranslation, tribtitle);
    }

    return;
}
/* ----------  END TRIBUTE ----------- */

/*files.c*/<|MERGE_RESOLUTION|>--- conflicted
+++ resolved
@@ -1,8 +1,4 @@
-<<<<<<< HEAD
 /* NetHack 3.5	files.c	$NHDT-Date: 1429136302 2015/04/15 22:18:22 $  $NHDT-Branch: win32-x64-working $:$NHDT-Revision: 1.166 $ */
-=======
-/* NetHack 3.5	files.c	$NHDT-Date: 1428972596 2015/04/14 00:49:56 $  $NHDT-Branch: master $:$NHDT-Revision: 1.164 $ */
->>>>>>> 1354215b
 
 /* Copyright (c) Stichting Mathematisch Centrum, Amsterdam, 1985. */
 /* NetHack may be freely redistributed.  See license for details. */
