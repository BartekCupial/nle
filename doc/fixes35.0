--- conflicted
+++ resolved
@@ -1089,10 +1089,7 @@
 pressing @ when cursor positioning moves cursor on top of hero
 pressing # when cursor positioning toggles automatic description of features
 	under the cursor
-<<<<<<< HEAD
-=======
 cursor positioning ignores uninteresting dungeon features
->>>>>>> 297e7c6d
 
 
 Platform- and/or Interface-Specific New Features
@@ -1129,10 +1126,7 @@
 	paranoid_confirm:pray    y to confirm #pray; supersedes prayconfirm
 	paranoid_confirm:Remove  always pick from inventory for 'R' and 'T'
 adopt/adapt/improve Dungeon Overview
-<<<<<<< HEAD
-=======
 Aardvark Joe's Extended Logfile
->>>>>>> 297e7c6d
 
 
 Code Cleanup and Reorganization
