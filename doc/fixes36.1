$NHDT-Branch$:$NHDT-Revision$ $NHDT-Date$

General Fixes and Modified Features
-----------------------------------
doc/*.6 man pages and corresponding doc/*.txt text copies were out of date
data.base entry for "lava" had wrong first name for Don Woods' attribution
cursed genocide of "none" sent in monsters, but "that's enough tries" didn't
update MAXPLAYERS documentation in sysconf file and allow 0 for it
wizard mode: don't include feedback about named fruit for ^X and enlightenment
looking at distant objects while wearing the Eyes of the Overworld made their
	up-close descriptions known when not intended
message when cursed wand zapped by a monster happens to explode was suppressed
	if hero was deaf, even though that message has no audible component
support explicit 'symset:default' and 'symset:Default symbols' in options
crash during startup if player name set as 'player' in defaults
any existing vampire shape-shifted into critter (fog cloud, bat, wolf) became
	an unkillable critter if vampires were genocided
unlike in previous versions, an uncursed scroll of enchant armor failed to
	uncurse the piece of armor being enchanted (change was unintentional)
slice of {pizza,cake,&} pluralized as "slouse of ..." due to false match
	with "lice" (discovered pre-3.6.0-release)
change dipping prompt to not ignore 'called' and 'named' attributes of item
	to be dipped
avoid 'the unlabeled {scroll,spellbook} fades' when blank item is hit by water
wrong message given when high priest on astral plane rejects being assigned a
	name (got the one for unique monsters instead of the one for priests)
negative intrinsic protection shouldn't confer MC=1, "you are warded" (not
	possible from divine protection but is possible from eating rings)
make a slight adjustment to the quickmimic() sense wording
fix typo in passage 1 of The Colour of Magic
falling asleep when reading dull spellbook ignored sleep resistance
getpos() complaint about invalid movement keystroke didn't describe meta-chars
	accurately
'realtime' value in xlogfile was incorrect if 'checkpoint' option was active
make a previously-discovered scroll written with marker while blind have its
	label known so it can be read while blind
#name or C for discoveries list that spanned multiple pages would exit on
	space instead of advancing to next page (workaround: use '>' instead)
don't show the old level when you die going down the stairs because of an
        iron ball
new high score with ", while helpless" attribute appended would erroneously
	result in ", while helpless" being appended to all scores
<<<<<<< HEAD
avoid hearing yelps when you are deaf
=======
allow bright aliases for colors in menucolors
make MAXPLAYERS option in sysconf accept 0 value
>>>>>>> 24aea231


Platform- and/or Interface-Specific Fixes
-----------------------------------------
tty: M-N gave "Unknown command 'M-" with "'." finishing the sentence on the
	line below it, leaving bogus '.' displayed on the top row of the map
tty: specifying all four of role, race, gender, and alignment still prompted
	for confirmation with "Is this ok?" before starting play
unix/X11: in top level Makefile, some commented out definitions of VARDATND
	misspelled pilemark.xbm (as pilemark.xpm)
win32gui: getversionstring() was overflowing the provided Help About buffer
win32gui: guard against buffer overflow in in mswin_getlin()
MacOSX: initial binary release was built from out of date source code that
	had 'BETA' and 'DEBUG' inappropriately enabled
X11: core bug for '`' (backtick) command was only noticed by X11 interface,
	which issued impossible message "add_menu: called before start_menu"


General New Features
--------------------
naming Sting or Orcrist now breaks illiterate conduct
different feedback for reading a scroll of mail created by writing with marker
wizard mode #wizintrinsic

Platform- and/or Interface-Specific New Features
------------------------------------------------


NetHack Community Patches (or Variation) Included
-------------------------------------------------


Code Cleanup and Reorganization
-------------------------------<|MERGE_RESOLUTION|>--- conflicted
+++ resolved
@@ -40,12 +40,9 @@
         iron ball
 new high score with ", while helpless" attribute appended would erroneously
 	result in ", while helpless" being appended to all scores
-<<<<<<< HEAD
-avoid hearing yelps when you are deaf
-=======
 allow bright aliases for colors in menucolors
 make MAXPLAYERS option in sysconf accept 0 value
->>>>>>> 24aea231
+avoid hearing yelps when you are deaf
 
 
 Platform- and/or Interface-Specific Fixes
