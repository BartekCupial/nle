--- conflicted
+++ resolved
@@ -1,8 +1,4 @@
-<<<<<<< HEAD
-/* NetHack 3.5	tilemap.c	$NHDT-Date: 1425082379 2015/02/28 00:12:59 $  $NHDT-Branch: master $:$NHDT-Revision: 1.12 $ */
-=======
 /* NetHack 3.5	tilemap.c	$NHDT-Date: 1429464668 2015/04/19 17:31:08 $  $NHDT-Branch: master $:$NHDT-Revision: 1.18 $ */
->>>>>>> 56c4475c
 /*	SCCS Id: @(#)tilemap.c	3.5	2000/06/04	*/
 /* NetHack may be freely redistributed.  See license for details. */
 
