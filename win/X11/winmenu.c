<<<<<<< HEAD
/* NetHack 3.5	winmenu.c	$NHDT-Date: 1428828477 2015/04/12 08:47:57 $  $NHDT-Branch: master $:$NHDT-Revision: 1.7 $ */
=======
/* NetHack 3.5	winmenu.c	$NHDT-Date: 1430899135 2015/05/06 07:58:55 $  $NHDT-Branch: master $:$NHDT-Revision: 1.8 $ */
/* NetHack 3.5	winmenu.c	$Date: 2009/05/06 10:55:53 $  $Revision: 1.5 $ */
>>>>>>> b7c5b331
/*	SCCS Id: @(#)winmenu.c	3.5	1996/08/15	*/
/* Copyright (c) Dean Luick, 1992				  */
/* NetHack may be freely redistributed.  See license for details. */

/*
 * File for creating menus.
 *
 *	+ Global functions: start_menu, add_menu, end_menu, select_menu
 */
/*#define USE_FWF*/		/* use FWF's list widget */

#ifndef SYSV
#define PRESERVE_NO_SYSV	/* X11 include files may define SYSV */
#endif

#include <X11/Intrinsic.h>
#include <X11/StringDefs.h>
#include <X11/Shell.h>
#include <X11/Xatom.h>
#include <X11/Xaw/Label.h>
#include <X11/Xaw/Command.h>
#include <X11/Xaw/Viewport.h>
#include <X11/Xaw/Cardinals.h>
#include <X11/Xaw/Box.h>
#ifdef USE_FWF
#include <X11/Xfwf/MultiList.h>
#else
#include <X11/Xaw/List.h>
#endif
#include <X11/Xos.h>

#ifdef PRESERVE_NO_SYSV
# ifdef SYSV
#  undef SYSV
# endif
# undef PRESERVE_NO_SYSV
#endif

#include "hack.h"
#include "winX.h"
#include <ctype.h>


static void FDECL(menu_select, (Widget, XtPointer, XtPointer));
static void FDECL(invert_line, (struct xwindow *,x11_menu_item *,int,long));
static void FDECL(menu_ok, (Widget, XtPointer, XtPointer));
static void FDECL(menu_cancel, (Widget, XtPointer, XtPointer));
static void FDECL(menu_all, (Widget, XtPointer, XtPointer));
static void FDECL(menu_none, (Widget, XtPointer, XtPointer));
static void FDECL(menu_invert, (Widget, XtPointer, XtPointer));
static void FDECL(menu_search, (Widget, XtPointer, XtPointer));
static void FDECL(select_all, (struct xwindow *));
static void FDECL(select_none, (struct xwindow *));
static void FDECL(select_match, (struct xwindow *, char*));
static void FDECL(invert_all, (struct xwindow *));
static void FDECL(invert_match, (struct xwindow *, char*));
static void FDECL(menu_popdown, (struct xwindow *));
#ifdef USE_FWF
static void FDECL(sync_selected, (struct menu_info_t *, int, int *));
#endif

static void FDECL(move_menu, (struct menu *, struct menu *));
static void FDECL(free_menu, (struct menu *));
static void FDECL(reset_menu_to_default, (struct menu *));
static void FDECL(clear_old_menu, (struct xwindow *));
static char *FDECL(copy_of, (const char *));

#define reset_menu_count(mi)	((mi)->counting = FALSE, (mi)->menu_count = 0L)


static const char menu_translations[] =
    "#override\n\
     <Key>Left: scroll(4)\n\
     <Key>Right: scroll(6)\n\
     <Key>Up: scroll(8)\n\
     <Key>Down: scroll(2)\n\
     <Key>: menu_key()";

/*
 * Menu callback.
 */
/* ARGSUSED */
static void
menu_select(w, client_data, call_data)
    Widget w;
    XtPointer client_data, call_data;
{
    struct xwindow *wp;
    struct menu_info_t *menu_info;
#ifdef USE_FWF
    XfwfMultiListReturnStruct *lrs = (XfwfMultiListReturnStruct *) call_data;
#else
    XawListReturnStruct *lrs = (XawListReturnStruct *) call_data;
    int i;
    x11_menu_item *curr;
#endif
    long how_many;

    nhUse(client_data);

    wp = find_widget(w);
    menu_info  = wp->menu_information;
    how_many = menu_info->counting ? menu_info->menu_count : -1L;
    reset_menu_count(menu_info);

#ifdef USE_FWF
    /* if we've reached here, we've found our selected item */
    switch (lrs->action) {
	case XfwfMultiListActionNothing:
		pline("menu_select: nothing action?");
		break;
	case XfwfMultiListActionStatus:
		pline("menu_select: status action?");
		break;
	case XfwfMultiListActionHighlight:
	case XfwfMultiListActionUnhighlight:
		sync_selected(menu_info,lrs->num_selected,lrs->selected_items);
		break;
    }
#else
    for (i = 0, curr = menu_info->curr_menu.base; i < lrs->list_index; i++) {
	if (!curr) panic("menu_select: out of menu items!");
	curr = curr->next;
    }
    XawListUnhighlight(w);	/* unhilight item */

    /* if the menu is not active or don't have an identifier, try again */
    if (!menu_info->is_active || curr->identifier.a_void == 0) {
	X11_nhbell();
	return;
    }

    /* if we've reached here, we've found our selected item */
    curr->selected = !curr->selected;
    if (curr->selected) {
	curr->str[2] = (how_many != -1L) ? '#' : '+';
	curr->pick_count = how_many;
    } else {
	curr->str[2] = '-';
	curr->pick_count = -1L;
    }
    XawListChange(wp->w, menu_info->curr_menu.list_pointer, 0, 0, True);
#endif

    if (menu_info->how == PICK_ONE)
	menu_popdown(wp);
}

/*
 * Called when menu window is deleted.
 */
/* ARGSUSED */
void
menu_delete(w, event, params, num_params)
    Widget w;
    XEvent *event;
    String *params;
    Cardinal *num_params;
{
    nhUse(event);
    nhUse(params);
    nhUse(num_params);

    menu_cancel((Widget)None, (XtPointer) find_widget(w), (XtPointer) 0);
}

/*
 * Invert the count'th line (curr) in the given window.
 */
/*ARGSUSED*/
static void
invert_line(wp, curr, which, how_many)
    struct xwindow *wp;
    x11_menu_item *curr;
    int which;
    long how_many;
{
#ifndef USE_FWF
    nhUse(which);
#endif
    reset_menu_count(wp->menu_information);
    curr->selected = !curr->selected;
    if (curr->selected) {
#ifdef USE_FWF
	XfwfMultiListHighlightItem((XfwfMultiListWidget)wp->w, which);
#else
	curr->str[2] = (how_many != -1) ? '#' : '+';
#endif
	curr->pick_count = how_many;
    } else {
#ifdef USE_FWF
	XfwfMultiListUnhighlightItem((XfwfMultiListWidget)wp->w, which);
#else
	curr->str[2] = '-';
#endif
	curr->pick_count = -1L;
    }
}

/*
 * Called when we get a key press event on a menu window.
 */
/* ARGSUSED */
void
menu_key(w, event, params, num_params)
    Widget w;
    XEvent *event;
    String *params;
    Cardinal *num_params;
{
    struct menu_info_t *menu_info;
    x11_menu_item *curr;
    struct xwindow *wp;
    char ch;
    int count;
    boolean selected_something;

    nhUse(params);
    nhUse(num_params);

    wp = find_widget(w);
    menu_info = wp->menu_information;

    ch = key_event_to_char((XKeyEvent *) event);

    if (ch == '\0') {	/* don't accept nul char/modifier event */
	/* don't beep */
	return;
    }

    if (menu_info->is_active) {		/* waiting for input */
	/* first check for an explicit selector match, so that it won't be
	   overridden if it happens to duplicate a mapped menu command (':'
	   to look inside a container vs ':' to select via search string) */
	for (curr = menu_info->curr_menu.base; curr; curr = curr->next)
	    if (curr->identifier.a_void != 0 && curr->selector == ch)
		goto make_selection;

	ch = map_menu_cmd(ch);
	if (ch == '\033') {		/* quit */
	    if (menu_info->counting) {
		/* when there's a count in progress, ESC discards it
		   rather than dismissing the whole menu */
		reset_menu_count(menu_info);
		return;
	    }
	    select_none(wp);
	} else if (ch == '\n' || ch == '\r') {
	    ;	/* accept */
	} else if (isdigit(ch)) {
	    /* special case: '0' is also the default ball class */
	    if (ch == '0' && !menu_info->counting &&
		    index(menu_info->curr_menu.gacc, ch))
		goto group_accel;
	    menu_info->menu_count *= 10L;
	    menu_info->menu_count += (long)(ch - '0');
	    if (menu_info->menu_count != 0L)	/* ignore leading zeros */
		menu_info->counting = TRUE;
	    return;
	} else if (ch == MENU_SEARCH) {		/* search */
	    if (menu_info->how == PICK_ANY || menu_info->how == PICK_ONE) {
		char buf[BUFSZ+2], tmpbuf[BUFSZ];

		X11_getlin("Search for:", tmpbuf);
		if (!*tmpbuf || *tmpbuf == '\033') return;
		/* convert "string" into "*string*" for use with pmatch() */
		Sprintf(buf, "*%s*", tmpbuf);

		if (menu_info->how == PICK_ANY) {
		    invert_match(wp, buf);
		    return;
		} else {
		    select_match(wp, buf);
		}
	    } else {
		X11_nhbell();
		return;
	    }
	} else if (ch == MENU_SELECT_ALL) {		/* select all */
	    if (menu_info->how == PICK_ANY)
		select_all(wp);
	    else
		X11_nhbell();
	    return;
	} else if (ch == MENU_UNSELECT_ALL) {		/* unselect all */
	    if (menu_info->how == PICK_ANY)
		select_none(wp);
	    else
		X11_nhbell();
	    return;
	} else if (ch == MENU_INVERT_ALL) {		/* invert all */
	    if (menu_info->how == PICK_ANY)
		invert_all(wp);
	    else
		X11_nhbell();
	    return;
	} else if (index(menu_info->curr_menu.gacc, ch)) {
 group_accel:
	    /* matched a group accelerator */
	    if (menu_info->how == PICK_ANY || menu_info->how == PICK_ONE) {
		for (count = 0, curr = menu_info->curr_menu.base; curr;
						curr = curr->next, count++) {
		    if (curr->identifier.a_void != 0 && curr->gselector == ch) {
			invert_line(wp, curr, count, -1L);
			/* for PICK_ONE, a group accelerator will
			   only be included in gacc[] if it matches
			   exactly one entry, so this must be it... */
			if (menu_info->how == PICK_ONE)
			    goto menu_done;	/* pop down */
		    }
		}
#ifndef USE_FWF
		XawListChange(wp->w, menu_info->curr_menu.list_pointer, 0, 0, True);
#endif
	    } else
		X11_nhbell();
	    return;
	} else {
 make_selection:
	    selected_something = FALSE;
	    for (count = 0, curr = menu_info->curr_menu.base; curr;
						    curr = curr->next, count++)
		if (curr->identifier.a_void != 0 && curr->selector == ch) break;

	    if (curr) {
		invert_line(wp, curr, count,
			    menu_info->counting ? menu_info->menu_count : -1L);
#ifndef USE_FWF
		XawListChange(wp->w, menu_info->curr_menu.list_pointer, 0, 0, True);
#endif
		selected_something = curr->selected;
	    } else {
		X11_nhbell();		/* no match */
	    }
	    if (!(selected_something && menu_info->how == PICK_ONE))
		return;		/* keep going */
	}
	/* pop down */
    } else {			/* permanent inventory window */
	if (ch != '\033') {
	    X11_nhbell();
	    return;
	}
	/* pop down on ESC */
    }

 menu_done:
    menu_popdown(wp);
}

/* ARGSUSED */
static void
menu_ok(w, client_data, call_data)
    Widget w;
    XtPointer client_data, call_data;
{
    struct xwindow *wp = (struct xwindow *) client_data;

    nhUse(w);
    nhUse(call_data);

    menu_popdown(wp);
}

/* ARGSUSED */
static void
menu_cancel(w, client_data, call_data)
    Widget w;				/* don't use - may be None */
    XtPointer client_data, call_data;
{
    struct xwindow *wp = (struct xwindow *) client_data;

    nhUse(w);
    nhUse(call_data);

    if (wp->menu_information->is_active) {
	select_none(wp);
	wp->menu_information->cancelled = TRUE;
    }
    menu_popdown(wp);
}

/* ARGSUSED */
static void
menu_all(w, client_data, call_data)
    Widget w;
    XtPointer client_data, call_data;
{
    nhUse(w);
    nhUse(call_data);

    select_all((struct xwindow *) client_data);
}

/* ARGSUSED */
static void
menu_none(w, client_data, call_data)
    Widget w;
    XtPointer client_data, call_data;
{
    nhUse(w);
    nhUse(call_data);

    select_none((struct xwindow *) client_data);
}

/* ARGSUSED */
static void
menu_invert(w, client_data, call_data)
    Widget w;
    XtPointer client_data, call_data;
{
    nhUse(w);
    nhUse(call_data);

    invert_all((struct xwindow *) client_data);
}

/* ARGSUSED */
static void
menu_search(w, client_data, call_data)
    Widget w;
    XtPointer client_data, call_data;
{
    struct xwindow *wp = (struct xwindow *) client_data;
    struct menu_info_t *menu_info = wp->menu_information;
    char buf[BUFSZ+2], tmpbuf[BUFSZ];

    nhUse(w);
    nhUse(call_data);

    X11_getlin("Search for:", tmpbuf);
    if (!*tmpbuf || *tmpbuf == '\033') return;
    /* convert "string" into "*string*" for use with pmatch() */
    Sprintf(buf, "*%s*", tmpbuf);

    if (menu_info->how == PICK_ANY)
	invert_match(wp, buf);
    else
	select_match(wp, buf);

    if (menu_info->how == PICK_ONE)
	menu_popdown(wp);
}

static void
select_all(wp)
    struct xwindow *wp;
{
    x11_menu_item *curr;
    int count;
    boolean changed = FALSE;

    reset_menu_count(wp->menu_information);
    for (count = 0, curr = wp->menu_information->curr_menu.base; curr;
					curr = curr->next, count++)
	if (curr->identifier.a_void != 0)
	    if (!curr->selected) {
		invert_line(wp, curr, count, -1L);
		changed = TRUE;
	    }

#ifndef USE_FWF
    if (changed)
	XawListChange(wp->w, wp->menu_information->curr_menu.list_pointer,
		      0, 0, True);
#endif
}

static void
select_none(wp)
    struct xwindow *wp;
{
    x11_menu_item *curr;
    int count;
    boolean changed = FALSE;

    reset_menu_count(wp->menu_information);
    for (count = 0, curr = wp->menu_information->curr_menu.base; curr;
					curr = curr->next, count++)
	if (curr->identifier.a_void != 0)
	    if (curr->selected) {
		invert_line(wp, curr, count, -1L);
		changed = TRUE;
	    }

#ifndef USE_FWF
    if (changed)
	XawListChange(wp->w, wp->menu_information->curr_menu.list_pointer,
		      0, 0, True);
#endif
}

static void
invert_all(wp)
    struct xwindow *wp;
{
    x11_menu_item *curr;
    int count;

    reset_menu_count(wp->menu_information);
    for (count = 0, curr = wp->menu_information->curr_menu.base; curr;
					curr = curr->next, count++)
	if (curr->identifier.a_void != 0)
	    invert_line(wp, curr, count, -1L);

#ifndef USE_FWF
    XawListChange(wp->w, wp->menu_information->curr_menu.list_pointer,
		  0, 0, True);
#endif
}

static void
invert_match(wp, match)
    struct xwindow *wp;
    char *match;	/* wildcard pattern for pmatch() */
{
    x11_menu_item *curr;
    int count;
    boolean changed = FALSE;

    reset_menu_count(wp->menu_information);
    for (count = 0, curr = wp->menu_information->curr_menu.base; curr;
						curr = curr->next, count++)
	if (curr->identifier.a_void != 0 && pmatchi(match, curr->str)) {
	    invert_line(wp, curr, count, -1L);
	    changed = TRUE;
	}

#ifndef USE_FWF
    if (changed)
	XawListChange(wp->w, wp->menu_information->curr_menu.list_pointer,
		      0, 0, True);
#endif
}

static void
select_match(wp, match)
    struct xwindow *wp;
    char *match;	/* wildcard pattern for pmatch() */
{
    x11_menu_item *curr;
    int count;

    reset_menu_count(wp->menu_information);
    for (count = 0, curr = wp->menu_information->curr_menu.base; curr;
						curr = curr->next, count++)
	if (curr->identifier.a_void != 0 && pmatchi(match, curr->str)) {
	    if (!curr->selected) {
		invert_line(wp, curr, count, -1L);
#ifndef USE_FWF
		XawListChange(wp->w,
			      wp->menu_information->curr_menu.list_pointer,
			      0, 0, True);
#endif
	    }
	    return;
	}

    /* no match */
    X11_nhbell();
}

static void
menu_popdown(wp)
    struct xwindow *wp;
{
    nh_XtPopdown(wp->popup);			/* remove the event grab */
    if (wp->menu_information->is_active)
	exit_x_event = TRUE;			/* exit our event handler */
    wp->menu_information->is_up = FALSE;	/* menu is down */
}

#ifdef USE_FWF
/*
 * Make sure our idea of selected matches the FWF Multilist's idea of what
 * is currently selected.  The MultiList's selected list can change without
 * notifying us if one or more items are selected and then another is
 * selected (not toggled).  Then the items that were selected are deselected
 * but we are not notified.
 */
static void
sync_selected(menu_info, num_selected, items)
    struct menu_info_t *menu_info;
    int num_selected;
    int *items;
{
    int i, j, *ip;
    x11_menu_item *curr;
    Boolean found;

    for (i=0, curr = menu_info->curr_menu.base; curr; i++, curr = curr->next) {
	found = False;
	for (j = 0, ip = items; j < num_selected; j++, ip++)
	    if (*ip == i) {
		found = True;
		break;
	    }
#if 0
	if (curr->selected && !found)
	    printf("sync: deselecting %s\n", curr->str);
	else if (!curr->selected && found)
	    printf("sync: selecting %s\n", curr->str);
#endif
	curr->selected = found ? TRUE : FALSE;
    }
}
#endif /* USE_FWF */


/* Global functions ======================================================== */

void
X11_start_menu(window)
    winid window;
{
    struct xwindow *wp;
    check_winid(window);

    wp = &window_list[window];

    if (wp->menu_information->is_menu) {
	/* make sure we'ere starting with a clean slate */
	free_menu(&wp->menu_information->new_menu);
    } else {
	wp->menu_information->is_menu = TRUE;
    }
}

/*ARGSUSED*/
void
X11_add_menu(window, glyph, identifier, ch, gch, attr, str, preselected)
    winid window;
    int glyph;			/* unused (for now) */
    const anything *identifier;
    char ch;
    char gch;			/* group accelerator (0 = no group) */
    int attr;
    const char *str;
    boolean preselected;
{
    x11_menu_item *item;
    struct menu_info_t *menu_info;

    nhUse(glyph);
    nhUse(preselected);		/*FIXME*/

    check_winid(window);
    menu_info = window_list[window].menu_information;
    if (!menu_info->is_menu) {
	impossible("add_menu:  called before start_menu");
	return;
    }

    item = (x11_menu_item *) alloc((unsigned)sizeof(x11_menu_item));
    item->next = (x11_menu_item *) 0;
    item->identifier = *identifier;
    item->attr = attr;
/*    item->selected = preselected; */
    item->selected = FALSE;
    item->pick_count = -1L;

    if (identifier->a_void) {
	char buf[4+BUFSZ];
	int len = strlen(str);

	if (!ch) {
	    /* Supply a keyboard accelerator.  Only the first 52 get one. */

	    if (menu_info->new_menu.curr_selector) {
		ch = menu_info->new_menu.curr_selector++;
		if (ch == 'z')
		    menu_info->new_menu.curr_selector = 'A';
		else if (ch == 'Z')
		    menu_info->new_menu.curr_selector = 0;	/* out */
	    }
	}

	if (len >= BUFSZ) {
	    /* We *think* everything's coming in off at most BUFSZ bufs... */
	    impossible("Menu item too long (%d).", len);
	    len = BUFSZ - 1;
	}
	Sprintf(buf, "%c - ", ch ? ch : ' ');
	(void) strncpy(buf+4, str, len);
	buf[4+len] = '\0';
	item->str = copy_of(buf);
    } else {
	/* no keyboard accelerator */
	item->str = copy_of(str);
	ch = 0;
    }

    item->selector = ch;
    item->gselector = gch;

    if (menu_info->new_menu.last) {
	menu_info->new_menu.last->next = item;
    } else {
	menu_info->new_menu.base = item;
    }
    menu_info->new_menu.last = item;
    menu_info->new_menu.count++;
}

void
X11_end_menu(window, query)
    winid window;
    const char *query;
{
    struct menu_info_t *menu_info;

    check_winid(window);
    menu_info = window_list[window].menu_information;
    if (!menu_info->is_menu) {
	impossible("end_menu:  called before start_menu");
	return;
    }
    menu_info->new_menu.query = copy_of(query);
}

int
X11_select_menu(window, how, menu_list)
    winid window;
    int how;
    menu_item **menu_list;
{
    x11_menu_item *curr;
    struct xwindow *wp;
    struct menu_info_t *menu_info;
    Arg args[10];
    Cardinal num_args;
    String *ptr;
    int retval;
    Dimension v_pixel_width, v_pixel_height;
    boolean labeled;
    Widget viewport_widget, form, label, ok, cancel, all, none, invert, search;
    Boolean sens;
#ifdef USE_FWF
    Boolean *boolp;
#endif
    char gacc[QBUFSZ], *ap;

    *menu_list = (menu_item *) 0;
    check_winid(window);
    wp = &window_list[window];
    menu_info = wp->menu_information;
    if (!menu_info->is_menu) {
	impossible("select_menu:  called before start_menu");
	return 0;
    }

    menu_info->how = (short) how;

    /* collect group accelerators; for PICK_NONE, they're ignored;
       for PICK_ONE, only those which match exactly one entry will be
       accepted; for PICK_ANY, those which match any entry are okay */
    gacc[0] = '\0';
    if (menu_info->how != PICK_NONE) {
	int i, n, gcnt[128];
#define GSELIDX(c) ((c) & 127)	/* guard against `signed char' */

	for (i = 0; i < SIZE(gcnt); i++) gcnt[i] = 0;
	for (n = 0, curr = menu_info->new_menu.base; curr; curr = curr->next)
	    if (curr->gselector && curr->gselector != curr->selector) {
		++n;
		++gcnt[GSELIDX(curr->gselector)];
	    }

	if (n > 0)	/* at least one group accelerator found */
	    for (ap = gacc, curr = menu_info->new_menu.base;
		    curr; curr = curr->next)
		if (curr->gselector && !index(gacc, curr->gselector) &&
			(menu_info->how == PICK_ANY ||
			    gcnt[GSELIDX(curr->gselector)] == 1)) {
		    *ap++ = curr->gselector;
		    *ap = '\0'; /* re-terminate for index() */
		}
    }
    menu_info->new_menu.gacc = copy_of(gacc);
    reset_menu_count(menu_info);

    /*
     * Create a string and sensitive list for the new menu.
     */
    menu_info->new_menu.list_pointer = ptr = (String *)
	    alloc((unsigned) (sizeof(String) * (menu_info->new_menu.count+1)));
    for (curr = menu_info->new_menu.base; curr; ptr++, curr = curr->next)
	*ptr = (String) curr->str;
    *ptr = 0;		/* terminate list with null */

#ifdef USE_FWF
    menu_info->new_menu.sensitive = boolp = (Boolean *)
	    alloc((unsigned) (sizeof(Boolean) * (menu_info->new_menu.count)));
    for (curr = menu_info->new_menu.base; curr; boolp++, curr = curr->next)
	*boolp = (curr->identifier.a_void != 0);
#else
    menu_info->new_menu.sensitive = (Boolean *) 0;
#endif
    labeled = (menu_info->new_menu.query && *(menu_info->new_menu.query))
	? TRUE : FALSE;

    /*
     * Menus don't appear to size components correctly, except
     * when first created.  For 3.2.0 release, just recreate
     * each time.
     */
    if (menu_info->valid_widgets
			&& (window != WIN_INVEN || !flags.perm_invent)) {
	XtDestroyWidget(wp->popup);
	menu_info->valid_widgets = FALSE;
	menu_info->is_up = FALSE;
    }

    if (!menu_info->valid_widgets) {
	Dimension row_spacing;

	num_args = 0;
	XtSetArg(args[num_args], XtNallowShellResize, True); num_args++;
	wp->popup = XtCreatePopupShell(
			window == WIN_INVEN ? "inventory" : "menu",
			how == PICK_NONE ? topLevelShellWidgetClass:
					transientShellWidgetClass,
			toplevel, args, num_args);
	XtOverrideTranslations(wp->popup,
	    XtParseTranslationTable("<Message>WM_PROTOCOLS: menu_delete()"));


	num_args = 0;
	XtSetArg(args[num_args], XtNtranslations,
		XtParseTranslationTable(menu_translations));	num_args++;
	form = XtCreateManagedWidget("mform",
				    formWidgetClass,
				    wp->popup,
				    args, num_args);

	num_args = 0;
	XtSetArg(args[num_args], XtNborderWidth, 0);		num_args++;
	XtSetArg(args[num_args], nhStr(XtNtop), XtChainTop);	num_args++;
	XtSetArg(args[num_args], nhStr(XtNbottom), XtChainTop);	num_args++;
	XtSetArg(args[num_args], nhStr(XtNleft), XtChainLeft);	num_args++;
	XtSetArg(args[num_args], nhStr(XtNright), XtChainLeft);	num_args++;

	if (labeled)
	    label = XtCreateManagedWidget(menu_info->new_menu.query,
				    labelWidgetClass,
				    form,
				    args, num_args);
	else label = NULL;

	/*
	 * Create ok, cancel, all, none, invert, and search buttons..
	 */
	num_args = 0;
	XtSetArg(args[num_args], nhStr(XtNfromVert), label);	num_args++;
	XtSetArg(args[num_args], nhStr(XtNtop), XtChainTop);	num_args++;
	XtSetArg(args[num_args], nhStr(XtNbottom), XtChainTop);	num_args++;
	XtSetArg(args[num_args], nhStr(XtNleft), XtChainLeft);	num_args++;
	XtSetArg(args[num_args], nhStr(XtNright), XtChainLeft);	num_args++;
	ok = XtCreateManagedWidget("OK",
			commandWidgetClass,
			form,
			args, num_args);
	XtAddCallback(ok, XtNcallback, menu_ok, (XtPointer) wp);

	num_args = 0;
	XtSetArg(args[num_args], nhStr(XtNfromVert), label);	num_args++;
	XtSetArg(args[num_args], nhStr(XtNfromHoriz), ok);	num_args++;
	XtSetArg(args[num_args], nhStr(XtNsensitive),
					 how != PICK_NONE);	num_args++;
	XtSetArg(args[num_args], nhStr(XtNtop), XtChainTop);	num_args++;
	XtSetArg(args[num_args], nhStr(XtNbottom), XtChainTop);	num_args++;
	XtSetArg(args[num_args], nhStr(XtNleft), XtChainLeft);	num_args++;
	XtSetArg(args[num_args], nhStr(XtNright), XtChainLeft);	num_args++;
	cancel = XtCreateManagedWidget("cancel",
			commandWidgetClass,
			form,
			args, num_args);
	XtAddCallback(cancel, XtNcallback, menu_cancel, (XtPointer) wp);

	sens = (how == PICK_ANY);
	num_args = 0;
	XtSetArg(args[num_args], nhStr(XtNfromVert), label);	num_args++;
	XtSetArg(args[num_args], nhStr(XtNfromHoriz), cancel);	num_args++;
	XtSetArg(args[num_args], nhStr(XtNsensitive), sens);	num_args++;
	XtSetArg(args[num_args], nhStr(XtNtop), XtChainTop);	num_args++;
	XtSetArg(args[num_args], nhStr(XtNbottom), XtChainTop);	num_args++;
	XtSetArg(args[num_args], nhStr(XtNleft), XtChainLeft);	num_args++;
	XtSetArg(args[num_args], nhStr(XtNright), XtChainLeft);	num_args++;
	all = XtCreateManagedWidget("all",
			commandWidgetClass,
			form,
			args, num_args);
	XtAddCallback(all, XtNcallback, menu_all, (XtPointer) wp);

	num_args = 0;
	XtSetArg(args[num_args], nhStr(XtNfromVert), label);	num_args++;
	XtSetArg(args[num_args], nhStr(XtNfromHoriz), all);	num_args++;
	XtSetArg(args[num_args], nhStr(XtNsensitive), sens);	num_args++;
	XtSetArg(args[num_args], nhStr(XtNtop), XtChainTop);	num_args++;
	XtSetArg(args[num_args], nhStr(XtNbottom), XtChainTop);	num_args++;
	XtSetArg(args[num_args], nhStr(XtNleft), XtChainLeft);	num_args++;
	XtSetArg(args[num_args], nhStr(XtNright), XtChainLeft);	num_args++;
	none = XtCreateManagedWidget("none",
			commandWidgetClass,
			form,
			args, num_args);
	XtAddCallback(none, XtNcallback, menu_none, (XtPointer) wp);

	num_args = 0;
	XtSetArg(args[num_args], nhStr(XtNfromVert), label);	num_args++;
	XtSetArg(args[num_args], nhStr(XtNfromHoriz), none);	num_args++;
	XtSetArg(args[num_args], nhStr(XtNsensitive), sens);	num_args++;
	XtSetArg(args[num_args], nhStr(XtNtop), XtChainTop);	num_args++;
	XtSetArg(args[num_args], nhStr(XtNbottom), XtChainTop);	num_args++;
	XtSetArg(args[num_args], nhStr(XtNleft), XtChainLeft);	num_args++;
	XtSetArg(args[num_args], nhStr(XtNright), XtChainLeft);	num_args++;
	invert = XtCreateManagedWidget("invert",
			commandWidgetClass,
			form,
			args, num_args);
	XtAddCallback(invert, XtNcallback, menu_invert, (XtPointer) wp);

	num_args = 0;
	XtSetArg(args[num_args], nhStr(XtNfromVert), label);	num_args++;
	XtSetArg(args[num_args], nhStr(XtNfromHoriz), invert);	num_args++;
	XtSetArg(args[num_args], nhStr(XtNsensitive),
					how != PICK_NONE);	num_args++;
	XtSetArg(args[num_args], nhStr(XtNtop), XtChainTop);	num_args++;
	XtSetArg(args[num_args], nhStr(XtNbottom), XtChainTop);	num_args++;
	XtSetArg(args[num_args], nhStr(XtNleft), XtChainLeft);	num_args++;
	XtSetArg(args[num_args], nhStr(XtNright), XtChainLeft);	num_args++;
	search = XtCreateManagedWidget("search",
			commandWidgetClass,
			form,
			args, num_args);
	XtAddCallback(search, XtNcallback, menu_search, (XtPointer) wp);

	num_args = 0;
	XtSetArg(args[num_args], nhStr(XtNallowVert),  True);	   num_args++;
	XtSetArg(args[num_args], nhStr(XtNallowHoriz), False);	   num_args++;
	XtSetArg(args[num_args], nhStr(XtNuseBottom), True);	   num_args++;
	XtSetArg(args[num_args], nhStr(XtNuseRight), True);	   num_args++;
/*
	XtSetArg(args[num_args], nhStr(XtNforceBars), True);	   num_args++;
*/
	XtSetArg(args[num_args], nhStr(XtNfromVert), all);	   num_args++;
	XtSetArg(args[num_args], nhStr(XtNtop), XtChainTop);	   num_args++;
	XtSetArg(args[num_args], nhStr(XtNbottom), XtChainBottom); num_args++;
	XtSetArg(args[num_args], nhStr(XtNleft), XtChainLeft);	   num_args++;
	XtSetArg(args[num_args], nhStr(XtNright), XtChainRight);   num_args++;
	viewport_widget = XtCreateManagedWidget(
		    "menu_viewport",	/* name */
		    viewportWidgetClass,
		    form,		/* parent widget */
		    args, num_args);	/* values, and number of values */

	/* make new menu the current menu */
	move_menu(&menu_info->new_menu, &menu_info->curr_menu);

	num_args = 0;
	XtSetArg(args[num_args], nhStr(XtNforceColumns), True);	num_args++;
	XtSetArg(args[num_args], nhStr(XtNcolumnSpacing), 1);	num_args++;
	XtSetArg(args[num_args], nhStr(XtNdefaultColumns), 1);	num_args++;
	XtSetArg(args[num_args], nhStr(XtNlist),
			menu_info->curr_menu.list_pointer);	num_args++;
#ifdef USE_FWF
	XtSetArg(args[num_args], nhStr(XtNsensitiveArray),
			menu_info->curr_menu.sensitive);	num_args++;
	XtSetArg(args[num_args], nhStr(XtNmaxSelectable),
			menu_info->curr_menu.count);		num_args++;
#endif
	wp->w = XtCreateManagedWidget(
		    "menu_list",		/* name */
#ifdef USE_FWF
		    xfwfMultiListWidgetClass,
#else
		    listWidgetClass,
#endif
		    viewport_widget,		/* parent widget */
		    args,			/* set some values */
		    num_args);			/* number of values to set */

	XtAddCallback(wp->w, XtNcallback, menu_select, (XtPointer) 0);

	/* Get the font and margin information. */
	num_args = 0;
	XtSetArg(args[num_args], XtNfont, &menu_info->fs);	num_args++;
	XtSetArg(args[num_args], XtNinternalHeight,
				&menu_info->internal_height);	num_args++;
	XtSetArg(args[num_args], XtNinternalWidth,
				&menu_info->internal_width);	num_args++;
	XtSetArg(args[num_args], nhStr(XtNrowSpacing),
				&row_spacing);			num_args++;
	XtGetValues(wp->w, args, num_args);

	/* font height is ascent + descent */
	menu_info->line_height =
		menu_info->fs->max_bounds.ascent +
		menu_info->fs->max_bounds.descent + row_spacing;

	menu_info->valid_widgets = TRUE;

	num_args = 0;
	XtSetArg(args[num_args], XtNwidth, &v_pixel_width);	num_args++;
	XtSetArg(args[num_args], XtNheight, &v_pixel_height);	num_args++;
	XtGetValues(wp->w, args, num_args);
    } else {
	Dimension len;

	viewport_widget = XtParent(wp->w);

	/* get the longest string on new menu */
	v_pixel_width = 0;
	for (ptr = menu_info->new_menu.list_pointer; *ptr; ptr++) {
	    len = XTextWidth(menu_info->fs, *ptr, strlen(*ptr));
	    if (len > v_pixel_width) v_pixel_width = len;
	}

	/* add viewport internal border */
	v_pixel_width += 2 * menu_info->internal_width;
	v_pixel_height = (2 * menu_info->internal_height) +
	    (menu_info->new_menu.count * menu_info->line_height);

	/* make new menu the current menu */
	move_menu(&menu_info->new_menu, &menu_info->curr_menu);
#ifdef USE_FWF
	XfwfMultiListSetNewData((XfwfMultiListWidget)wp->w,
		menu_info->curr_menu.list_pointer, 0, 0, TRUE,
		menu_info->curr_menu.sensitive);
#else
	XawListChange(wp->w, menu_info->curr_menu.list_pointer, 0, 0, TRUE);
#endif
    }

    /* if viewport will be bigger than the screen, limit its height */
    num_args = 0;
    XtSetArg(args[num_args], XtNwidth, &v_pixel_width);	num_args++;
    XtSetArg(args[num_args], XtNheight, &v_pixel_height);	num_args++;
    XtGetValues(wp->w, args, num_args);
    if ((Dimension) XtScreen(wp->w)->height * 5 / 6 < v_pixel_height) {
	/* scrollbar is 14 pixels wide.  Widen the form to accommodate it. */
	v_pixel_width += 14;

	/* shrink to fit vertically */
	v_pixel_height = XtScreen(wp->w)->height * 5 / 6;

	num_args = 0;
	XtSetArg(args[num_args], XtNwidth, v_pixel_width); num_args++;
	XtSetArg(args[num_args], XtNheight, v_pixel_height); num_args++;
	XtSetValues(wp->w, args, num_args);
    }
    XtRealizeWidget(wp->popup);	/* need to realize before we position */

    /* if menu is not up, position it */
    if (!menu_info->is_up) positionpopup(wp->popup, FALSE);

    menu_info->is_up = TRUE;
    if (window == WIN_INVEN && how == PICK_NONE) {
	/* cant use nh_XtPopup() because it may try to grab the focus */
	XtPopup(wp->popup, (int)XtGrabNone);
	if (!updated_inventory)
	    XMapRaised(XtDisplay(wp->popup), XtWindow(wp->popup));
	XSetWMProtocols(XtDisplay(wp->popup), XtWindow(wp->popup),
							&wm_delete_window, 1);
	retval = 0;
    } else {
	menu_info->is_active = TRUE;	/* waiting for user response */
	menu_info->cancelled = FALSE;
	nh_XtPopup(wp->popup, (int)XtGrabExclusive, wp->w);
	(void) x_event(EXIT_ON_EXIT);
	menu_info->is_active = FALSE;
	if (menu_info->cancelled)
	    return -1;

	retval = 0;
	for (curr = menu_info->curr_menu.base; curr; curr = curr->next)
	    if (curr->selected) retval++;

	if (retval) {
	    menu_item *mi;

	    *menu_list = mi = (menu_item *) alloc(retval * sizeof(menu_item));
	    for (curr = menu_info->curr_menu.base; curr; curr = curr->next)
		if (curr->selected) {
		    mi->item = curr->identifier;
		    mi->count = curr->pick_count;
		    mi++;
		}
	}
    }

    return retval;
}

/* End global functions ==================================================== */

/*
 * Allocate a copy of the given string.  If null, return a string of
 * zero length.
 *
 * This is an exact duplicate of copy_of() in tty/wintty.c.
 */
static char *
copy_of(s)
    const char *s;
{
    if (!s) s = "";
    return strcpy((char *) alloc((unsigned) (strlen(s) + 1)), s);
}


static void
move_menu(src_menu, dest_menu)
    struct menu *src_menu, *dest_menu;
{
    free_menu(dest_menu);	/* toss old menu */
    *dest_menu = *src_menu;	/* make new menu current */
				/* leave no dangling ptrs */
    reset_menu_to_default(src_menu);
}


static void
free_menu(mp)
    struct menu *mp;
{
    while (mp->base) {
	mp->last = mp->base;
	mp->base = mp->base->next;

	free((genericptr_t)mp->last->str);
	free((genericptr_t)mp->last);
    }
    if (mp->query) free((genericptr_t) mp->query);
    if (mp->gacc) free((genericptr_t) mp->gacc);
    if (mp->list_pointer) free((genericptr_t) mp->list_pointer);
    if (mp->sensitive) free((genericptr_t) mp->sensitive);
    reset_menu_to_default(mp);
}

static void
reset_menu_to_default(mp)
    struct menu *mp;
{
    mp->base = mp->last = (x11_menu_item *)0;
    mp->query = (const char *)0;
    mp->gacc = (const char *)0;
    mp->count = 0;
    mp->list_pointer = (String *)0;
    mp->sensitive = (Boolean *)0;
    mp->curr_selector = 'a';	/* first accelerator */
}

static void
clear_old_menu(wp)
    struct xwindow *wp;
{
    struct menu_info_t *menu_info = wp->menu_information;

    free_menu(&menu_info->curr_menu);
    free_menu(&menu_info->new_menu);

    if (menu_info->valid_widgets) {
	nh_XtPopdown(wp->popup);
	menu_info->is_up = FALSE;
	XtDestroyWidget(wp->popup);
	menu_info->valid_widgets = FALSE;
	wp->w = wp->popup = (Widget) 0;
    }
}

void
create_menu_window(wp)
    struct xwindow *wp;
{
    wp->type = NHW_MENU;
    wp->menu_information =
		(struct menu_info_t *) alloc(sizeof(struct menu_info_t));
    (void) memset((genericptr_t) wp->menu_information, '\0',
						sizeof(struct menu_info_t));
    reset_menu_to_default(&wp->menu_information->curr_menu);
    reset_menu_to_default(&wp->menu_information->new_menu);
    reset_menu_count(wp->menu_information);
    wp->w = wp->popup = (Widget) 0;
}

void
destroy_menu_window(wp)
    struct xwindow *wp;
{
    clear_old_menu(wp);		/* this will also destroy the widgets */
    free((genericptr_t) wp->menu_information);
    wp->menu_information = (struct menu_info_t *) 0;
    wp->type = NHW_NONE;	/* allow re-use */
}

/*winmenu.c*/<|MERGE_RESOLUTION|>--- conflicted
+++ resolved
@@ -1,9 +1,4 @@
-<<<<<<< HEAD
-/* NetHack 3.5	winmenu.c	$NHDT-Date: 1428828477 2015/04/12 08:47:57 $  $NHDT-Branch: master $:$NHDT-Revision: 1.7 $ */
-=======
 /* NetHack 3.5	winmenu.c	$NHDT-Date: 1430899135 2015/05/06 07:58:55 $  $NHDT-Branch: master $:$NHDT-Revision: 1.8 $ */
-/* NetHack 3.5	winmenu.c	$Date: 2009/05/06 10:55:53 $  $Revision: 1.5 $ */
->>>>>>> b7c5b331
 /*	SCCS Id: @(#)winmenu.c	3.5	1996/08/15	*/
 /* Copyright (c) Dean Luick, 1992				  */
 /* NetHack may be freely redistributed.  See license for details. */
