--- conflicted
+++ resolved
@@ -1,9 +1,4 @@
-<<<<<<< HEAD
-/* NetHack 3.5	mhstatus.c	$NHDT-Date: 1425083082 2015/02/28 00:24:42 $  $NHDT-Branch: (no branch, rebasing scshunt-unconditionals) $:$NHDT-Revision: 1.8 $ */
-=======
 /* NetHack 3.5	mhstatus.c	$NHDT-Date: 1425083082 2015/02/28 00:24:42 $  $NHDT-Branch: master $:$NHDT-Revision: 1.8 $ */
->>>>>>> b7ad4a8a
-/* NetHack 3.5	mhstatus.c	$Date: 2009/05/06 10:52:28 $  $Revision: 1.7 $ */
 /*	SCCS Id: @(#)mhstatus.c	3.5	2005/01/23	*/
 /* Copyright (C) 2001 by Alex Kompel 	 */
 /* NetHack may be freely redistributed.  See license for details. */
