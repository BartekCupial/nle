--- conflicted
+++ resolved
@@ -1,10 +1,5 @@
-<<<<<<< HEAD
-*.[ch] filter=NHtext merge=NHsubst
-*.sh filter=NHtext merge=NHsubst
-=======
 *.[ch] NHSUBST
 *.sh NHSUBST
->>>>>>> b7ad4a8a
 * text=auto
 *.hqx -text
 *.sln -text
